# @burnt-labs/abstraxion

<<<<<<< HEAD
## 0.0.1-alpha.16

### Patch Changes

- Updated designs
- Updated dependencies
  - @burnt-labs/ui@0.0.1-alpha.1
=======
## 0.1.0-alpha.16

### Minor Changes

- 8c57207: Remove the advanced login options (Metamask and Keplr) from the AbstraxionSignin component. The showAdvanced state variable and related code have been deleted, simplifying the sign-in process for users.
>>>>>>> 490abbbd

## 0.0.1-alpha.15

### Patch Changes

- Initial Release
- Updated dependencies
  - @burnt-labs/signers@0.0.1-alpha.0
  - @burnt-labs/ui@0.0.1-alpha.0<|MERGE_RESOLUTION|>--- conflicted
+++ resolved
@@ -1,20 +1,10 @@
 # @burnt-labs/abstraxion
 
-<<<<<<< HEAD
-## 0.0.1-alpha.16
-
-### Patch Changes
-
-- Updated designs
-- Updated dependencies
-  - @burnt-labs/ui@0.0.1-alpha.1
-=======
 ## 0.1.0-alpha.16
 
 ### Minor Changes
 
 - 8c57207: Remove the advanced login options (Metamask and Keplr) from the AbstraxionSignin component. The showAdvanced state variable and related code have been deleted, simplifying the sign-in process for users.
->>>>>>> 490abbbd
 
 ## 0.0.1-alpha.15
 
