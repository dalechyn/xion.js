--- conflicted
+++ resolved
@@ -5,7 +5,6 @@
     "no-nested-ternary": "off",
     "no-unnecessary-condition": "off",
     "@typescript-eslint/no-floating-promises": "off",
-<<<<<<< HEAD
     "eslint-comments/require-description": "off",
     "no-console": "off",
     "no-restricted-syntax": [
@@ -17,10 +16,6 @@
       },
     ],
     "unicorn/filename-case": "off",
-=======
-    "@typescript-eslint/no-unsafe-call": "off",
-    "@typescript-eslint/no-unsafe-member-access": "off",
->>>>>>> 543eeb8a
   },
   // Don't run on the jest.config.js file
   ignorePatterns: ["jest.config.js"],
