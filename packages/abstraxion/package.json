--- conflicted
+++ resolved
@@ -38,15 +38,11 @@
     "typescript": "^5.2.2"
   },
   "dependencies": {
-<<<<<<< HEAD
-=======
-    "@apollo/client": "^3.8.8",
     "@cosmjs/cosmwasm-stargate": "^0.31.3",
     "@cosmjs/proto-signing": "^0.31.3",
     "@cosmjs/stargate": "^0.31.3",
     "cosmjs-types": "^0.8.0",
     "@cosmjs/tendermint-rpc": "^0.31.1",
->>>>>>> e3518f28
     "@burnt-labs/constants": "workspace:*",
     "@burnt-labs/signers": "workspace:*",
     "@burnt-labs/ui": "workspace:*",
