--- conflicted
+++ resolved
@@ -3,15 +3,9 @@
 import { BrowserIcon, Button, ModalSection } from "@burnt-labs/ui";
 import { DirectSecp256k1HdWallet } from "@cosmjs/proto-signing";
 import { wait } from "@/utils/wait";
-<<<<<<< HEAD
 import type { GrantsResponse } from "@/interfaces";
+import type { ContractGrantDescription } from "../AbstraxionContext";
 import { AbstraxionContext } from "../AbstraxionContext";
-=======
-import {
-  AbstraxionContext,
-  ContractGrantDescription,
-} from "../AbstraxionContext";
->>>>>>> 543eeb8a
 
 export function AbstraxionSignin(): JSX.Element {
   const {
@@ -22,7 +16,6 @@
     granterAddress,
     contracts,
     dashboardUrl,
-    restUrl,
     stake,
     bank,
   } = useContext(AbstraxionContext);
@@ -50,13 +43,9 @@
       urlParams.set("stake", "true");
     }
     urlParams.set("grantee", userAddress);
-<<<<<<< HEAD
-    urlParams.set("contracts", grantContracts ? grantContracts.join(",") : "");
-=======
     if (grantContracts) {
-      urlParams.set("contracts", JSON.stringify(grantContracts));
+      urlParams.set("contracts",  grantContracts.join(","));
     }
->>>>>>> 543eeb8a
     urlParams.set("redirect_uri", currentUrl);
     const queryString = urlParams.toString(); // Convert URLSearchParams to string
     window.location.href = `${dashboardUrl}?${queryString}`;
@@ -86,35 +75,7 @@
       console.error("Error fetching grants:", error);
       return null;
     }
-<<<<<<< HEAD
   }
-=======
-    setIsConnecting(true);
-
-    const shouldContinue = true;
-    while (shouldContinue) {
-      try {
-        await wait(3000);
-        const res = await fetch(
-          `${restUrl}/cosmos/authz/v1beta1/grants/grantee/${address}`,
-          {
-            cache: "no-store",
-          },
-        );
-        const data = (await res.json()) as GrantsResponse;
-        if (data.grants.length > 0) {
-          const granterAddresses = data.grants.map((grant) => grant.granter);
-          const uniqueGranters = [...new Set(granterAddresses)];
-          if (uniqueGranters.length > 1) {
-            console.error("More than one granter found. Taking first.");
-          }
-
-          configuregranter(uniqueGranters[0]);
-          // Remove query parameter "granted"
-          const currentUrl = new URL(window.location.href);
-          currentUrl.searchParams.delete("granted");
-          history.pushState({}, "", currentUrl.href);
->>>>>>> 543eeb8a
 
   async function pollGrants(address: string): Promise<void> {
     const data = await fetchGrants(address);
