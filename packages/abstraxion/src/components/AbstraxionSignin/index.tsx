--- conflicted
+++ resolved
@@ -1,26 +1,26 @@
 "use client";
 import { useContext, useEffect, useRef } from "react";
 import { DirectSecp256k1HdWallet } from "graz/dist/cosmjs";
-import { Button, ModalSection } from "@burnt-labs/ui";
-import { BrowserIcon } from "@burnt-labs/ui";
+import { Button, ModalSection , BrowserIcon } from "@burnt-labs/ui";
+import { wait } from "@/utils/wait";
 import {
   AbstraxionContext,
-  AbstraxionContextProps,
+  type AbstraxionContextProps,
 } from "../AbstraxionContext";
-import { wait } from "@/utils/wait";
 
-export const AbstraxionSignin = () => {
+
+export function AbstraxionSignin(): JSX. Element {
   const { setIsConnecting, setIsConnected, setAbstraxionAccount } = useContext(
     AbstraxionContext,
-  ) as AbstraxionContextProps;
+  ) ;
 
   const isMounted = useRef(false);
 
-  function openDashboardTab() {
+  function openDashboardTab(): void {
     window.open("http://localhost:5000", "_blank");
   }
 
-  async function generateAndStoreTempAccount() {
+  async function generateAndStoreTempAccount(): Promise<DirectSecp256k1HdWallet> {
     const keypair = await DirectSecp256k1HdWallet.generate(12, {
       prefix: "xion",
     });
@@ -30,14 +30,14 @@
     return keypair;
   }
 
-  async function pollForGrants(keypair: DirectSecp256k1HdWallet) {
+  async function pollForGrants(keypair: DirectSecp256k1HdWallet): Promise<void> {
     if (!keypair) {
       throw new Error("No keypair");
     }
     setIsConnecting(true);
     const accounts = await keypair.getAccounts();
     const address = accounts[0].address;
-    console.log(address);
+    // console.log(address);
 
     const shouldContinue = true;
     while (shouldContinue) {
@@ -53,7 +53,9 @@
         if (data.grants?.length > 0) {
           break;
         }
-      } catch (error) {}
+      } catch (error) {
+        // Handle error.
+      }
     }
 
     setIsConnecting(false);
@@ -77,93 +79,6 @@
       pollForGrants(keypair);
     }
 
-<<<<<<< HEAD
-  const handleConnect = (wallet: WalletType) => {
-    setConnectionType("graz");
-    suggestAndConnect({ chainInfo: testnetChainInfo, walletType: wallet });
-  };
-
-  // For the "resend otp" countdown
-  useEffect(() => {
-    if (timeLeft === 0) {
-      setTimeLeft(null);
-    }
-    if (!timeLeft) return;
-    const intervalId = setInterval(() => {
-      setTimeLeft(timeLeft - 1);
-    }, 1000);
-    return () => clearInterval(intervalId);
-  }, [timeLeft]);
-
-  return (
-    <ModalSection>
-      {isOnOtpStep ? (
-        <>
-          <div className="ui-text-black dark:ui-text-white">
-            <h1 className="ui-mb-3 ui-text-2xl ui-font-bold ui-tracking-tighter">
-              Input 6 Digit Code
-            </h1>
-            <h2 className="ui-mb-3">
-              Please check your email for the verification code.
-            </h2>
-          </div>
-          <PinInput
-            length={6}
-            onComplete={(value) => {
-              setOtp(value);
-            }}
-            error={otpError}
-            setError={setOtpError}
-          />
-          <div className="ui-flex ui-w-full ui-flex-col ui-items-center ui-gap-4">
-            <Button
-              structure="base"
-              theme="primary"
-              fullWidth={true}
-              onClick={handleOtp}
-            >
-              Confirm
-            </Button>
-            <Button
-              structure="outlined"
-              theme="primary"
-              fullWidth={true}
-              onClick={handleEmail}
-              disabled={!!timeLeft}
-            >
-              Resend Code {timeLeft && `in ${timeLeft} seconds`}
-            </Button>
-          </div>
-        </>
-      ) : (
-        <>
-          <h1 className="ui-w-full ui-tracking-tighter ui-text-2xl ui-font-bold ui-mb-4 ui-text-black dark:ui-text-white">
-            Welcome to XION
-          </h1>
-          <Input
-            placeholder="Email address"
-            fullWidth={true}
-            value={email}
-            onChange={handleEmailChange}
-            error={emailError}
-            onBlur={validateEmail}
-          />
-          <Button
-            structure="base"
-            theme="primary"
-            fullWidth={true}
-            onClick={handleEmail}
-            disabled={!!emailError}
-          >
-            Log in / Sign up
-          </Button>
-          <p className="ui-text-xs ui-text-zinc-400 dark:ui-text-zinc-600">
-            By continuing, you agree to the terms & conditions and acknowledge
-            that you have read and understood the disclaimers.
-          </p>
-        </>
-      )}
-=======
     if (!isMounted.current) {
       onStartup();
     }
@@ -183,10 +98,9 @@
         </h2>
       </div>
       <BrowserIcon />
-      <Button structure="naked" onClick={openDashboardTab}>
+      <Button onClick={openDashboardTab} structure="naked">
         Have a Problem? Try Again
       </Button>
->>>>>>> d88e042b
     </ModalSection>
   );
-};+}