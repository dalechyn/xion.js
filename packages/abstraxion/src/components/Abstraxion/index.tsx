<<<<<<< HEAD
"use client";
import { useContext, useEffect } from "react";
import { GrazProvider } from "graz";
import { StytchProvider } from "@stytch/nextjs";
import { ApolloProvider } from "@apollo/client";
import { Dialog, DialogContent } from "@burnt-labs/ui";
=======
import type { MouseEvent } from "react";
import { useContext, useEffect, useRef } from "react";
import { GrazProvider } from "graz";
import { StytchProvider } from "@stytch/nextjs";
import { ApolloProvider } from "@apollo/client";
import { ModalAnchor, Modal } from "@burnt-labs/ui";
>>>>>>> f6e5618f
import {
  AbstraxionContext,
  AbstraxionContextProvider,
} from "../AbstraxionContext";
import { apolloClient, stytchClient } from "../../lib";
import { AbstraxionSignin } from "../AbstraxionSignin";
import { Loading } from "../Loading";
import { ErrorDisplay } from "../ErrorDisplay";
import { Connected } from "../Connected/Connected";

export interface ModalProps {
  onClose: VoidFunction;
  isOpen: boolean;
}

<<<<<<< HEAD
export const Abstraxion = ({ isOpen, onClose }: ModalProps) => {
  const { abstraxionError, isConnecting, isConnected } = useContext(
    AbstraxionContext,
  ) as AbstraxionContextProps;
=======
export function Abstraxion({
  isOpen,
  onClose,
}: ModalProps): JSX.Element | null {
  const modalRef = useRef<HTMLDivElement>(null);

  const { abstraxionError } = useContext(AbstraxionContext);
>>>>>>> f6e5618f

  useEffect(() => {
    const closeOnEscKey = (e: KeyboardEventInit): void => {
      e.key === "Escape" ? onClose() : null;
    };
    document.addEventListener("keydown", closeOnEscKey);
    return () => {
      document.removeEventListener("keydown", closeOnEscKey);
    };
  }, [onClose]);

  if (!isOpen) return null;

  return (
<<<<<<< HEAD
    <Dialog open={isOpen} onOpenChange={onClose}>
      <DialogContent>
=======
    <ModalAnchor onClick={onClose} ref={modalRef}>
      <Modal
        onClick={(e: MouseEvent) => {
          e.stopPropagation();
        }}
      >
>>>>>>> f6e5618f
        {abstraxionError ? (
          <ErrorDisplay message={abstraxionError} onClose={onClose} />
        ) : isConnecting ? (
          <Loading />
        ) : isConnected ? (
          <Connected />
        ) : (
          <AbstraxionSignin />
        )}
      </DialogContent>
    </Dialog>
  );
}

export function AbstraxionProvider({
  children,
}: {
  children: React.ReactNode;
}): JSX.Element {
  return (
    <AbstraxionContextProvider>
      <StytchProvider stytch={stytchClient}>
        <ApolloProvider client={apolloClient}>
          <GrazProvider>{children}</GrazProvider>
        </ApolloProvider>
      </StytchProvider>
    </AbstraxionContextProvider>
  );
}<|MERGE_RESOLUTION|>--- conflicted
+++ resolved
@@ -1,18 +1,10 @@
-<<<<<<< HEAD
 "use client";
+import type { MouseEvent } from "react";
 import { useContext, useEffect } from "react";
 import { GrazProvider } from "graz";
 import { StytchProvider } from "@stytch/nextjs";
 import { ApolloProvider } from "@apollo/client";
 import { Dialog, DialogContent } from "@burnt-labs/ui";
-=======
-import type { MouseEvent } from "react";
-import { useContext, useEffect, useRef } from "react";
-import { GrazProvider } from "graz";
-import { StytchProvider } from "@stytch/nextjs";
-import { ApolloProvider } from "@apollo/client";
-import { ModalAnchor, Modal } from "@burnt-labs/ui";
->>>>>>> f6e5618f
 import {
   AbstraxionContext,
   AbstraxionContextProvider,
@@ -28,20 +20,12 @@
   isOpen: boolean;
 }
 
-<<<<<<< HEAD
-export const Abstraxion = ({ isOpen, onClose }: ModalProps) => {
-  const { abstraxionError, isConnecting, isConnected } = useContext(
-    AbstraxionContext,
-  ) as AbstraxionContextProps;
-=======
 export function Abstraxion({
   isOpen,
   onClose,
 }: ModalProps): JSX.Element | null {
-  const modalRef = useRef<HTMLDivElement>(null);
-
-  const { abstraxionError } = useContext(AbstraxionContext);
->>>>>>> f6e5618f
+  const { abstraxionError, isConnecting, isConnected } =
+    useContext(AbstraxionContext);
 
   useEffect(() => {
     const closeOnEscKey = (e: KeyboardEventInit): void => {
@@ -56,17 +40,8 @@
   if (!isOpen) return null;
 
   return (
-<<<<<<< HEAD
     <Dialog open={isOpen} onOpenChange={onClose}>
       <DialogContent>
-=======
-    <ModalAnchor onClick={onClose} ref={modalRef}>
-      <Modal
-        onClick={(e: MouseEvent) => {
-          e.stopPropagation();
-        }}
-      >
->>>>>>> f6e5618f
         {abstraxionError ? (
           <ErrorDisplay message={abstraxionError} onClose={onClose} />
         ) : isConnecting ? (
