--- conflicted
+++ resolved
@@ -2,25 +2,26 @@
 import { useDisconnect } from "graz";
 import { useStytch, useStytchUser } from "@stytch/nextjs";
 import { useQuery } from "@apollo/client";
+import { AccountWalletLogo, Button, Spinner } from "@burnt-labs/ui";
+import { decodeJwt } from "jose";
+import type {
+  AbstraxionContextProps} from "../AbstraxionContext";
 import {
-  AbstraxionContext,
-  AbstraxionContextProps,
+  AbstraxionContext
 } from "../AbstraxionContext";
 import { useAbstraxionAccount } from "../../hooks";
 import { Loading } from "../Loading";
-import { AccountWalletLogo, Button, Spinner } from "@burnt-labs/ui";
 import { truncateAddress } from "../../../utils/truncateAddress";
 import { AllSmartWalletQuery } from "../../../utils/queries";
-import { decodeJwt } from "jose";
-
-export const AbstraxionWallets = () => {
+
+export function AbstraxionWallets() {
   const {
     connectionType,
     setConnectionType,
     abstractAccount,
     setAbstractAccount,
     setAbstraxionError,
-  } = useContext(AbstraxionContext) as AbstraxionContextProps;
+  } = useContext(AbstraxionContext) ;
 
   const { user } = useStytchUser();
   const stytchClient = useStytch();
@@ -95,7 +96,7 @@
       }
       startPolling(500);
       setFetchingNewWallets(true);
-      return;
+      
     } catch (error) {
       console.log(error);
       setAbstraxionError("Error creating abstract account.");
@@ -122,9 +123,9 @@
             <div className="ui-flex ui-w-full ui-items-center ui-gap-4 ui-rounded-lg ui-p-4 ui-bg-transparent ui-border-2 ui-border-white hover:ui-cursor-pointer">
               <AccountWalletLogo />
               <div className="ui-flex ui-flex-col ui-gap-1">
-                <h1 className="ui-text-sm ui-font-bold">{account?.name}</h1>
+                <h1 className="ui-text-sm ui-font-bold">{account.name}</h1>
                 <h2 className="ui-text-xs text-zinc-300">
-                  {truncateAddress(account?.bech32Address)}
+                  {truncateAddress(account.bech32Address)}
                 </h2>
               </div>
             </div>
@@ -164,41 +165,36 @@
               </div>
               <div className="ui-w-full ui-flex ui-justify-center">
                 <Button
-                  structure="naked"
                   onClick={async () => {
                     await handleJwtAALoginOrCreate(session_jwt, session_token);
                   }}
+                  structure="naked"
                 >
                   Create a new account
                 </Button>
               </div>
             </div>
           )}
-<<<<<<< HEAD
-=======
           <div className="ui-flex ui-w-full ui-flex-col ui-items-center ui-gap-4">
             {connectionType === "stytch" &&
               user &&
-              user?.webauthn_registrations.length < 1 && (
-                <Button
+              user.webauthn_registrations.length < 1 ? <Button
+                  fullWidth
+                  onClick={registerWebAuthn}
                   structure="outlined"
-                  fullWidth={true}
-                  onClick={registerWebAuthn}
                 >
                   Add Passkey/Biometrics
-                </Button>
-              )}
+                </Button> : null}
             <Button
+              fullWidth
+              onClick={handleDisconnect}
               structure="outlined"
-              fullWidth={true}
-              onClick={handleDisconnect}
             >
               Disconnect
             </Button>
           </div>
->>>>>>> d88e042b
         </div>
       )}
     </>
   );
-};+}