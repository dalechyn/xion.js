--- conflicted
+++ resolved
@@ -1,10 +1,6 @@
 {
   "name": "@burnt-labs/ui",
-<<<<<<< HEAD
-  "version": "0.0.1-alpha.1",
-=======
   "version": "0.0.1-alpha.2",
->>>>>>> f6e5618f
   "sideEffects": [
     "**/*.css"
   ],
