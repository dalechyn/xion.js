--- conflicted
+++ resolved
@@ -4,7 +4,6 @@
   GeneratedType,
   EncodeObject,
   DirectSignResponse,
-  makeSignBytes,
 } from "@cosmjs/proto-signing";
 import { Registry } from "@cosmjs/proto-signing";
 import type {
@@ -83,8 +82,8 @@
    */
   public async addAbstractAccountAuthenticator(
     msg: AddAuthenticator,
+    fee: StdFee,
     memo = "",
-    fee: StdFee,
   ): Promise<DeliverTxResponse> {
     if (!this.abstractSigner.abstractAccount) {
       throw new Error("Abstract account address not set in signer");
@@ -120,9 +119,9 @@
    * NB: This method is not compatible with regular signers. Use the sign method from SigningStargateClient
    * @param signerAddress - // the abstract account address to be used as the signer
    * @param messages - // the messages to be signed
-   * @param fee -
-   * @param memo -
-   * @param explicitSignerData -
+   * @param fee - info about the amount, gas, and granter
+   * @param memo - // a memo to be included in the transaction
+   * @param explicitSignerData - account number, sequence, and chainId
    * @returns
    */
   public async sign(
@@ -145,16 +144,11 @@
       this.abstractSigner.abstractAccount = signerAddress;
     }
     /// This check simply makes sure the signer is an AASigner and not a regular signer
-<<<<<<< HEAD
-    const accountFromSigner = (await this.abstractSigner.getAccounts()).find(
-      (account) => account.address === signerAddress,
-=======
     const accounts = await this.abstractSigner.getAccounts();
     const accountFromSigner = accounts.find(
       (account) =>
         account.authenticatorId ===
         this.abstractSigner.accountAuthenticatorIndex,
->>>>>>> 543eeb8a
     );
 
     if (!accountFromSigner) {
