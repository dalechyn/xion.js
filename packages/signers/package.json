--- conflicted
+++ resolved
@@ -14,16 +14,10 @@
   },
   "dependencies": {
     "@apollo/client": "^3.8.8",
-<<<<<<< HEAD
-    "@cosmjs/amino": "^0.31.3",
-    "@cosmjs/cosmwasm-stargate": "^0.31.3",
-    "@cosmjs/crypto": "^0.31.3",
-    "@cosmjs/encoding": "^0.32.2",
-=======
     "@cosmjs/amino": "^0.32.2",
     "@cosmjs/cosmwasm-stargate": "^0.32.2",
     "@cosmjs/crypto": "^0.32.2",
->>>>>>> fee42c8a
+    "@cosmjs/encoding": "^0.32.2",
     "@cosmjs/math": "^0.31.3",
     "@cosmjs/proto-signing": "^0.32.2",
     "@cosmjs/stargate": "^0.32.2",
