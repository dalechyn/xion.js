lockfileVersion: '6.0'

overrides:
  '@types/react': ^18.2.47
  '@types/react-dom': ^18.2.18

importers:

  .:
    dependencies:
      '@burnt-labs/tsconfig':
        specifier: 0.0.1-alpha.0
        version: link:packages/tsconfig
      '@changesets/changelog-github':
        specifier: ^0.5.0
        version: 0.5.0
      '@changesets/cli':
        specifier: ^2.27.1
        version: 2.27.1
      eslint:
        specifier: ^8.48.0
        version: 8.48.0
      prettier:
        specifier: ^3.0.3
        version: 3.0.3
      prettier-plugin-tailwindcss:
        specifier: ^0.5.3
        version: 0.5.3(prettier@3.0.3)
      turbo:
        specifier: latest
        version: 1.12.4

  apps/abstraxion-dashboard:
    dependencies:
      '@apollo/client':
        specifier: ^3.8.8
        version: 3.8.8(graphql@16.8.0)(react-dom@18.2.0)(react@18.2.0)
      '@burnt-labs/abstraxion':
        specifier: workspace:*
        version: link:../../packages/abstraxion
      '@burnt-labs/constants':
        specifier: workspace:*
        version: link:../../packages/constants
      '@burnt-labs/signers':
        specifier: workspace:*
        version: link:../../packages/signers
      '@burnt-labs/tailwind-config':
        specifier: workspace:*
        version: link:../../packages/tailwind-config
      '@burnt-labs/ui':
        specifier: workspace:*
        version: link:../../packages/ui
      '@cosmjs/crypto':
        specifier: ^0.31.3
        version: 0.31.3
      '@cosmjs/proto-signing':
        specifier: ^0.32.2
        version: 0.32.2
      '@cosmjs/stargate':
        specifier: ^0.32.2
        version: 0.32.2
      '@sentry/nextjs':
        specifier: ^7.100.1
        version: 7.100.1(next@14.0.3)(react@18.2.0)
      '@stytch/nextjs':
        specifier: ^14.0.0
        version: 14.0.0(@stytch/vanilla-js@3.2.1)(react-dom@18.2.0)(react@18.2.0)
      '@stytch/vanilla-js':
        specifier: ^3.2.1
        version: 3.2.1(@babel/core@7.23.9)(csstype@3.1.2)(react-is@18.2.0)
      '@tanstack/react-query':
        specifier: ^4.36.1
        version: 4.36.1(react-dom@18.2.0)(react@18.2.0)
      '@vercel/analytics':
        specifier: ^1.1.3
        version: 1.1.3
      cosmjs-types:
        specifier: ^0.9.0
        version: 0.9.0
      graz:
        specifier: ^0.0.51
        version: 0.0.51(@types/react@18.2.47)(react-dom@18.2.0)(react@18.2.0)
      jose:
        specifier: ^5.1.3
        version: 5.1.3
      next:
        specifier: ^14.0.3
        version: 14.0.3(@babel/core@7.23.9)(react-dom@18.2.0)(react@18.2.0)
      react:
        specifier: ^18.2.0
        version: 18.2.0
      react-dom:
        specifier: ^18.2.0
        version: 18.2.0(react@18.2.0)
    devDependencies:
      '@burnt-labs/tsconfig':
        specifier: workspace:*
        version: link:../../packages/tsconfig
      '@svgr/webpack':
        specifier: ^8.1.0
        version: 8.1.0(typescript@5.2.2)
      '@types/node':
        specifier: ^20
        version: 20.10.5
      '@types/react':
        specifier: ^18.2.47
        version: 18.2.47
      '@types/react-dom':
        specifier: ^18.2.18
        version: 18.2.18
      autoprefixer:
        specifier: ^10.4.13
        version: 10.4.13(postcss@8.4.28)
      eslint:
        specifier: ^8.48.0
        version: 8.48.0
      eslint-config-next:
        specifier: 14.0.4
        version: 14.0.4(eslint@8.48.0)(typescript@5.2.2)
      postcss:
        specifier: ^8.4.20
        version: 8.4.28
      tailwindcss:
        specifier: ^3.2.4
        version: 3.3.3
      typescript:
        specifier: ^5.2.2
        version: 5.2.2

  apps/demo-app:
    dependencies:
      '@burnt-labs/abstraxion':
        specifier: workspace:*
        version: link:../../packages/abstraxion
      '@burnt-labs/signers':
        specifier: workspace:*
        version: link:../../packages/signers
      '@burnt-labs/ui':
        specifier: workspace:*
        version: link:../../packages/ui
      '@cosmjs/cosmwasm-stargate':
        specifier: ^0.32.2
        version: 0.32.2
      next:
        specifier: ^14.0.3
        version: 14.0.3(@babel/core@7.23.9)(react-dom@18.2.0)(react@18.2.0)
      react:
        specifier: ^18.2.0
        version: 18.2.0
      react-dom:
        specifier: ^18.2.0
        version: 18.2.0(react@18.2.0)
    devDependencies:
      '@burnt-labs/eslint-config-custom':
        specifier: workspace:*
        version: link:../../packages/eslint-config-custom
      '@burnt-labs/tailwind-config':
        specifier: workspace:*
        version: link:../../packages/tailwind-config
      '@burnt-labs/tsconfig':
        specifier: workspace:*
        version: link:../../packages/tsconfig
      '@next/eslint-plugin-next':
        specifier: ^13.4.19
        version: 13.5.6
      '@types/node':
        specifier: ^20
        version: 20.10.5
      '@types/react':
        specifier: ^18.2.47
        version: 18.2.47
      '@types/react-dom':
        specifier: ^18.2.18
        version: 18.2.18
      autoprefixer:
        specifier: ^10.4.13
        version: 10.4.13(postcss@8.4.28)
      eslint-config-next:
        specifier: 14.0.4
        version: 14.0.4(eslint@8.55.0)(typescript@5.2.2)
      postcss:
        specifier: ^8.4.20
        version: 8.4.28
      tailwindcss:
        specifier: ^3.2.4
        version: 3.3.3
      typescript:
        specifier: ^5.2.2
        version: 5.2.2

  packages/abstraxion:
    dependencies:
      '@burnt-labs/abstraxion-core':
        specifier: workspace:*
        version: link:../abstraxion-core
      '@burnt-labs/constants':
        specifier: workspace:*
        version: link:../constants
      '@burnt-labs/signers':
        specifier: workspace:*
        version: link:../signers
      '@burnt-labs/ui':
        specifier: workspace:*
        version: link:../ui
      '@cosmjs/amino':
        specifier: ^0.32.2
        version: 0.32.2
      '@cosmjs/cosmwasm-stargate':
        specifier: ^0.32.2
        version: 0.32.2
      '@cosmjs/crypto':
        specifier: ^0.32.2
        version: 0.32.2
      '@cosmjs/encoding':
        specifier: ^0.32.2
        version: 0.32.2
      '@cosmjs/proto-signing':
        specifier: ^0.32.2
        version: 0.32.2
      '@cosmjs/stargate':
        specifier: ^0.32.2
        version: 0.32.2
      '@cosmjs/tendermint-rpc':
        specifier: ^0.32.2
        version: 0.32.2
      '@cosmjs/utils':
        specifier: ^0.32.2
        version: 0.32.2
      '@keplr-wallet/cosmos':
        specifier: ^0.12.67
        version: 0.12.67
      '@keplr-wallet/crypto':
        specifier: ^0.12.69
        version: 0.12.69
      '@types/react-dom':
        specifier: ^18.2.18
        version: 18.2.18
      cosmjs-types:
        specifier: ^0.9.0
        version: 0.9.0
      graz:
        specifier: ^0.0.51
        version: 0.0.51(@types/react@18.2.47)(react-dom@18.2.0)(react@18.2.0)
      jose:
        specifier: ^5.1.3
        version: 5.1.3
    devDependencies:
      '@burnt-labs/eslint-config-custom':
        specifier: workspace:*
        version: link:../eslint-config-custom
      '@burnt-labs/tailwind-config':
        specifier: workspace:*
        version: link:../tailwind-config
      '@burnt-labs/tsconfig':
        specifier: workspace:*
        version: link:../tsconfig
      '@testing-library/jest-dom':
        specifier: ^6.4.2
        version: 6.4.2(@types/jest@29.5.12)(jest@29.7.0)
      '@testing-library/react':
        specifier: ^14.2.1
        version: 14.2.1(react-dom@18.2.0)(react@18.2.0)
      '@types/jest':
        specifier: ^29.5.12
        version: 29.5.12
      '@types/node':
        specifier: ^20
        version: 20.10.5
      '@types/react':
        specifier: ^18.2.47
        version: 18.2.47
      autoprefixer:
        specifier: ^10.4.13
        version: 10.4.13(postcss@8.4.28)
      jest:
        specifier: ^29.7.0
        version: 29.7.0(@types/node@20.10.5)
      jest-environment-jsdom:
        specifier: ^29.7.0
        version: 29.7.0
      postcss:
        specifier: ^8.4.20
        version: 8.4.28
      react:
        specifier: ^18.2.0
        version: 18.2.0
      react-dom:
        specifier: ^18.2.0
        version: 18.2.0(react@18.2.0)
      rimraf:
        specifier: ^5.0.5
        version: 5.0.5
      tailwindcss:
        specifier: ^3.2.4
        version: 3.3.3
      ts-jest:
        specifier: ^29.1.2
        version: 29.1.2(@babel/core@7.23.9)(esbuild@0.17.19)(jest@29.7.0)(typescript@5.2.2)
      tsup:
        specifier: ^6.0.1
        version: 6.7.0(postcss@8.4.28)(typescript@5.2.2)
      typescript:
        specifier: ^5.2.2
        version: 5.2.2

  packages/abstraxion-core:
    dependencies:
      '@burnt-labs/constants':
        specifier: workspace:*
        version: link:../constants
      '@burnt-labs/signers':
        specifier: workspace:*
        version: link:../signers
      '@cosmjs/cosmwasm-stargate':
        specifier: ^0.32.2
        version: 0.32.2
      '@cosmjs/proto-signing':
        specifier: ^0.32.2
        version: 0.32.2
      '@cosmjs/stargate':
        specifier: ^0.32.2
        version: 0.32.2
      '@cosmjs/tendermint-rpc':
        specifier: ^0.32.2
        version: 0.32.2
      cosmjs-types:
        specifier: ^0.9.0
        version: 0.9.0
      graz:
        specifier: ^0.0.51
        version: 0.0.51(@types/react@18.2.47)(react-dom@18.2.0)(react@18.2.0)
      jose:
        specifier: ^5.1.3
        version: 5.1.3
    devDependencies:
      '@burnt-labs/eslint-config-custom':
        specifier: workspace:*
        version: link:../eslint-config-custom
      '@burnt-labs/tailwind-config':
        specifier: workspace:*
        version: link:../tailwind-config
      '@burnt-labs/tsconfig':
        specifier: workspace:*
        version: link:../tsconfig
      autoprefixer:
        specifier: ^10.4.13
        version: 10.4.13(postcss@8.4.31)
      rimraf:
        specifier: ^5.0.5
        version: 5.0.5
      tsup:
        specifier: ^6.0.1
        version: 6.7.0(postcss@8.4.31)(typescript@5.2.2)
      typescript:
        specifier: ^5.2.2
        version: 5.2.2

  packages/constants:
    devDependencies:
      '@burnt-labs/eslint-config-custom':
        specifier: workspace:*
        version: link:../eslint-config-custom
      '@burnt-labs/tsconfig':
        specifier: workspace:*
        version: link:../tsconfig
      rimraf:
        specifier: ^5.0.5
        version: 5.0.5
      tsup:
        specifier: ^6.0.1
        version: 6.7.0(postcss@8.4.31)(typescript@5.2.2)
      typescript:
        specifier: ^5.2.2
        version: 5.2.2

  packages/eslint-config-custom:
    devDependencies:
      '@vercel/style-guide':
        specifier: ^5.1.0
        version: 5.1.0(eslint@8.55.0)(prettier@3.0.3)(typescript@5.3.3)
      eslint-config-turbo:
        specifier: ^1.10.12
        version: 1.10.12(eslint@8.55.0)
      rimraf:
        specifier: ^5.0.5
        version: 5.0.5

  packages/signers:
    dependencies:
      '@apollo/client':
        specifier: ^3.8.8
        version: 3.8.8(graphql@16.8.0)(react-dom@18.2.0)(react@18.2.0)
      '@cosmjs/amino':
        specifier: ^0.32.2
        version: 0.32.2
      '@cosmjs/cosmwasm-stargate':
        specifier: ^0.32.2
        version: 0.32.2
      '@cosmjs/crypto':
<<<<<<< HEAD
        specifier: ^0.31.3
        version: 0.31.3
      '@cosmjs/encoding':
=======
>>>>>>> fee42c8a
        specifier: ^0.32.2
        version: 0.32.2
      '@cosmjs/math':
        specifier: ^0.31.3
        version: 0.31.3
      '@cosmjs/proto-signing':
        specifier: ^0.32.2
        version: 0.32.2
      '@cosmjs/stargate':
        specifier: ^0.32.2
        version: 0.32.2
      '@cosmjs/tendermint-rpc':
        specifier: ^0.32.2
        version: 0.32.2
      '@cosmjs/utils':
        specifier: ^0.32.2
        version: 0.32.2
      '@protobuf-ts/runtime':
        specifier: ^2.9.3
        version: 2.9.3
      bech32:
        specifier: ^2.0.0
        version: 2.0.0
      cosmjs-types:
        specifier: ^0.9.0
        version: 0.9.0
      graphql:
        specifier: ^16.8.0
        version: 16.8.0
      react:
        specifier: ^18.2.0
        version: 18.2.0
      react-dom:
        specifier: ^18.2.0
        version: 18.2.0(react@18.2.0)
      stytch:
        specifier: ^9.0.6
        version: 9.0.6
    devDependencies:
      '@burnt-labs/eslint-config-custom':
        specifier: workspace:*
        version: link:../eslint-config-custom
      '@types/node':
        specifier: ^20
        version: 20.10.5
      eslint:
        specifier: ^8.48.0
        version: 8.48.0
      long:
        specifier: ^5.2.3
        version: 5.2.3
      prettier:
        specifier: ^3.0.3
        version: 3.0.3
      protobufjs:
        specifier: ^7.2.5
        version: 7.2.5
      rimraf:
        specifier: ^5.0.5
        version: 5.0.5
      tsup:
        specifier: ^6.0.1
        version: 6.7.0(postcss@8.4.31)(typescript@5.2.2)
      typescript:
        specifier: ^5.2.2
        version: 5.2.2

  packages/tailwind-config:
    devDependencies:
      rimraf:
        specifier: ^5.0.5
        version: 5.0.5
      tailwindcss:
        specifier: ^3.2.4
        version: 3.3.3
      tailwindcss-animate:
        specifier: ^1.0.7
        version: 1.0.7(tailwindcss@3.3.3)

  packages/tsconfig:
    devDependencies:
      rimraf:
        specifier: ^5.0.5
        version: 5.0.5

  packages/ui:
    dependencies:
      '@radix-ui/react-dialog':
        specifier: ^1.0.5
        version: 1.0.5(@types/react-dom@18.2.18)(@types/react@18.2.47)(react-dom@18.2.0)(react@18.2.0)
      '@types/react-dom':
        specifier: ^18.2.18
        version: 18.2.18
    devDependencies:
      '@burnt-labs/eslint-config-custom':
        specifier: workspace:*
        version: link:../eslint-config-custom
      '@burnt-labs/tailwind-config':
        specifier: workspace:*
        version: link:../tailwind-config
      '@burnt-labs/tsconfig':
        specifier: workspace:*
        version: link:../tsconfig
      '@types/react':
        specifier: ^18.2.47
        version: 18.2.47
      autoprefixer:
        specifier: ^10.4.13
        version: 10.4.15(postcss@8.4.28)
      clsx:
        specifier: ^2.0.0
        version: 2.0.0
      postcss:
        specifier: ^8.4.20
        version: 8.4.28
      react:
        specifier: ^18.2.0
        version: 18.2.0
      rimraf:
        specifier: ^5.0.5
        version: 5.0.5
      rollup-plugin-copy:
        specifier: ^3.5.0
        version: 3.5.0
      tailwind-merge:
        specifier: ^2.1.0
        version: 2.1.0
      tailwindcss:
        specifier: ^3.2.4
        version: 3.3.3
      tsup:
        specifier: ^6.0.1
        version: 6.7.0(postcss@8.4.28)(typescript@5.2.2)
      typescript:
        specifier: ^5.2.2
        version: 5.2.2

packages:

  /@aashutoshrathi/word-wrap@1.2.6:
    resolution: {integrity: sha512-1Yjs2SvM8TflER/OD3cOjhWWOZb58A2t7wpE2S9XfBYTiIl+XFhQG2bjy4Pu1I+EAlCNUzRDYDdFwFYUKvXcIA==}
    engines: {node: '>=0.10.0'}

  /@adobe/css-tools@4.3.3:
    resolution: {integrity: sha512-rE0Pygv0sEZ4vBWHlAgJLGDU7Pm8xoO6p3wsEceb7GYAjScrOHpEo8KK/eVkAcnSM+slAEtXjA2JpdjLp4fJQQ==}
    dev: true

  /@alloc/quick-lru@5.2.0:
    resolution: {integrity: sha512-UrcABB+4bUrFABwbluTIBErXwvbsU/V7TZWfmbgJfbkwiBuziS9gxdODUyuiecfdGQ85jglMW6juS3+z5TsKLw==}
    engines: {node: '>=10'}
    dev: true

  /@ampproject/remapping@2.2.1:
    resolution: {integrity: sha512-lFMjJTrFL3j7L9yBxwYfCq2k6qqwHyzuUl/XBnif78PWTJYyL/dfowQHWE3sp6U6ZzqWiiIZnpTMO96zhkjwtg==}
    engines: {node: '>=6.0.0'}
    dependencies:
      '@jridgewell/gen-mapping': 0.3.3
      '@jridgewell/trace-mapping': 0.3.19

  /@apollo/client@3.8.8(graphql@16.8.0)(react-dom@18.2.0)(react@18.2.0):
    resolution: {integrity: sha512-omjd9ryGDkadZrKW6l5ktUAdS4SNaFOccYQ4ZST0HLW83y8kQaSZOCTNlpkoBUK8cv6qP8+AxOKwLm2ho8qQ+Q==}
    peerDependencies:
      graphql: ^14.0.0 || ^15.0.0 || ^16.0.0
      graphql-ws: ^5.5.5
      react: ^16.8.0 || ^17.0.0 || ^18.0.0
      react-dom: ^16.8.0 || ^17.0.0 || ^18.0.0
      subscriptions-transport-ws: ^0.9.0 || ^0.11.0
    peerDependenciesMeta:
      graphql-ws:
        optional: true
      react:
        optional: true
      react-dom:
        optional: true
      subscriptions-transport-ws:
        optional: true
    dependencies:
      '@graphql-typed-document-node/core': 3.2.0(graphql@16.8.0)
      '@wry/equality': 0.5.7
      '@wry/trie': 0.5.0
      graphql: 16.8.0
      graphql-tag: 2.12.6(graphql@16.8.0)
      hoist-non-react-statics: 3.3.2
      optimism: 0.18.0
      prop-types: 15.8.1
      react: 18.2.0
      react-dom: 18.2.0(react@18.2.0)
      response-iterator: 0.2.6
      symbol-observable: 4.0.0
      ts-invariant: 0.10.3
      tslib: 2.6.2
      zen-observable-ts: 1.2.5
    dev: false

  /@babel/code-frame@7.22.10:
    resolution: {integrity: sha512-/KKIMG4UEL35WmI9OlvMhurwtytjvXoFcGNrOvyG9zIzA8YmPjVtIZUf7b05+TPO7G7/GEmLHDaoCgACHl9hhA==}
    engines: {node: '>=6.9.0'}
    dependencies:
      '@babel/highlight': 7.22.10
      chalk: 2.4.2

  /@babel/code-frame@7.23.5:
    resolution: {integrity: sha512-CgH3s1a96LipHCmSUmYFPwY7MNx8C3avkq7i4Wl3cfa662ldtUe4VM1TPXX70pfmrlWTb6jLqTYrZyT2ZTJBgA==}
    engines: {node: '>=6.9.0'}
    dependencies:
      '@babel/highlight': 7.23.4
      chalk: 2.4.2

  /@babel/compat-data@7.23.5:
    resolution: {integrity: sha512-uU27kfDRlhfKl+w1U6vp16IuvSLtjAxdArVXPa9BvLkrr7CYIsxH5adpHObeAGY/41+syctUWOZ140a2Rvkgjw==}
    engines: {node: '>=6.9.0'}

  /@babel/core@7.22.11:
    resolution: {integrity: sha512-lh7RJrtPdhibbxndr6/xx0w8+CVlY5FJZiaSz908Fpy+G0xkBFTvwLcKJFF4PJxVfGhVWNebikpWGnOoC71juQ==}
    engines: {node: '>=6.9.0'}
    dependencies:
      '@ampproject/remapping': 2.2.1
      '@babel/code-frame': 7.23.5
      '@babel/generator': 7.22.10
      '@babel/helper-compilation-targets': 7.23.6
      '@babel/helper-module-transforms': 7.23.3(@babel/core@7.22.11)
      '@babel/helpers': 7.22.11
      '@babel/parser': 7.23.6
      '@babel/template': 7.22.15
      '@babel/traverse': 7.22.11(supports-color@5.5.0)
      '@babel/types': 7.23.6
      convert-source-map: 1.9.0
      debug: 4.3.4(supports-color@5.5.0)
      gensync: 1.0.0-beta.2
      json5: 2.2.3
      semver: 6.3.1
    transitivePeerDependencies:
      - supports-color
    dev: true

  /@babel/core@7.23.9:
    resolution: {integrity: sha512-5q0175NOjddqpvvzU+kDiSOAk4PfdO6FvwCWoQ6RO7rTzEe8vlo+4HVfcnAREhD4npMs0e9uZypjTwzZPCf/cw==}
    engines: {node: '>=6.9.0'}
    dependencies:
      '@ampproject/remapping': 2.2.1
      '@babel/code-frame': 7.23.5
      '@babel/generator': 7.23.6
      '@babel/helper-compilation-targets': 7.23.6
      '@babel/helper-module-transforms': 7.23.3(@babel/core@7.23.9)
      '@babel/helpers': 7.23.9
      '@babel/parser': 7.23.9
      '@babel/template': 7.23.9
      '@babel/traverse': 7.23.9
      '@babel/types': 7.23.9
      convert-source-map: 2.0.0
      debug: 4.3.4(supports-color@5.5.0)
      gensync: 1.0.0-beta.2
      json5: 2.2.3
      semver: 6.3.1
    transitivePeerDependencies:
      - supports-color

  /@babel/eslint-parser@7.22.11(@babel/core@7.22.11)(eslint@8.55.0):
    resolution: {integrity: sha512-YjOYZ3j7TjV8OhLW6NCtyg8G04uStATEUe5eiLuCZaXz2VSDQ3dsAtm2D+TuQyAqNMUK2WacGo0/uma9Pein1w==}
    engines: {node: ^10.13.0 || ^12.13.0 || >=14.0.0}
    peerDependencies:
      '@babel/core': ^7.11.0
      eslint: ^7.5.0 || ^8.0.0
    dependencies:
      '@babel/core': 7.22.11
      '@nicolo-ribaudo/eslint-scope-5-internals': 5.1.1-v1
      eslint: 8.55.0
      eslint-visitor-keys: 2.1.0
      semver: 6.3.1
    dev: true

  /@babel/generator@7.22.10:
    resolution: {integrity: sha512-79KIf7YiWjjdZ81JnLujDRApWtl7BxTqWD88+FFdQEIOG8LJ0etDOM7CXuIgGJa55sGOwZVwuEsaLEm0PJ5/+A==}
    engines: {node: '>=6.9.0'}
    dependencies:
      '@babel/types': 7.22.11
      '@jridgewell/gen-mapping': 0.3.3
      '@jridgewell/trace-mapping': 0.3.19
      jsesc: 2.5.2

  /@babel/generator@7.23.6:
    resolution: {integrity: sha512-qrSfCYxYQB5owCmGLbl8XRpX1ytXlpueOb0N0UmQwA073KZxejgQTzAmJezxvpwQD9uGtK2shHdi55QT+MbjIw==}
    engines: {node: '>=6.9.0'}
    dependencies:
      '@babel/types': 7.23.9
      '@jridgewell/gen-mapping': 0.3.3
      '@jridgewell/trace-mapping': 0.3.19
      jsesc: 2.5.2

  /@babel/helper-annotate-as-pure@7.22.5:
    resolution: {integrity: sha512-LvBTxu8bQSQkcyKOU+a1btnNFQ1dMAd0R6PyW3arXes06F6QLWLIrd681bxRPIXlrMGR3XYnW9JyML7dP3qgxg==}
    engines: {node: '>=6.9.0'}
    dependencies:
      '@babel/types': 7.22.11

  /@babel/helper-builder-binary-assignment-operator-visitor@7.22.15:
    resolution: {integrity: sha512-QkBXwGgaoC2GtGZRoma6kv7Szfv06khvhFav67ZExau2RaXzy8MpHSMO2PNoP2XtmQphJQRHFfg77Bq731Yizw==}
    engines: {node: '>=6.9.0'}
    dependencies:
      '@babel/types': 7.23.6
    dev: true

  /@babel/helper-compilation-targets@7.23.6:
    resolution: {integrity: sha512-9JB548GZoQVmzrFgp8o7KxdgkTGm6xs9DW0o/Pim72UDjzr5ObUQ6ZzYPqA+g9OTS2bBQoctLJrky0RDCAWRgQ==}
    engines: {node: '>=6.9.0'}
    dependencies:
      '@babel/compat-data': 7.23.5
      '@babel/helper-validator-option': 7.23.5
      browserslist: 4.22.2
      lru-cache: 5.1.1
      semver: 6.3.1

  /@babel/helper-create-class-features-plugin@7.23.6(@babel/core@7.22.11):
    resolution: {integrity: sha512-cBXU1vZni/CpGF29iTu4YRbOZt3Wat6zCoMDxRF1MayiEc4URxOj31tT65HUM0CRpMowA3HCJaAOVOUnMf96cw==}
    engines: {node: '>=6.9.0'}
    peerDependencies:
      '@babel/core': ^7.0.0
    dependencies:
      '@babel/core': 7.22.11
      '@babel/helper-annotate-as-pure': 7.22.5
      '@babel/helper-environment-visitor': 7.22.20
      '@babel/helper-function-name': 7.23.0
      '@babel/helper-member-expression-to-functions': 7.23.0
      '@babel/helper-optimise-call-expression': 7.22.5
      '@babel/helper-replace-supers': 7.22.20(@babel/core@7.22.11)
      '@babel/helper-skip-transparent-expression-wrappers': 7.22.5
      '@babel/helper-split-export-declaration': 7.22.6
      semver: 6.3.1
    dev: true

  /@babel/helper-create-regexp-features-plugin@7.22.15(@babel/core@7.22.11):
    resolution: {integrity: sha512-29FkPLFjn4TPEa3RE7GpW+qbE8tlsu3jntNYNfcGsc49LphF1PQIiD+vMZ1z1xVOKt+93khA9tc2JBs3kBjA7w==}
    engines: {node: '>=6.9.0'}
    peerDependencies:
      '@babel/core': ^7.0.0
    dependencies:
      '@babel/core': 7.22.11
      '@babel/helper-annotate-as-pure': 7.22.5
      regexpu-core: 5.3.2
      semver: 6.3.1
    dev: true

  /@babel/helper-define-polyfill-provider@0.4.4(@babel/core@7.22.11):
    resolution: {integrity: sha512-QcJMILQCu2jm5TFPGA3lCpJJTeEP+mqeXooG/NZbg/h5FTFi6V0+99ahlRsW8/kRLyb24LZVCCiclDedhLKcBA==}
    peerDependencies:
      '@babel/core': ^7.4.0 || ^8.0.0-0 <8.0.0
    dependencies:
      '@babel/core': 7.22.11
      '@babel/helper-compilation-targets': 7.23.6
      '@babel/helper-plugin-utils': 7.22.5
      debug: 4.3.4(supports-color@5.5.0)
      lodash.debounce: 4.0.8
      resolve: 1.22.8
    transitivePeerDependencies:
      - supports-color
    dev: true

  /@babel/helper-environment-visitor@7.22.20:
    resolution: {integrity: sha512-zfedSIzFhat/gFhWfHtgWvlec0nqB9YEIVrpuwjruLlXfUSnA8cJB0miHKwqDnQ7d32aKo2xt88/xZptwxbfhA==}
    engines: {node: '>=6.9.0'}

  /@babel/helper-function-name@7.23.0:
    resolution: {integrity: sha512-OErEqsrxjZTJciZ4Oo+eoZqeW9UIiOcuYKRJA4ZAgV9myA+pOXhhmpfNCKjEH/auVfEYVFJ6y1Tc4r0eIApqiw==}
    engines: {node: '>=6.9.0'}
    dependencies:
      '@babel/template': 7.22.15
      '@babel/types': 7.23.6

  /@babel/helper-hoist-variables@7.22.5:
    resolution: {integrity: sha512-wGjk9QZVzvknA6yKIUURb8zY3grXCcOZt+/7Wcy8O2uctxhplmUPkOdlgoNhmdVee2c92JXbf1xpMtVNbfoxRw==}
    engines: {node: '>=6.9.0'}
    dependencies:
      '@babel/types': 7.22.11

  /@babel/helper-member-expression-to-functions@7.23.0:
    resolution: {integrity: sha512-6gfrPwh7OuT6gZyJZvd6WbTfrqAo7vm4xCzAXOusKqq/vWdKXphTpj5klHKNmRUU6/QRGlBsyU9mAIPaWHlqJA==}
    engines: {node: '>=6.9.0'}
    dependencies:
      '@babel/types': 7.23.6
    dev: true

  /@babel/helper-module-imports@7.22.15:
    resolution: {integrity: sha512-0pYVBnDKZO2fnSPCrgM/6WMc7eS20Fbok+0r88fp+YtWVLZrp4CkafFGIp+W0VKw4a22sgebPT99y+FDNMdP4w==}
    engines: {node: '>=6.9.0'}
    dependencies:
      '@babel/types': 7.23.6

  /@babel/helper-module-imports@7.22.5:
    resolution: {integrity: sha512-8Dl6+HD/cKifutF5qGd/8ZJi84QeAKh+CEe1sBzz8UayBBGg1dAIJrdHOcOM5b2MpzWL2yuotJTtGjETq0qjXg==}
    engines: {node: '>=6.9.0'}
    dependencies:
      '@babel/types': 7.22.11
    dev: false

  /@babel/helper-module-transforms@7.23.3(@babel/core@7.22.11):
    resolution: {integrity: sha512-7bBs4ED9OmswdfDzpz4MpWgSrV7FXlc3zIagvLFjS5H+Mk7Snr21vQ6QwrsoCGMfNC4e4LQPdoULEt4ykz0SRQ==}
    engines: {node: '>=6.9.0'}
    peerDependencies:
      '@babel/core': ^7.0.0
    dependencies:
      '@babel/core': 7.22.11
      '@babel/helper-environment-visitor': 7.22.20
      '@babel/helper-module-imports': 7.22.15
      '@babel/helper-simple-access': 7.22.5
      '@babel/helper-split-export-declaration': 7.22.6
      '@babel/helper-validator-identifier': 7.22.20
    dev: true

  /@babel/helper-module-transforms@7.23.3(@babel/core@7.23.9):
    resolution: {integrity: sha512-7bBs4ED9OmswdfDzpz4MpWgSrV7FXlc3zIagvLFjS5H+Mk7Snr21vQ6QwrsoCGMfNC4e4LQPdoULEt4ykz0SRQ==}
    engines: {node: '>=6.9.0'}
    peerDependencies:
      '@babel/core': ^7.0.0
    dependencies:
      '@babel/core': 7.23.9
      '@babel/helper-environment-visitor': 7.22.20
      '@babel/helper-module-imports': 7.22.15
      '@babel/helper-simple-access': 7.22.5
      '@babel/helper-split-export-declaration': 7.22.6
      '@babel/helper-validator-identifier': 7.22.20

  /@babel/helper-optimise-call-expression@7.22.5:
    resolution: {integrity: sha512-HBwaojN0xFRx4yIvpwGqxiV2tUfl7401jlok564NgB9EHS1y6QT17FmKWm4ztqjeVdXLuC4fSvHc5ePpQjoTbw==}
    engines: {node: '>=6.9.0'}
    dependencies:
      '@babel/types': 7.23.6
    dev: true

  /@babel/helper-plugin-utils@7.22.5:
    resolution: {integrity: sha512-uLls06UVKgFG9QD4OeFYLEGteMIAa5kpTPcFL28yuCIIzsf6ZyKZMllKVOCZFhiZ5ptnwX4mtKdWCBE/uT4amg==}
    engines: {node: '>=6.9.0'}

  /@babel/helper-remap-async-to-generator@7.22.20(@babel/core@7.22.11):
    resolution: {integrity: sha512-pBGyV4uBqOns+0UvhsTO8qgl8hO89PmiDYv+/COyp1aeMcmfrfruz+/nCMFiYyFF/Knn0yfrC85ZzNFjembFTw==}
    engines: {node: '>=6.9.0'}
    peerDependencies:
      '@babel/core': ^7.0.0
    dependencies:
      '@babel/core': 7.22.11
      '@babel/helper-annotate-as-pure': 7.22.5
      '@babel/helper-environment-visitor': 7.22.20
      '@babel/helper-wrap-function': 7.22.20
    dev: true

  /@babel/helper-replace-supers@7.22.20(@babel/core@7.22.11):
    resolution: {integrity: sha512-qsW0In3dbwQUbK8kejJ4R7IHVGwHJlV6lpG6UA7a9hSa2YEiAib+N1T2kr6PEeUT+Fl7najmSOS6SmAwCHK6Tw==}
    engines: {node: '>=6.9.0'}
    peerDependencies:
      '@babel/core': ^7.0.0
    dependencies:
      '@babel/core': 7.22.11
      '@babel/helper-environment-visitor': 7.22.20
      '@babel/helper-member-expression-to-functions': 7.23.0
      '@babel/helper-optimise-call-expression': 7.22.5
    dev: true

  /@babel/helper-simple-access@7.22.5:
    resolution: {integrity: sha512-n0H99E/K+Bika3++WNL17POvo4rKWZ7lZEp1Q+fStVbUi8nxPQEBOlTmCOxW/0JsS56SKKQ+ojAe2pHKJHN35w==}
    engines: {node: '>=6.9.0'}
    dependencies:
      '@babel/types': 7.22.11

  /@babel/helper-skip-transparent-expression-wrappers@7.22.5:
    resolution: {integrity: sha512-tK14r66JZKiC43p8Ki33yLBVJKlQDFoA8GYN67lWCDCqoL6EMMSuM9b+Iff2jHaM/RRFYl7K+iiru7hbRqNx8Q==}
    engines: {node: '>=6.9.0'}
    dependencies:
      '@babel/types': 7.23.6
    dev: true

  /@babel/helper-split-export-declaration@7.22.6:
    resolution: {integrity: sha512-AsUnxuLhRYsisFiaJwvp1QF+I3KjD5FOxut14q/GzovUe6orHLesW2C7d754kRm53h5gqrz6sFl6sxc4BVtE/g==}
    engines: {node: '>=6.9.0'}
    dependencies:
      '@babel/types': 7.22.11

  /@babel/helper-string-parser@7.22.5:
    resolution: {integrity: sha512-mM4COjgZox8U+JcXQwPijIZLElkgEpO5rsERVDJTc2qfCDfERyob6k5WegS14SX18IIjv+XD+GrqNumY5JRCDw==}
    engines: {node: '>=6.9.0'}

  /@babel/helper-string-parser@7.23.4:
    resolution: {integrity: sha512-803gmbQdqwdf4olxrX4AJyFBV/RTr3rSmOj0rKwesmzlfhYNDEs+/iOcznzpNWlJlIlTJC2QfPFcHB6DlzdVLQ==}
    engines: {node: '>=6.9.0'}

  /@babel/helper-validator-identifier@7.22.20:
    resolution: {integrity: sha512-Y4OZ+ytlatR8AI+8KZfKuL5urKp7qey08ha31L8b3BwewJAoJamTzyvxPR/5D+KkdJCGPq/+8TukHBlY10FX9A==}
    engines: {node: '>=6.9.0'}

  /@babel/helper-validator-identifier@7.22.5:
    resolution: {integrity: sha512-aJXu+6lErq8ltp+JhkJUfk1MTGyuA4v7f3pA+BJ5HLfNC6nAQ0Cpi9uOquUj8Hehg0aUiHzWQbOVJGao6ztBAQ==}
    engines: {node: '>=6.9.0'}

  /@babel/helper-validator-option@7.23.5:
    resolution: {integrity: sha512-85ttAOMLsr53VgXkTbkx8oA6YTfT4q7/HzXSLEYmjcSTJPMPQtvq1BD79Byep5xMUYbGRzEpDsjUf3dyp54IKw==}
    engines: {node: '>=6.9.0'}

  /@babel/helper-wrap-function@7.22.20:
    resolution: {integrity: sha512-pms/UwkOpnQe/PDAEdV/d7dVCoBbB+R4FvYoHGZz+4VPcg7RtYy2KP7S2lbuWM6FCSgob5wshfGESbC/hzNXZw==}
    engines: {node: '>=6.9.0'}
    dependencies:
      '@babel/helper-function-name': 7.23.0
      '@babel/template': 7.22.15
      '@babel/types': 7.23.6
    dev: true

  /@babel/helpers@7.22.11:
    resolution: {integrity: sha512-vyOXC8PBWaGc5h7GMsNx68OH33cypkEDJCHvYVVgVbbxJDROYVtexSk0gK5iCF1xNjRIN2s8ai7hwkWDq5szWg==}
    engines: {node: '>=6.9.0'}
    dependencies:
      '@babel/template': 7.22.5
      '@babel/traverse': 7.22.11(supports-color@5.5.0)
      '@babel/types': 7.22.11
    transitivePeerDependencies:
      - supports-color
    dev: true

  /@babel/helpers@7.23.9:
    resolution: {integrity: sha512-87ICKgU5t5SzOT7sBMfCOZQ2rHjRU+Pcb9BoILMYz600W6DkVRLFBPwQ18gwUVvggqXivaUakpnxWQGbpywbBQ==}
    engines: {node: '>=6.9.0'}
    dependencies:
      '@babel/template': 7.23.9
      '@babel/traverse': 7.23.9
      '@babel/types': 7.23.9
    transitivePeerDependencies:
      - supports-color

  /@babel/highlight@7.22.10:
    resolution: {integrity: sha512-78aUtVcT7MUscr0K5mIEnkwxPE0MaxkR5RxRwuHaQ+JuU5AmTPhY+do2mdzVTnIJJpyBglql2pehuBIWHug+WQ==}
    engines: {node: '>=6.9.0'}
    dependencies:
      '@babel/helper-validator-identifier': 7.22.20
      chalk: 2.4.2
      js-tokens: 4.0.0

  /@babel/highlight@7.23.4:
    resolution: {integrity: sha512-acGdbYSfp2WheJoJm/EBBBLh/ID8KDc64ISZ9DYtBmC8/Q204PZJLHyzeB5qMzJ5trcOkybd78M4x2KWsUq++A==}
    engines: {node: '>=6.9.0'}
    dependencies:
      '@babel/helper-validator-identifier': 7.22.20
      chalk: 2.4.2
      js-tokens: 4.0.0

  /@babel/parser@7.22.13:
    resolution: {integrity: sha512-3l6+4YOvc9wx7VlCSw4yQfcBo01ECA8TicQfbnCPuCEpRQrf+gTUyGdxNw+pyTUyywp6JRD1w0YQs9TpBXYlkw==}
    engines: {node: '>=6.0.0'}
    hasBin: true
    dependencies:
      '@babel/types': 7.22.11
    dev: true

  /@babel/parser@7.23.6:
    resolution: {integrity: sha512-Z2uID7YJ7oNvAI20O9X0bblw7Qqs8Q2hFy0R9tAfnfLkp5MW0UH9eUvnDSnFwKZ0AvgS1ucqR4KzvVHgnke1VQ==}
    engines: {node: '>=6.0.0'}
    hasBin: true
    dependencies:
      '@babel/types': 7.23.6

  /@babel/parser@7.23.9:
    resolution: {integrity: sha512-9tcKgqKbs3xGJ+NtKF2ndOBBLVwPjl1SHxPQkd36r3Dlirw3xWUeGaTbqr7uGZcTaxkVNwc+03SVP7aCdWrTlA==}
    engines: {node: '>=6.0.0'}
    hasBin: true
    dependencies:
      '@babel/types': 7.23.6

  /@babel/plugin-bugfix-safari-id-destructuring-collision-in-function-expression@7.23.3(@babel/core@7.22.11):
    resolution: {integrity: sha512-iRkKcCqb7iGnq9+3G6rZ+Ciz5VywC4XNRHe57lKM+jOeYAoR0lVqdeeDRfh0tQcTfw/+vBhHn926FmQhLtlFLQ==}
    engines: {node: '>=6.9.0'}
    peerDependencies:
      '@babel/core': ^7.0.0
    dependencies:
      '@babel/core': 7.22.11
      '@babel/helper-plugin-utils': 7.22.5
    dev: true

  /@babel/plugin-bugfix-v8-spread-parameters-in-optional-chaining@7.23.3(@babel/core@7.22.11):
    resolution: {integrity: sha512-WwlxbfMNdVEpQjZmK5mhm7oSwD3dS6eU+Iwsi4Knl9wAletWem7kaRsGOG+8UEbRyqxY4SS5zvtfXwX+jMxUwQ==}
    engines: {node: '>=6.9.0'}
    peerDependencies:
      '@babel/core': ^7.13.0
    dependencies:
      '@babel/core': 7.22.11
      '@babel/helper-plugin-utils': 7.22.5
      '@babel/helper-skip-transparent-expression-wrappers': 7.22.5
      '@babel/plugin-transform-optional-chaining': 7.23.4(@babel/core@7.22.11)
    dev: true

  /@babel/plugin-bugfix-v8-static-class-fields-redefine-readonly@7.23.3(@babel/core@7.22.11):
    resolution: {integrity: sha512-XaJak1qcityzrX0/IU5nKHb34VaibwP3saKqG6a/tppelgllOH13LUann4ZCIBcVOeE6H18K4Vx9QKkVww3z/w==}
    engines: {node: '>=6.9.0'}
    peerDependencies:
      '@babel/core': ^7.0.0
    dependencies:
      '@babel/core': 7.22.11
      '@babel/helper-environment-visitor': 7.22.20
      '@babel/helper-plugin-utils': 7.22.5
    dev: true

  /@babel/plugin-proposal-private-property-in-object@7.21.0-placeholder-for-preset-env.2(@babel/core@7.22.11):
    resolution: {integrity: sha512-SOSkfJDddaM7mak6cPEpswyTRnuRltl429hMraQEglW+OkovnCzsiszTmsrlY//qLFjCpQDFRvjdm2wA5pPm9w==}
    engines: {node: '>=6.9.0'}
    peerDependencies:
      '@babel/core': ^7.0.0-0
    dependencies:
      '@babel/core': 7.22.11
    dev: true

  /@babel/plugin-syntax-async-generators@7.8.4(@babel/core@7.22.11):
    resolution: {integrity: sha512-tycmZxkGfZaxhMRbXlPXuVFpdWlXpir2W4AMhSJgRKzk/eDlIXOhb2LHWoLpDF7TEHylV5zNhykX6KAgHJmTNw==}
    peerDependencies:
      '@babel/core': ^7.0.0-0
    dependencies:
      '@babel/core': 7.22.11
      '@babel/helper-plugin-utils': 7.22.5
    dev: true

  /@babel/plugin-syntax-bigint@7.8.3(@babel/core@7.22.11):
    resolution: {integrity: sha512-wnTnFlG+YxQm3vDxpGE57Pj0srRU4sHE/mDkt1qv2YJJSeUAec2ma4WLUnUPeKjyrfntVwe/N6dCXpU+zL3Npg==}
    peerDependencies:
      '@babel/core': ^7.0.0-0
    dependencies:
      '@babel/core': 7.22.11
      '@babel/helper-plugin-utils': 7.22.5
    dev: true

  /@babel/plugin-syntax-class-properties@7.12.13(@babel/core@7.22.11):
    resolution: {integrity: sha512-fm4idjKla0YahUNgFNLCB0qySdsoPiZP3iQE3rky0mBUtMZ23yDJ9SJdg6dXTSDnulOVqiF3Hgr9nbXvXTQZYA==}
    peerDependencies:
      '@babel/core': ^7.0.0-0
    dependencies:
      '@babel/core': 7.22.11
      '@babel/helper-plugin-utils': 7.22.5
    dev: true

  /@babel/plugin-syntax-class-static-block@7.14.5(@babel/core@7.22.11):
    resolution: {integrity: sha512-b+YyPmr6ldyNnM6sqYeMWE+bgJcJpO6yS4QD7ymxgH34GBPNDM/THBh8iunyvKIZztiwLH4CJZ0RxTk9emgpjw==}
    engines: {node: '>=6.9.0'}
    peerDependencies:
      '@babel/core': ^7.0.0-0
    dependencies:
      '@babel/core': 7.22.11
      '@babel/helper-plugin-utils': 7.22.5
    dev: true

  /@babel/plugin-syntax-dynamic-import@7.8.3(@babel/core@7.22.11):
    resolution: {integrity: sha512-5gdGbFon+PszYzqs83S3E5mpi7/y/8M9eC90MRTZfduQOYW76ig6SOSPNe41IG5LoP3FGBn2N0RjVDSQiS94kQ==}
    peerDependencies:
      '@babel/core': ^7.0.0-0
    dependencies:
      '@babel/core': 7.22.11
      '@babel/helper-plugin-utils': 7.22.5
    dev: true

  /@babel/plugin-syntax-export-namespace-from@7.8.3(@babel/core@7.22.11):
    resolution: {integrity: sha512-MXf5laXo6c1IbEbegDmzGPwGNTsHZmEy6QGznu5Sh2UCWvueywb2ee+CCE4zQiZstxU9BMoQO9i6zUFSY0Kj0Q==}
    peerDependencies:
      '@babel/core': ^7.0.0-0
    dependencies:
      '@babel/core': 7.22.11
      '@babel/helper-plugin-utils': 7.22.5
    dev: true

  /@babel/plugin-syntax-import-assertions@7.23.3(@babel/core@7.22.11):
    resolution: {integrity: sha512-lPgDSU+SJLK3xmFDTV2ZRQAiM7UuUjGidwBywFavObCiZc1BeAAcMtHJKUya92hPHO+at63JJPLygilZard8jw==}
    engines: {node: '>=6.9.0'}
    peerDependencies:
      '@babel/core': ^7.0.0-0
    dependencies:
      '@babel/core': 7.22.11
      '@babel/helper-plugin-utils': 7.22.5
    dev: true

  /@babel/plugin-syntax-import-attributes@7.23.3(@babel/core@7.22.11):
    resolution: {integrity: sha512-pawnE0P9g10xgoP7yKr6CK63K2FMsTE+FZidZO/1PwRdzmAPVs+HS1mAURUsgaoxammTJvULUdIkEK0gOcU2tA==}
    engines: {node: '>=6.9.0'}
    peerDependencies:
      '@babel/core': ^7.0.0-0
    dependencies:
      '@babel/core': 7.22.11
      '@babel/helper-plugin-utils': 7.22.5
    dev: true

  /@babel/plugin-syntax-import-meta@7.10.4(@babel/core@7.22.11):
    resolution: {integrity: sha512-Yqfm+XDx0+Prh3VSeEQCPU81yC+JWZ2pDPFSS4ZdpfZhp4MkFMaDC1UqseovEKwSUpnIL7+vK+Clp7bfh0iD7g==}
    peerDependencies:
      '@babel/core': ^7.0.0-0
    dependencies:
      '@babel/core': 7.22.11
      '@babel/helper-plugin-utils': 7.22.5
    dev: true

  /@babel/plugin-syntax-json-strings@7.8.3(@babel/core@7.22.11):
    resolution: {integrity: sha512-lY6kdGpWHvjoe2vk4WrAapEuBR69EMxZl+RoGRhrFGNYVK8mOPAW8VfbT/ZgrFbXlDNiiaxQnAtgVCZ6jv30EA==}
    peerDependencies:
      '@babel/core': ^7.0.0-0
    dependencies:
      '@babel/core': 7.22.11
      '@babel/helper-plugin-utils': 7.22.5
    dev: true

  /@babel/plugin-syntax-jsx@7.23.3(@babel/core@7.22.11):
    resolution: {integrity: sha512-EB2MELswq55OHUoRZLGg/zC7QWUKfNLpE57m/S2yr1uEneIgsTgrSzXP3NXEsMkVn76OlaVVnzN+ugObuYGwhg==}
    engines: {node: '>=6.9.0'}
    peerDependencies:
      '@babel/core': ^7.0.0-0
    dependencies:
      '@babel/core': 7.22.11
      '@babel/helper-plugin-utils': 7.22.5
    dev: true

  /@babel/plugin-syntax-jsx@7.23.3(@babel/core@7.23.9):
    resolution: {integrity: sha512-EB2MELswq55OHUoRZLGg/zC7QWUKfNLpE57m/S2yr1uEneIgsTgrSzXP3NXEsMkVn76OlaVVnzN+ugObuYGwhg==}
    engines: {node: '>=6.9.0'}
    peerDependencies:
      '@babel/core': ^7.0.0-0
    dependencies:
      '@babel/core': 7.23.9
      '@babel/helper-plugin-utils': 7.22.5
    dev: false

  /@babel/plugin-syntax-logical-assignment-operators@7.10.4(@babel/core@7.22.11):
    resolution: {integrity: sha512-d8waShlpFDinQ5MtvGU9xDAOzKH47+FFoney2baFIoMr952hKOLp1HR7VszoZvOsV/4+RRszNY7D17ba0te0ig==}
    peerDependencies:
      '@babel/core': ^7.0.0-0
    dependencies:
      '@babel/core': 7.22.11
      '@babel/helper-plugin-utils': 7.22.5
    dev: true

  /@babel/plugin-syntax-nullish-coalescing-operator@7.8.3(@babel/core@7.22.11):
    resolution: {integrity: sha512-aSff4zPII1u2QD7y+F8oDsz19ew4IGEJg9SVW+bqwpwtfFleiQDMdzA/R+UlWDzfnHFCxxleFT0PMIrR36XLNQ==}
    peerDependencies:
      '@babel/core': ^7.0.0-0
    dependencies:
      '@babel/core': 7.22.11
      '@babel/helper-plugin-utils': 7.22.5
    dev: true

  /@babel/plugin-syntax-numeric-separator@7.10.4(@babel/core@7.22.11):
    resolution: {integrity: sha512-9H6YdfkcK/uOnY/K7/aA2xpzaAgkQn37yzWUMRK7OaPOqOpGS1+n0H5hxT9AUw9EsSjPW8SVyMJwYRtWs3X3ug==}
    peerDependencies:
      '@babel/core': ^7.0.0-0
    dependencies:
      '@babel/core': 7.22.11
      '@babel/helper-plugin-utils': 7.22.5
    dev: true

  /@babel/plugin-syntax-object-rest-spread@7.8.3(@babel/core@7.22.11):
    resolution: {integrity: sha512-XoqMijGZb9y3y2XskN+P1wUGiVwWZ5JmoDRwx5+3GmEplNyVM2s2Dg8ILFQm8rWM48orGy5YpI5Bl8U1y7ydlA==}
    peerDependencies:
      '@babel/core': ^7.0.0-0
    dependencies:
      '@babel/core': 7.22.11
      '@babel/helper-plugin-utils': 7.22.5
    dev: true

  /@babel/plugin-syntax-optional-catch-binding@7.8.3(@babel/core@7.22.11):
    resolution: {integrity: sha512-6VPD0Pc1lpTqw0aKoeRTMiB+kWhAoT24PA+ksWSBrFtl5SIRVpZlwN3NNPQjehA2E/91FV3RjLWoVTglWcSV3Q==}
    peerDependencies:
      '@babel/core': ^7.0.0-0
    dependencies:
      '@babel/core': 7.22.11
      '@babel/helper-plugin-utils': 7.22.5
    dev: true

  /@babel/plugin-syntax-optional-chaining@7.8.3(@babel/core@7.22.11):
    resolution: {integrity: sha512-KoK9ErH1MBlCPxV0VANkXW2/dw4vlbGDrFgz8bmUsBGYkFRcbRwMh6cIJubdPrkxRwuGdtCk0v/wPTKbQgBjkg==}
    peerDependencies:
      '@babel/core': ^7.0.0-0
    dependencies:
      '@babel/core': 7.22.11
      '@babel/helper-plugin-utils': 7.22.5
    dev: true

  /@babel/plugin-syntax-private-property-in-object@7.14.5(@babel/core@7.22.11):
    resolution: {integrity: sha512-0wVnp9dxJ72ZUJDV27ZfbSj6iHLoytYZmh3rFcxNnvsJF3ktkzLDZPy/mA17HGsaQT3/DQsWYX1f1QGWkCoVUg==}
    engines: {node: '>=6.9.0'}
    peerDependencies:
      '@babel/core': ^7.0.0-0
    dependencies:
      '@babel/core': 7.22.11
      '@babel/helper-plugin-utils': 7.22.5
    dev: true

  /@babel/plugin-syntax-top-level-await@7.14.5(@babel/core@7.22.11):
    resolution: {integrity: sha512-hx++upLv5U1rgYfwe1xBQUhRmU41NEvpUvrp8jkrSCdvGSnM5/qdRMtylJ6PG5OFkBaHkbTAKTnd3/YyESRHFw==}
    engines: {node: '>=6.9.0'}
    peerDependencies:
      '@babel/core': ^7.0.0-0
    dependencies:
      '@babel/core': 7.22.11
      '@babel/helper-plugin-utils': 7.22.5
    dev: true

  /@babel/plugin-syntax-typescript@7.23.3(@babel/core@7.22.11):
    resolution: {integrity: sha512-9EiNjVJOMwCO+43TqoTrgQ8jMwcAd0sWyXi9RPfIsLTj4R2MADDDQXELhffaUx/uJv2AYcxBgPwH6j4TIA4ytQ==}
    engines: {node: '>=6.9.0'}
    peerDependencies:
      '@babel/core': ^7.0.0-0
    dependencies:
      '@babel/core': 7.22.11
      '@babel/helper-plugin-utils': 7.22.5
    dev: true

  /@babel/plugin-syntax-unicode-sets-regex@7.18.6(@babel/core@7.22.11):
    resolution: {integrity: sha512-727YkEAPwSIQTv5im8QHz3upqp92JTWhidIC81Tdx4VJYIte/VndKf1qKrfnnhPLiPghStWfvC/iFaMCQu7Nqg==}
    engines: {node: '>=6.9.0'}
    peerDependencies:
      '@babel/core': ^7.0.0
    dependencies:
      '@babel/core': 7.22.11
      '@babel/helper-create-regexp-features-plugin': 7.22.15(@babel/core@7.22.11)
      '@babel/helper-plugin-utils': 7.22.5
    dev: true

  /@babel/plugin-transform-arrow-functions@7.23.3(@babel/core@7.22.11):
    resolution: {integrity: sha512-NzQcQrzaQPkaEwoTm4Mhyl8jI1huEL/WWIEvudjTCMJ9aBZNpsJbMASx7EQECtQQPS/DcnFpo0FIh3LvEO9cxQ==}
    engines: {node: '>=6.9.0'}
    peerDependencies:
      '@babel/core': ^7.0.0-0
    dependencies:
      '@babel/core': 7.22.11
      '@babel/helper-plugin-utils': 7.22.5
    dev: true

  /@babel/plugin-transform-async-generator-functions@7.23.4(@babel/core@7.22.11):
    resolution: {integrity: sha512-efdkfPhHYTtn0G6n2ddrESE91fgXxjlqLsnUtPWnJs4a4mZIbUaK7ffqKIIUKXSHwcDvaCVX6GXkaJJFqtX7jw==}
    engines: {node: '>=6.9.0'}
    peerDependencies:
      '@babel/core': ^7.0.0-0
    dependencies:
      '@babel/core': 7.22.11
      '@babel/helper-environment-visitor': 7.22.20
      '@babel/helper-plugin-utils': 7.22.5
      '@babel/helper-remap-async-to-generator': 7.22.20(@babel/core@7.22.11)
      '@babel/plugin-syntax-async-generators': 7.8.4(@babel/core@7.22.11)
    dev: true

  /@babel/plugin-transform-async-to-generator@7.23.3(@babel/core@7.22.11):
    resolution: {integrity: sha512-A7LFsKi4U4fomjqXJlZg/u0ft/n8/7n7lpffUP/ZULx/DtV9SGlNKZolHH6PE8Xl1ngCc0M11OaeZptXVkfKSw==}
    engines: {node: '>=6.9.0'}
    peerDependencies:
      '@babel/core': ^7.0.0-0
    dependencies:
      '@babel/core': 7.22.11
      '@babel/helper-module-imports': 7.22.15
      '@babel/helper-plugin-utils': 7.22.5
      '@babel/helper-remap-async-to-generator': 7.22.20(@babel/core@7.22.11)
    dev: true

  /@babel/plugin-transform-block-scoped-functions@7.23.3(@babel/core@7.22.11):
    resolution: {integrity: sha512-vI+0sIaPIO6CNuM9Kk5VmXcMVRiOpDh7w2zZt9GXzmE/9KD70CUEVhvPR/etAeNK/FAEkhxQtXOzVF3EuRL41A==}
    engines: {node: '>=6.9.0'}
    peerDependencies:
      '@babel/core': ^7.0.0-0
    dependencies:
      '@babel/core': 7.22.11
      '@babel/helper-plugin-utils': 7.22.5
    dev: true

  /@babel/plugin-transform-block-scoping@7.23.4(@babel/core@7.22.11):
    resolution: {integrity: sha512-0QqbP6B6HOh7/8iNR4CQU2Th/bbRtBp4KS9vcaZd1fZ0wSh5Fyssg0UCIHwxh+ka+pNDREbVLQnHCMHKZfPwfw==}
    engines: {node: '>=6.9.0'}
    peerDependencies:
      '@babel/core': ^7.0.0-0
    dependencies:
      '@babel/core': 7.22.11
      '@babel/helper-plugin-utils': 7.22.5
    dev: true

  /@babel/plugin-transform-class-properties@7.23.3(@babel/core@7.22.11):
    resolution: {integrity: sha512-uM+AN8yCIjDPccsKGlw271xjJtGii+xQIF/uMPS8H15L12jZTsLfF4o5vNO7d/oUguOyfdikHGc/yi9ge4SGIg==}
    engines: {node: '>=6.9.0'}
    peerDependencies:
      '@babel/core': ^7.0.0-0
    dependencies:
      '@babel/core': 7.22.11
      '@babel/helper-create-class-features-plugin': 7.23.6(@babel/core@7.22.11)
      '@babel/helper-plugin-utils': 7.22.5
    dev: true

  /@babel/plugin-transform-class-static-block@7.23.4(@babel/core@7.22.11):
    resolution: {integrity: sha512-nsWu/1M+ggti1SOALj3hfx5FXzAY06fwPJsUZD4/A5e1bWi46VUIWtD+kOX6/IdhXGsXBWllLFDSnqSCdUNydQ==}
    engines: {node: '>=6.9.0'}
    peerDependencies:
      '@babel/core': ^7.12.0
    dependencies:
      '@babel/core': 7.22.11
      '@babel/helper-create-class-features-plugin': 7.23.6(@babel/core@7.22.11)
      '@babel/helper-plugin-utils': 7.22.5
      '@babel/plugin-syntax-class-static-block': 7.14.5(@babel/core@7.22.11)
    dev: true

  /@babel/plugin-transform-classes@7.23.5(@babel/core@7.22.11):
    resolution: {integrity: sha512-jvOTR4nicqYC9yzOHIhXG5emiFEOpappSJAl73SDSEDcybD+Puuze8Tnpb9p9qEyYup24tq891gkaygIFvWDqg==}
    engines: {node: '>=6.9.0'}
    peerDependencies:
      '@babel/core': ^7.0.0-0
    dependencies:
      '@babel/core': 7.22.11
      '@babel/helper-annotate-as-pure': 7.22.5
      '@babel/helper-compilation-targets': 7.23.6
      '@babel/helper-environment-visitor': 7.22.20
      '@babel/helper-function-name': 7.23.0
      '@babel/helper-optimise-call-expression': 7.22.5
      '@babel/helper-plugin-utils': 7.22.5
      '@babel/helper-replace-supers': 7.22.20(@babel/core@7.22.11)
      '@babel/helper-split-export-declaration': 7.22.6
      globals: 11.12.0
    dev: true

  /@babel/plugin-transform-computed-properties@7.23.3(@babel/core@7.22.11):
    resolution: {integrity: sha512-dTj83UVTLw/+nbiHqQSFdwO9CbTtwq1DsDqm3CUEtDrZNET5rT5E6bIdTlOftDTDLMYxvxHNEYO4B9SLl8SLZw==}
    engines: {node: '>=6.9.0'}
    peerDependencies:
      '@babel/core': ^7.0.0-0
    dependencies:
      '@babel/core': 7.22.11
      '@babel/helper-plugin-utils': 7.22.5
      '@babel/template': 7.22.15
    dev: true

  /@babel/plugin-transform-destructuring@7.23.3(@babel/core@7.22.11):
    resolution: {integrity: sha512-n225npDqjDIr967cMScVKHXJs7rout1q+tt50inyBCPkyZ8KxeI6d+GIbSBTT/w/9WdlWDOej3V9HE5Lgk57gw==}
    engines: {node: '>=6.9.0'}
    peerDependencies:
      '@babel/core': ^7.0.0-0
    dependencies:
      '@babel/core': 7.22.11
      '@babel/helper-plugin-utils': 7.22.5
    dev: true

  /@babel/plugin-transform-dotall-regex@7.23.3(@babel/core@7.22.11):
    resolution: {integrity: sha512-vgnFYDHAKzFaTVp+mneDsIEbnJ2Np/9ng9iviHw3P/KVcgONxpNULEW/51Z/BaFojG2GI2GwwXck5uV1+1NOYQ==}
    engines: {node: '>=6.9.0'}
    peerDependencies:
      '@babel/core': ^7.0.0-0
    dependencies:
      '@babel/core': 7.22.11
      '@babel/helper-create-regexp-features-plugin': 7.22.15(@babel/core@7.22.11)
      '@babel/helper-plugin-utils': 7.22.5
    dev: true

  /@babel/plugin-transform-duplicate-keys@7.23.3(@babel/core@7.22.11):
    resolution: {integrity: sha512-RrqQ+BQmU3Oyav3J+7/myfvRCq7Tbz+kKLLshUmMwNlDHExbGL7ARhajvoBJEvc+fCguPPu887N+3RRXBVKZUA==}
    engines: {node: '>=6.9.0'}
    peerDependencies:
      '@babel/core': ^7.0.0-0
    dependencies:
      '@babel/core': 7.22.11
      '@babel/helper-plugin-utils': 7.22.5
    dev: true

  /@babel/plugin-transform-dynamic-import@7.23.4(@babel/core@7.22.11):
    resolution: {integrity: sha512-V6jIbLhdJK86MaLh4Jpghi8ho5fGzt3imHOBu/x0jlBaPYqDoWz4RDXjmMOfnh+JWNaQleEAByZLV0QzBT4YQQ==}
    engines: {node: '>=6.9.0'}
    peerDependencies:
      '@babel/core': ^7.0.0-0
    dependencies:
      '@babel/core': 7.22.11
      '@babel/helper-plugin-utils': 7.22.5
      '@babel/plugin-syntax-dynamic-import': 7.8.3(@babel/core@7.22.11)
    dev: true

  /@babel/plugin-transform-exponentiation-operator@7.23.3(@babel/core@7.22.11):
    resolution: {integrity: sha512-5fhCsl1odX96u7ILKHBj4/Y8vipoqwsJMh4csSA8qFfxrZDEA4Ssku2DyNvMJSmZNOEBT750LfFPbtrnTP90BQ==}
    engines: {node: '>=6.9.0'}
    peerDependencies:
      '@babel/core': ^7.0.0-0
    dependencies:
      '@babel/core': 7.22.11
      '@babel/helper-builder-binary-assignment-operator-visitor': 7.22.15
      '@babel/helper-plugin-utils': 7.22.5
    dev: true

  /@babel/plugin-transform-export-namespace-from@7.23.4(@babel/core@7.22.11):
    resolution: {integrity: sha512-GzuSBcKkx62dGzZI1WVgTWvkkz84FZO5TC5T8dl/Tht/rAla6Dg/Mz9Yhypg+ezVACf/rgDuQt3kbWEv7LdUDQ==}
    engines: {node: '>=6.9.0'}
    peerDependencies:
      '@babel/core': ^7.0.0-0
    dependencies:
      '@babel/core': 7.22.11
      '@babel/helper-plugin-utils': 7.22.5
      '@babel/plugin-syntax-export-namespace-from': 7.8.3(@babel/core@7.22.11)
    dev: true

  /@babel/plugin-transform-for-of@7.23.6(@babel/core@7.22.11):
    resolution: {integrity: sha512-aYH4ytZ0qSuBbpfhuofbg/e96oQ7U2w1Aw/UQmKT+1l39uEhUPoFS3fHevDc1G0OvewyDudfMKY1OulczHzWIw==}
    engines: {node: '>=6.9.0'}
    peerDependencies:
      '@babel/core': ^7.0.0-0
    dependencies:
      '@babel/core': 7.22.11
      '@babel/helper-plugin-utils': 7.22.5
      '@babel/helper-skip-transparent-expression-wrappers': 7.22.5
    dev: true

  /@babel/plugin-transform-function-name@7.23.3(@babel/core@7.22.11):
    resolution: {integrity: sha512-I1QXp1LxIvt8yLaib49dRW5Okt7Q4oaxao6tFVKS/anCdEOMtYwWVKoiOA1p34GOWIZjUK0E+zCp7+l1pfQyiw==}
    engines: {node: '>=6.9.0'}
    peerDependencies:
      '@babel/core': ^7.0.0-0
    dependencies:
      '@babel/core': 7.22.11
      '@babel/helper-compilation-targets': 7.23.6
      '@babel/helper-function-name': 7.23.0
      '@babel/helper-plugin-utils': 7.22.5
    dev: true

  /@babel/plugin-transform-json-strings@7.23.4(@babel/core@7.22.11):
    resolution: {integrity: sha512-81nTOqM1dMwZ/aRXQ59zVubN9wHGqk6UtqRK+/q+ciXmRy8fSolhGVvG09HHRGo4l6fr/c4ZhXUQH0uFW7PZbg==}
    engines: {node: '>=6.9.0'}
    peerDependencies:
      '@babel/core': ^7.0.0-0
    dependencies:
      '@babel/core': 7.22.11
      '@babel/helper-plugin-utils': 7.22.5
      '@babel/plugin-syntax-json-strings': 7.8.3(@babel/core@7.22.11)
    dev: true

  /@babel/plugin-transform-literals@7.23.3(@babel/core@7.22.11):
    resolution: {integrity: sha512-wZ0PIXRxnwZvl9AYpqNUxpZ5BiTGrYt7kueGQ+N5FiQ7RCOD4cm8iShd6S6ggfVIWaJf2EMk8eRzAh52RfP4rQ==}
    engines: {node: '>=6.9.0'}
    peerDependencies:
      '@babel/core': ^7.0.0-0
    dependencies:
      '@babel/core': 7.22.11
      '@babel/helper-plugin-utils': 7.22.5
    dev: true

  /@babel/plugin-transform-logical-assignment-operators@7.23.4(@babel/core@7.22.11):
    resolution: {integrity: sha512-Mc/ALf1rmZTP4JKKEhUwiORU+vcfarFVLfcFiolKUo6sewoxSEgl36ak5t+4WamRsNr6nzjZXQjM35WsU+9vbg==}
    engines: {node: '>=6.9.0'}
    peerDependencies:
      '@babel/core': ^7.0.0-0
    dependencies:
      '@babel/core': 7.22.11
      '@babel/helper-plugin-utils': 7.22.5
      '@babel/plugin-syntax-logical-assignment-operators': 7.10.4(@babel/core@7.22.11)
    dev: true

  /@babel/plugin-transform-member-expression-literals@7.23.3(@babel/core@7.22.11):
    resolution: {integrity: sha512-sC3LdDBDi5x96LA+Ytekz2ZPk8i/Ck+DEuDbRAll5rknJ5XRTSaPKEYwomLcs1AA8wg9b3KjIQRsnApj+q51Ag==}
    engines: {node: '>=6.9.0'}
    peerDependencies:
      '@babel/core': ^7.0.0-0
    dependencies:
      '@babel/core': 7.22.11
      '@babel/helper-plugin-utils': 7.22.5
    dev: true

  /@babel/plugin-transform-modules-amd@7.23.3(@babel/core@7.22.11):
    resolution: {integrity: sha512-vJYQGxeKM4t8hYCKVBlZX/gtIY2I7mRGFNcm85sgXGMTBcoV3QdVtdpbcWEbzbfUIUZKwvgFT82mRvaQIebZzw==}
    engines: {node: '>=6.9.0'}
    peerDependencies:
      '@babel/core': ^7.0.0-0
    dependencies:
      '@babel/core': 7.22.11
      '@babel/helper-module-transforms': 7.23.3(@babel/core@7.22.11)
      '@babel/helper-plugin-utils': 7.22.5
    dev: true

  /@babel/plugin-transform-modules-commonjs@7.23.3(@babel/core@7.22.11):
    resolution: {integrity: sha512-aVS0F65LKsdNOtcz6FRCpE4OgsP2OFnW46qNxNIX9h3wuzaNcSQsJysuMwqSibC98HPrf2vCgtxKNwS0DAlgcA==}
    engines: {node: '>=6.9.0'}
    peerDependencies:
      '@babel/core': ^7.0.0-0
    dependencies:
      '@babel/core': 7.22.11
      '@babel/helper-module-transforms': 7.23.3(@babel/core@7.22.11)
      '@babel/helper-plugin-utils': 7.22.5
      '@babel/helper-simple-access': 7.22.5
    dev: true

  /@babel/plugin-transform-modules-systemjs@7.23.3(@babel/core@7.22.11):
    resolution: {integrity: sha512-ZxyKGTkF9xT9YJuKQRo19ewf3pXpopuYQd8cDXqNzc3mUNbOME0RKMoZxviQk74hwzfQsEe66dE92MaZbdHKNQ==}
    engines: {node: '>=6.9.0'}
    peerDependencies:
      '@babel/core': ^7.0.0-0
    dependencies:
      '@babel/core': 7.22.11
      '@babel/helper-hoist-variables': 7.22.5
      '@babel/helper-module-transforms': 7.23.3(@babel/core@7.22.11)
      '@babel/helper-plugin-utils': 7.22.5
      '@babel/helper-validator-identifier': 7.22.20
    dev: true

  /@babel/plugin-transform-modules-umd@7.23.3(@babel/core@7.22.11):
    resolution: {integrity: sha512-zHsy9iXX2nIsCBFPud3jKn1IRPWg3Ing1qOZgeKV39m1ZgIdpJqvlWVeiHBZC6ITRG0MfskhYe9cLgntfSFPIg==}
    engines: {node: '>=6.9.0'}
    peerDependencies:
      '@babel/core': ^7.0.0-0
    dependencies:
      '@babel/core': 7.22.11
      '@babel/helper-module-transforms': 7.23.3(@babel/core@7.22.11)
      '@babel/helper-plugin-utils': 7.22.5
    dev: true

  /@babel/plugin-transform-named-capturing-groups-regex@7.22.5(@babel/core@7.22.11):
    resolution: {integrity: sha512-YgLLKmS3aUBhHaxp5hi1WJTgOUb/NCuDHzGT9z9WTt3YG+CPRhJs6nprbStx6DnWM4dh6gt7SU3sZodbZ08adQ==}
    engines: {node: '>=6.9.0'}
    peerDependencies:
      '@babel/core': ^7.0.0
    dependencies:
      '@babel/core': 7.22.11
      '@babel/helper-create-regexp-features-plugin': 7.22.15(@babel/core@7.22.11)
      '@babel/helper-plugin-utils': 7.22.5
    dev: true

  /@babel/plugin-transform-new-target@7.23.3(@babel/core@7.22.11):
    resolution: {integrity: sha512-YJ3xKqtJMAT5/TIZnpAR3I+K+WaDowYbN3xyxI8zxx/Gsypwf9B9h0VB+1Nh6ACAAPRS5NSRje0uVv5i79HYGQ==}
    engines: {node: '>=6.9.0'}
    peerDependencies:
      '@babel/core': ^7.0.0-0
    dependencies:
      '@babel/core': 7.22.11
      '@babel/helper-plugin-utils': 7.22.5
    dev: true

  /@babel/plugin-transform-nullish-coalescing-operator@7.23.4(@babel/core@7.22.11):
    resolution: {integrity: sha512-jHE9EVVqHKAQx+VePv5LLGHjmHSJR76vawFPTdlxR/LVJPfOEGxREQwQfjuZEOPTwG92X3LINSh3M40Rv4zpVA==}
    engines: {node: '>=6.9.0'}
    peerDependencies:
      '@babel/core': ^7.0.0-0
    dependencies:
      '@babel/core': 7.22.11
      '@babel/helper-plugin-utils': 7.22.5
      '@babel/plugin-syntax-nullish-coalescing-operator': 7.8.3(@babel/core@7.22.11)
    dev: true

  /@babel/plugin-transform-numeric-separator@7.23.4(@babel/core@7.22.11):
    resolution: {integrity: sha512-mps6auzgwjRrwKEZA05cOwuDc9FAzoyFS4ZsG/8F43bTLf/TgkJg7QXOrPO1JO599iA3qgK9MXdMGOEC8O1h6Q==}
    engines: {node: '>=6.9.0'}
    peerDependencies:
      '@babel/core': ^7.0.0-0
    dependencies:
      '@babel/core': 7.22.11
      '@babel/helper-plugin-utils': 7.22.5
      '@babel/plugin-syntax-numeric-separator': 7.10.4(@babel/core@7.22.11)
    dev: true

  /@babel/plugin-transform-object-rest-spread@7.23.4(@babel/core@7.22.11):
    resolution: {integrity: sha512-9x9K1YyeQVw0iOXJlIzwm8ltobIIv7j2iLyP2jIhEbqPRQ7ScNgwQufU2I0Gq11VjyG4gI4yMXt2VFags+1N3g==}
    engines: {node: '>=6.9.0'}
    peerDependencies:
      '@babel/core': ^7.0.0-0
    dependencies:
      '@babel/compat-data': 7.23.5
      '@babel/core': 7.22.11
      '@babel/helper-compilation-targets': 7.23.6
      '@babel/helper-plugin-utils': 7.22.5
      '@babel/plugin-syntax-object-rest-spread': 7.8.3(@babel/core@7.22.11)
      '@babel/plugin-transform-parameters': 7.23.3(@babel/core@7.22.11)
    dev: true

  /@babel/plugin-transform-object-super@7.23.3(@babel/core@7.22.11):
    resolution: {integrity: sha512-BwQ8q0x2JG+3lxCVFohg+KbQM7plfpBwThdW9A6TMtWwLsbDA01Ek2Zb/AgDN39BiZsExm4qrXxjk+P1/fzGrA==}
    engines: {node: '>=6.9.0'}
    peerDependencies:
      '@babel/core': ^7.0.0-0
    dependencies:
      '@babel/core': 7.22.11
      '@babel/helper-plugin-utils': 7.22.5
      '@babel/helper-replace-supers': 7.22.20(@babel/core@7.22.11)
    dev: true

  /@babel/plugin-transform-optional-catch-binding@7.23.4(@babel/core@7.22.11):
    resolution: {integrity: sha512-XIq8t0rJPHf6Wvmbn9nFxU6ao4c7WhghTR5WyV8SrJfUFzyxhCm4nhC+iAp3HFhbAKLfYpgzhJ6t4XCtVwqO5A==}
    engines: {node: '>=6.9.0'}
    peerDependencies:
      '@babel/core': ^7.0.0-0
    dependencies:
      '@babel/core': 7.22.11
      '@babel/helper-plugin-utils': 7.22.5
      '@babel/plugin-syntax-optional-catch-binding': 7.8.3(@babel/core@7.22.11)
    dev: true

  /@babel/plugin-transform-optional-chaining@7.23.4(@babel/core@7.22.11):
    resolution: {integrity: sha512-ZU8y5zWOfjM5vZ+asjgAPwDaBjJzgufjES89Rs4Lpq63O300R/kOz30WCLo6BxxX6QVEilwSlpClnG5cZaikTA==}
    engines: {node: '>=6.9.0'}
    peerDependencies:
      '@babel/core': ^7.0.0-0
    dependencies:
      '@babel/core': 7.22.11
      '@babel/helper-plugin-utils': 7.22.5
      '@babel/helper-skip-transparent-expression-wrappers': 7.22.5
      '@babel/plugin-syntax-optional-chaining': 7.8.3(@babel/core@7.22.11)
    dev: true

  /@babel/plugin-transform-parameters@7.23.3(@babel/core@7.22.11):
    resolution: {integrity: sha512-09lMt6UsUb3/34BbECKVbVwrT9bO6lILWln237z7sLaWnMsTi7Yc9fhX5DLpkJzAGfaReXI22wP41SZmnAA3Vw==}
    engines: {node: '>=6.9.0'}
    peerDependencies:
      '@babel/core': ^7.0.0-0
    dependencies:
      '@babel/core': 7.22.11
      '@babel/helper-plugin-utils': 7.22.5
    dev: true

  /@babel/plugin-transform-private-methods@7.23.3(@babel/core@7.22.11):
    resolution: {integrity: sha512-UzqRcRtWsDMTLrRWFvUBDwmw06tCQH9Rl1uAjfh6ijMSmGYQ+fpdB+cnqRC8EMh5tuuxSv0/TejGL+7vyj+50g==}
    engines: {node: '>=6.9.0'}
    peerDependencies:
      '@babel/core': ^7.0.0-0
    dependencies:
      '@babel/core': 7.22.11
      '@babel/helper-create-class-features-plugin': 7.23.6(@babel/core@7.22.11)
      '@babel/helper-plugin-utils': 7.22.5
    dev: true

  /@babel/plugin-transform-private-property-in-object@7.23.4(@babel/core@7.22.11):
    resolution: {integrity: sha512-9G3K1YqTq3F4Vt88Djx1UZ79PDyj+yKRnUy7cZGSMe+a7jkwD259uKKuUzQlPkGam7R+8RJwh5z4xO27fA1o2A==}
    engines: {node: '>=6.9.0'}
    peerDependencies:
      '@babel/core': ^7.0.0-0
    dependencies:
      '@babel/core': 7.22.11
      '@babel/helper-annotate-as-pure': 7.22.5
      '@babel/helper-create-class-features-plugin': 7.23.6(@babel/core@7.22.11)
      '@babel/helper-plugin-utils': 7.22.5
      '@babel/plugin-syntax-private-property-in-object': 7.14.5(@babel/core@7.22.11)
    dev: true

  /@babel/plugin-transform-property-literals@7.23.3(@babel/core@7.22.11):
    resolution: {integrity: sha512-jR3Jn3y7cZp4oEWPFAlRsSWjxKe4PZILGBSd4nis1TsC5qeSpb+nrtihJuDhNI7QHiVbUaiXa0X2RZY3/TI6Nw==}
    engines: {node: '>=6.9.0'}
    peerDependencies:
      '@babel/core': ^7.0.0-0
    dependencies:
      '@babel/core': 7.22.11
      '@babel/helper-plugin-utils': 7.22.5
    dev: true

  /@babel/plugin-transform-react-constant-elements@7.23.3(@babel/core@7.22.11):
    resolution: {integrity: sha512-zP0QKq/p6O42OL94udMgSfKXyse4RyJ0JqbQ34zDAONWjyrEsghYEyTSK5FIpmXmCpB55SHokL1cRRKHv8L2Qw==}
    engines: {node: '>=6.9.0'}
    peerDependencies:
      '@babel/core': ^7.0.0-0
    dependencies:
      '@babel/core': 7.22.11
      '@babel/helper-plugin-utils': 7.22.5
    dev: true

  /@babel/plugin-transform-react-display-name@7.23.3(@babel/core@7.22.11):
    resolution: {integrity: sha512-GnvhtVfA2OAtzdX58FJxU19rhoGeQzyVndw3GgtdECQvQFXPEZIOVULHVZGAYmOgmqjXpVpfocAbSjh99V/Fqw==}
    engines: {node: '>=6.9.0'}
    peerDependencies:
      '@babel/core': ^7.0.0-0
    dependencies:
      '@babel/core': 7.22.11
      '@babel/helper-plugin-utils': 7.22.5
    dev: true

  /@babel/plugin-transform-react-jsx-development@7.22.5(@babel/core@7.22.11):
    resolution: {integrity: sha512-bDhuzwWMuInwCYeDeMzyi7TaBgRQei6DqxhbyniL7/VG4RSS7HtSL2QbY4eESy1KJqlWt8g3xeEBGPuo+XqC8A==}
    engines: {node: '>=6.9.0'}
    peerDependencies:
      '@babel/core': ^7.0.0-0
    dependencies:
      '@babel/core': 7.22.11
      '@babel/plugin-transform-react-jsx': 7.23.4(@babel/core@7.22.11)
    dev: true

  /@babel/plugin-transform-react-jsx@7.23.4(@babel/core@7.22.11):
    resolution: {integrity: sha512-5xOpoPguCZCRbo/JeHlloSkTA8Bld1J/E1/kLfD1nsuiW1m8tduTA1ERCgIZokDflX/IBzKcqR3l7VlRgiIfHA==}
    engines: {node: '>=6.9.0'}
    peerDependencies:
      '@babel/core': ^7.0.0-0
    dependencies:
      '@babel/core': 7.22.11
      '@babel/helper-annotate-as-pure': 7.22.5
      '@babel/helper-module-imports': 7.22.15
      '@babel/helper-plugin-utils': 7.22.5
      '@babel/plugin-syntax-jsx': 7.23.3(@babel/core@7.22.11)
      '@babel/types': 7.23.6
    dev: true

  /@babel/plugin-transform-react-pure-annotations@7.23.3(@babel/core@7.22.11):
    resolution: {integrity: sha512-qMFdSS+TUhB7Q/3HVPnEdYJDQIk57jkntAwSuz9xfSE4n+3I+vHYCli3HoHawN1Z3RfCz/y1zXA/JXjG6cVImQ==}
    engines: {node: '>=6.9.0'}
    peerDependencies:
      '@babel/core': ^7.0.0-0
    dependencies:
      '@babel/core': 7.22.11
      '@babel/helper-annotate-as-pure': 7.22.5
      '@babel/helper-plugin-utils': 7.22.5
    dev: true

  /@babel/plugin-transform-regenerator@7.23.3(@babel/core@7.22.11):
    resolution: {integrity: sha512-KP+75h0KghBMcVpuKisx3XTu9Ncut8Q8TuvGO4IhY+9D5DFEckQefOuIsB/gQ2tG71lCke4NMrtIPS8pOj18BQ==}
    engines: {node: '>=6.9.0'}
    peerDependencies:
      '@babel/core': ^7.0.0-0
    dependencies:
      '@babel/core': 7.22.11
      '@babel/helper-plugin-utils': 7.22.5
      regenerator-transform: 0.15.2
    dev: true

  /@babel/plugin-transform-reserved-words@7.23.3(@babel/core@7.22.11):
    resolution: {integrity: sha512-QnNTazY54YqgGxwIexMZva9gqbPa15t/x9VS+0fsEFWplwVpXYZivtgl43Z1vMpc1bdPP2PP8siFeVcnFvA3Cg==}
    engines: {node: '>=6.9.0'}
    peerDependencies:
      '@babel/core': ^7.0.0-0
    dependencies:
      '@babel/core': 7.22.11
      '@babel/helper-plugin-utils': 7.22.5
    dev: true

  /@babel/plugin-transform-shorthand-properties@7.23.3(@babel/core@7.22.11):
    resolution: {integrity: sha512-ED2fgqZLmexWiN+YNFX26fx4gh5qHDhn1O2gvEhreLW2iI63Sqm4llRLCXALKrCnbN4Jy0VcMQZl/SAzqug/jg==}
    engines: {node: '>=6.9.0'}
    peerDependencies:
      '@babel/core': ^7.0.0-0
    dependencies:
      '@babel/core': 7.22.11
      '@babel/helper-plugin-utils': 7.22.5
    dev: true

  /@babel/plugin-transform-spread@7.23.3(@babel/core@7.22.11):
    resolution: {integrity: sha512-VvfVYlrlBVu+77xVTOAoxQ6mZbnIq5FM0aGBSFEcIh03qHf+zNqA4DC/3XMUozTg7bZV3e3mZQ0i13VB6v5yUg==}
    engines: {node: '>=6.9.0'}
    peerDependencies:
      '@babel/core': ^7.0.0-0
    dependencies:
      '@babel/core': 7.22.11
      '@babel/helper-plugin-utils': 7.22.5
      '@babel/helper-skip-transparent-expression-wrappers': 7.22.5
    dev: true

  /@babel/plugin-transform-sticky-regex@7.23.3(@babel/core@7.22.11):
    resolution: {integrity: sha512-HZOyN9g+rtvnOU3Yh7kSxXrKbzgrm5X4GncPY1QOquu7epga5MxKHVpYu2hvQnry/H+JjckSYRb93iNfsioAGg==}
    engines: {node: '>=6.9.0'}
    peerDependencies:
      '@babel/core': ^7.0.0-0
    dependencies:
      '@babel/core': 7.22.11
      '@babel/helper-plugin-utils': 7.22.5
    dev: true

  /@babel/plugin-transform-template-literals@7.23.3(@babel/core@7.22.11):
    resolution: {integrity: sha512-Flok06AYNp7GV2oJPZZcP9vZdszev6vPBkHLwxwSpaIqx75wn6mUd3UFWsSsA0l8nXAKkyCmL/sR02m8RYGeHg==}
    engines: {node: '>=6.9.0'}
    peerDependencies:
      '@babel/core': ^7.0.0-0
    dependencies:
      '@babel/core': 7.22.11
      '@babel/helper-plugin-utils': 7.22.5
    dev: true

  /@babel/plugin-transform-typeof-symbol@7.23.3(@babel/core@7.22.11):
    resolution: {integrity: sha512-4t15ViVnaFdrPC74be1gXBSMzXk3B4Us9lP7uLRQHTFpV5Dvt33pn+2MyyNxmN3VTTm3oTrZVMUmuw3oBnQ2oQ==}
    engines: {node: '>=6.9.0'}
    peerDependencies:
      '@babel/core': ^7.0.0-0
    dependencies:
      '@babel/core': 7.22.11
      '@babel/helper-plugin-utils': 7.22.5
    dev: true

  /@babel/plugin-transform-typescript@7.23.6(@babel/core@7.22.11):
    resolution: {integrity: sha512-6cBG5mBvUu4VUD04OHKnYzbuHNP8huDsD3EDqqpIpsswTDoqHCjLoHb6+QgsV1WsT2nipRqCPgxD3LXnEO7XfA==}
    engines: {node: '>=6.9.0'}
    peerDependencies:
      '@babel/core': ^7.0.0-0
    dependencies:
      '@babel/core': 7.22.11
      '@babel/helper-annotate-as-pure': 7.22.5
      '@babel/helper-create-class-features-plugin': 7.23.6(@babel/core@7.22.11)
      '@babel/helper-plugin-utils': 7.22.5
      '@babel/plugin-syntax-typescript': 7.23.3(@babel/core@7.22.11)
    dev: true

  /@babel/plugin-transform-unicode-escapes@7.23.3(@babel/core@7.22.11):
    resolution: {integrity: sha512-OMCUx/bU6ChE3r4+ZdylEqAjaQgHAgipgW8nsCfu5pGqDcFytVd91AwRvUJSBZDz0exPGgnjoqhgRYLRjFZc9Q==}
    engines: {node: '>=6.9.0'}
    peerDependencies:
      '@babel/core': ^7.0.0-0
    dependencies:
      '@babel/core': 7.22.11
      '@babel/helper-plugin-utils': 7.22.5
    dev: true

  /@babel/plugin-transform-unicode-property-regex@7.23.3(@babel/core@7.22.11):
    resolution: {integrity: sha512-KcLIm+pDZkWZQAFJ9pdfmh89EwVfmNovFBcXko8szpBeF8z68kWIPeKlmSOkT9BXJxs2C0uk+5LxoxIv62MROA==}
    engines: {node: '>=6.9.0'}
    peerDependencies:
      '@babel/core': ^7.0.0-0
    dependencies:
      '@babel/core': 7.22.11
      '@babel/helper-create-regexp-features-plugin': 7.22.15(@babel/core@7.22.11)
      '@babel/helper-plugin-utils': 7.22.5
    dev: true

  /@babel/plugin-transform-unicode-regex@7.23.3(@babel/core@7.22.11):
    resolution: {integrity: sha512-wMHpNA4x2cIA32b/ci3AfwNgheiva2W0WUKWTK7vBHBhDKfPsc5cFGNWm69WBqpwd86u1qwZ9PWevKqm1A3yAw==}
    engines: {node: '>=6.9.0'}
    peerDependencies:
      '@babel/core': ^7.0.0-0
    dependencies:
      '@babel/core': 7.22.11
      '@babel/helper-create-regexp-features-plugin': 7.22.15(@babel/core@7.22.11)
      '@babel/helper-plugin-utils': 7.22.5
    dev: true

  /@babel/plugin-transform-unicode-sets-regex@7.23.3(@babel/core@7.22.11):
    resolution: {integrity: sha512-W7lliA/v9bNR83Qc3q1ip9CQMZ09CcHDbHfbLRDNuAhn1Mvkr1ZNF7hPmztMQvtTGVLJ9m8IZqWsTkXOml8dbw==}
    engines: {node: '>=6.9.0'}
    peerDependencies:
      '@babel/core': ^7.0.0
    dependencies:
      '@babel/core': 7.22.11
      '@babel/helper-create-regexp-features-plugin': 7.22.15(@babel/core@7.22.11)
      '@babel/helper-plugin-utils': 7.22.5
    dev: true

  /@babel/preset-env@7.23.6(@babel/core@7.22.11):
    resolution: {integrity: sha512-2XPn/BqKkZCpzYhUUNZ1ssXw7DcXfKQEjv/uXZUXgaebCMYmkEsfZ2yY+vv+xtXv50WmL5SGhyB6/xsWxIvvOQ==}
    engines: {node: '>=6.9.0'}
    peerDependencies:
      '@babel/core': ^7.0.0-0
    dependencies:
      '@babel/compat-data': 7.23.5
      '@babel/core': 7.22.11
      '@babel/helper-compilation-targets': 7.23.6
      '@babel/helper-plugin-utils': 7.22.5
      '@babel/helper-validator-option': 7.23.5
      '@babel/plugin-bugfix-safari-id-destructuring-collision-in-function-expression': 7.23.3(@babel/core@7.22.11)
      '@babel/plugin-bugfix-v8-spread-parameters-in-optional-chaining': 7.23.3(@babel/core@7.22.11)
      '@babel/plugin-bugfix-v8-static-class-fields-redefine-readonly': 7.23.3(@babel/core@7.22.11)
      '@babel/plugin-proposal-private-property-in-object': 7.21.0-placeholder-for-preset-env.2(@babel/core@7.22.11)
      '@babel/plugin-syntax-async-generators': 7.8.4(@babel/core@7.22.11)
      '@babel/plugin-syntax-class-properties': 7.12.13(@babel/core@7.22.11)
      '@babel/plugin-syntax-class-static-block': 7.14.5(@babel/core@7.22.11)
      '@babel/plugin-syntax-dynamic-import': 7.8.3(@babel/core@7.22.11)
      '@babel/plugin-syntax-export-namespace-from': 7.8.3(@babel/core@7.22.11)
      '@babel/plugin-syntax-import-assertions': 7.23.3(@babel/core@7.22.11)
      '@babel/plugin-syntax-import-attributes': 7.23.3(@babel/core@7.22.11)
      '@babel/plugin-syntax-import-meta': 7.10.4(@babel/core@7.22.11)
      '@babel/plugin-syntax-json-strings': 7.8.3(@babel/core@7.22.11)
      '@babel/plugin-syntax-logical-assignment-operators': 7.10.4(@babel/core@7.22.11)
      '@babel/plugin-syntax-nullish-coalescing-operator': 7.8.3(@babel/core@7.22.11)
      '@babel/plugin-syntax-numeric-separator': 7.10.4(@babel/core@7.22.11)
      '@babel/plugin-syntax-object-rest-spread': 7.8.3(@babel/core@7.22.11)
      '@babel/plugin-syntax-optional-catch-binding': 7.8.3(@babel/core@7.22.11)
      '@babel/plugin-syntax-optional-chaining': 7.8.3(@babel/core@7.22.11)
      '@babel/plugin-syntax-private-property-in-object': 7.14.5(@babel/core@7.22.11)
      '@babel/plugin-syntax-top-level-await': 7.14.5(@babel/core@7.22.11)
      '@babel/plugin-syntax-unicode-sets-regex': 7.18.6(@babel/core@7.22.11)
      '@babel/plugin-transform-arrow-functions': 7.23.3(@babel/core@7.22.11)
      '@babel/plugin-transform-async-generator-functions': 7.23.4(@babel/core@7.22.11)
      '@babel/plugin-transform-async-to-generator': 7.23.3(@babel/core@7.22.11)
      '@babel/plugin-transform-block-scoped-functions': 7.23.3(@babel/core@7.22.11)
      '@babel/plugin-transform-block-scoping': 7.23.4(@babel/core@7.22.11)
      '@babel/plugin-transform-class-properties': 7.23.3(@babel/core@7.22.11)
      '@babel/plugin-transform-class-static-block': 7.23.4(@babel/core@7.22.11)
      '@babel/plugin-transform-classes': 7.23.5(@babel/core@7.22.11)
      '@babel/plugin-transform-computed-properties': 7.23.3(@babel/core@7.22.11)
      '@babel/plugin-transform-destructuring': 7.23.3(@babel/core@7.22.11)
      '@babel/plugin-transform-dotall-regex': 7.23.3(@babel/core@7.22.11)
      '@babel/plugin-transform-duplicate-keys': 7.23.3(@babel/core@7.22.11)
      '@babel/plugin-transform-dynamic-import': 7.23.4(@babel/core@7.22.11)
      '@babel/plugin-transform-exponentiation-operator': 7.23.3(@babel/core@7.22.11)
      '@babel/plugin-transform-export-namespace-from': 7.23.4(@babel/core@7.22.11)
      '@babel/plugin-transform-for-of': 7.23.6(@babel/core@7.22.11)
      '@babel/plugin-transform-function-name': 7.23.3(@babel/core@7.22.11)
      '@babel/plugin-transform-json-strings': 7.23.4(@babel/core@7.22.11)
      '@babel/plugin-transform-literals': 7.23.3(@babel/core@7.22.11)
      '@babel/plugin-transform-logical-assignment-operators': 7.23.4(@babel/core@7.22.11)
      '@babel/plugin-transform-member-expression-literals': 7.23.3(@babel/core@7.22.11)
      '@babel/plugin-transform-modules-amd': 7.23.3(@babel/core@7.22.11)
      '@babel/plugin-transform-modules-commonjs': 7.23.3(@babel/core@7.22.11)
      '@babel/plugin-transform-modules-systemjs': 7.23.3(@babel/core@7.22.11)
      '@babel/plugin-transform-modules-umd': 7.23.3(@babel/core@7.22.11)
      '@babel/plugin-transform-named-capturing-groups-regex': 7.22.5(@babel/core@7.22.11)
      '@babel/plugin-transform-new-target': 7.23.3(@babel/core@7.22.11)
      '@babel/plugin-transform-nullish-coalescing-operator': 7.23.4(@babel/core@7.22.11)
      '@babel/plugin-transform-numeric-separator': 7.23.4(@babel/core@7.22.11)
      '@babel/plugin-transform-object-rest-spread': 7.23.4(@babel/core@7.22.11)
      '@babel/plugin-transform-object-super': 7.23.3(@babel/core@7.22.11)
      '@babel/plugin-transform-optional-catch-binding': 7.23.4(@babel/core@7.22.11)
      '@babel/plugin-transform-optional-chaining': 7.23.4(@babel/core@7.22.11)
      '@babel/plugin-transform-parameters': 7.23.3(@babel/core@7.22.11)
      '@babel/plugin-transform-private-methods': 7.23.3(@babel/core@7.22.11)
      '@babel/plugin-transform-private-property-in-object': 7.23.4(@babel/core@7.22.11)
      '@babel/plugin-transform-property-literals': 7.23.3(@babel/core@7.22.11)
      '@babel/plugin-transform-regenerator': 7.23.3(@babel/core@7.22.11)
      '@babel/plugin-transform-reserved-words': 7.23.3(@babel/core@7.22.11)
      '@babel/plugin-transform-shorthand-properties': 7.23.3(@babel/core@7.22.11)
      '@babel/plugin-transform-spread': 7.23.3(@babel/core@7.22.11)
      '@babel/plugin-transform-sticky-regex': 7.23.3(@babel/core@7.22.11)
      '@babel/plugin-transform-template-literals': 7.23.3(@babel/core@7.22.11)
      '@babel/plugin-transform-typeof-symbol': 7.23.3(@babel/core@7.22.11)
      '@babel/plugin-transform-unicode-escapes': 7.23.3(@babel/core@7.22.11)
      '@babel/plugin-transform-unicode-property-regex': 7.23.3(@babel/core@7.22.11)
      '@babel/plugin-transform-unicode-regex': 7.23.3(@babel/core@7.22.11)
      '@babel/plugin-transform-unicode-sets-regex': 7.23.3(@babel/core@7.22.11)
      '@babel/preset-modules': 0.1.6-no-external-plugins(@babel/core@7.22.11)
      babel-plugin-polyfill-corejs2: 0.4.7(@babel/core@7.22.11)
      babel-plugin-polyfill-corejs3: 0.8.7(@babel/core@7.22.11)
      babel-plugin-polyfill-regenerator: 0.5.4(@babel/core@7.22.11)
      core-js-compat: 3.34.0
      semver: 6.3.1
    transitivePeerDependencies:
      - supports-color
    dev: true

  /@babel/preset-modules@0.1.6-no-external-plugins(@babel/core@7.22.11):
    resolution: {integrity: sha512-HrcgcIESLm9aIR842yhJ5RWan/gebQUJ6E/E5+rf0y9o6oj7w0Br+sWuL6kEQ/o/AdfvR1Je9jG18/gnpwjEyA==}
    peerDependencies:
      '@babel/core': ^7.0.0-0 || ^8.0.0-0 <8.0.0
    dependencies:
      '@babel/core': 7.22.11
      '@babel/helper-plugin-utils': 7.22.5
      '@babel/types': 7.23.6
      esutils: 2.0.3
    dev: true

  /@babel/preset-react@7.23.3(@babel/core@7.22.11):
    resolution: {integrity: sha512-tbkHOS9axH6Ysf2OUEqoSZ6T3Fa2SrNH6WTWSPBboxKzdxNc9qOICeLXkNG0ZEwbQ1HY8liwOce4aN/Ceyuq6w==}
    engines: {node: '>=6.9.0'}
    peerDependencies:
      '@babel/core': ^7.0.0-0
    dependencies:
      '@babel/core': 7.22.11
      '@babel/helper-plugin-utils': 7.22.5
      '@babel/helper-validator-option': 7.23.5
      '@babel/plugin-transform-react-display-name': 7.23.3(@babel/core@7.22.11)
      '@babel/plugin-transform-react-jsx': 7.23.4(@babel/core@7.22.11)
      '@babel/plugin-transform-react-jsx-development': 7.22.5(@babel/core@7.22.11)
      '@babel/plugin-transform-react-pure-annotations': 7.23.3(@babel/core@7.22.11)
    dev: true

  /@babel/preset-typescript@7.23.3(@babel/core@7.22.11):
    resolution: {integrity: sha512-17oIGVlqz6CchO9RFYn5U6ZpWRZIngayYCtrPRSgANSwC2V1Jb+iP74nVxzzXJte8b8BYxrL1yY96xfhTBrNNQ==}
    engines: {node: '>=6.9.0'}
    peerDependencies:
      '@babel/core': ^7.0.0-0
    dependencies:
      '@babel/core': 7.22.11
      '@babel/helper-plugin-utils': 7.22.5
      '@babel/helper-validator-option': 7.23.5
      '@babel/plugin-syntax-jsx': 7.23.3(@babel/core@7.22.11)
      '@babel/plugin-transform-modules-commonjs': 7.23.3(@babel/core@7.22.11)
      '@babel/plugin-transform-typescript': 7.23.6(@babel/core@7.22.11)
    dev: true

  /@babel/regjsgen@0.8.0:
    resolution: {integrity: sha512-x/rqGMdzj+fWZvCOYForTghzbtqPDZ5gPwaoNGHdgDfF2QA/XZbCBp4Moo5scrkAMPhB7z26XM/AaHuIJdgauA==}
    dev: true

  /@babel/runtime@7.23.5:
    resolution: {integrity: sha512-NdUTHcPe4C99WxPub+K9l9tK5/lV4UXIoaHSYgzco9BCyjKAAwzdBI+wWtYqHt7LJdbo74ZjRPJgzVweq1sz0w==}
    engines: {node: '>=6.9.0'}
    dependencies:
      regenerator-runtime: 0.14.0

  /@babel/template@7.22.15:
    resolution: {integrity: sha512-QPErUVm4uyJa60rkI73qneDacvdvzxshT3kksGqlGWYdOTIUOwJ7RDUL8sGqslY1uXWSL6xMFKEXDS3ox2uF0w==}
    engines: {node: '>=6.9.0'}
    dependencies:
      '@babel/code-frame': 7.23.5
      '@babel/parser': 7.23.6
      '@babel/types': 7.23.6

  /@babel/template@7.22.5:
    resolution: {integrity: sha512-X7yV7eiwAxdj9k94NEylvbVHLiVG1nvzCV2EAowhxLTwODV1jl9UzZ48leOC0sH7OnuHrIkllaBgneUykIcZaw==}
    engines: {node: '>=6.9.0'}
    dependencies:
      '@babel/code-frame': 7.22.10
      '@babel/parser': 7.22.13
      '@babel/types': 7.22.11
    dev: true

  /@babel/template@7.23.9:
    resolution: {integrity: sha512-+xrD2BWLpvHKNmX2QbpdpsBaWnRxahMwJjO+KZk2JOElj5nSmKezyS1B4u+QbHMTX69t4ukm6hh9lsYQ7GHCKA==}
    engines: {node: '>=6.9.0'}
    dependencies:
      '@babel/code-frame': 7.23.5
      '@babel/parser': 7.23.9
      '@babel/types': 7.23.9

  /@babel/traverse@7.22.11(supports-color@5.5.0):
    resolution: {integrity: sha512-mzAenteTfomcB7mfPtyi+4oe5BZ6MXxWcn4CX+h4IRJ+OOGXBrWU6jDQavkQI9Vuc5P+donFabBfFCcmWka9lQ==}
    engines: {node: '>=6.9.0'}
    dependencies:
      '@babel/code-frame': 7.23.5
      '@babel/generator': 7.22.10
      '@babel/helper-environment-visitor': 7.22.20
      '@babel/helper-function-name': 7.23.0
      '@babel/helper-hoist-variables': 7.22.5
      '@babel/helper-split-export-declaration': 7.22.6
      '@babel/parser': 7.23.9
      '@babel/types': 7.23.6
      debug: 4.3.4(supports-color@5.5.0)
      globals: 11.12.0
    transitivePeerDependencies:
      - supports-color

  /@babel/traverse@7.23.9:
    resolution: {integrity: sha512-I/4UJ9vs90OkBtY6iiiTORVMyIhJ4kAVmsKo9KFc8UOxMeUfi2hvtIBsET5u9GizXE6/GFSuKCTNfgCswuEjRg==}
    engines: {node: '>=6.9.0'}
    dependencies:
      '@babel/code-frame': 7.23.5
      '@babel/generator': 7.23.6
      '@babel/helper-environment-visitor': 7.22.20
      '@babel/helper-function-name': 7.23.0
      '@babel/helper-hoist-variables': 7.22.5
      '@babel/helper-split-export-declaration': 7.22.6
      '@babel/parser': 7.23.9
      '@babel/types': 7.23.9
      debug: 4.3.4(supports-color@5.5.0)
      globals: 11.12.0
    transitivePeerDependencies:
      - supports-color

  /@babel/types@7.22.11:
    resolution: {integrity: sha512-siazHiGuZRz9aB9NpHy9GOs9xiQPKnMzgdr493iI1M67vRXpnEq8ZOOKzezC5q7zwuQ6sDhdSp4SD9ixKSqKZg==}
    engines: {node: '>=6.9.0'}
    dependencies:
      '@babel/helper-string-parser': 7.22.5
      '@babel/helper-validator-identifier': 7.22.5
      to-fast-properties: 2.0.0

  /@babel/types@7.23.6:
    resolution: {integrity: sha512-+uarb83brBzPKN38NX1MkB6vb6+mwvR6amUulqAE7ccQw1pEl+bCia9TbdG1lsnFP7lZySvUn37CHyXQdfTwzg==}
    engines: {node: '>=6.9.0'}
    dependencies:
      '@babel/helper-string-parser': 7.23.4
      '@babel/helper-validator-identifier': 7.22.20
      to-fast-properties: 2.0.0

  /@babel/types@7.23.9:
    resolution: {integrity: sha512-dQjSq/7HaSjRM43FFGnv5keM2HsxpmyV1PfaSVm0nzzjwwTmjOe6J4bC8e3+pTEIgHaHj+1ZlLThRJ2auc/w1Q==}
    engines: {node: '>=6.9.0'}
    dependencies:
      '@babel/helper-string-parser': 7.23.4
      '@babel/helper-validator-identifier': 7.22.20
      to-fast-properties: 2.0.0

  /@bcoe/v8-coverage@0.2.3:
    resolution: {integrity: sha512-0hYQ8SB4Db5zvZB4axdMHGwEaQjkZzFjQiN9LVYvIFB2nSUHW9tYpxWriPrWDASIxiaXax83REcLxuSdnGPZtw==}
    dev: true

  /@changesets/apply-release-plan@7.0.0:
    resolution: {integrity: sha512-vfi69JR416qC9hWmFGSxj7N6wA5J222XNBmezSVATPWDVPIF7gkd4d8CpbEbXmRWbVrkoli3oerGS6dcL/BGsQ==}
    dependencies:
      '@babel/runtime': 7.23.5
      '@changesets/config': 3.0.0
      '@changesets/get-version-range-type': 0.4.0
      '@changesets/git': 3.0.0
      '@changesets/types': 6.0.0
      '@manypkg/get-packages': 1.1.3
      detect-indent: 6.1.0
      fs-extra: 7.0.1
      lodash.startcase: 4.4.0
      outdent: 0.5.0
      prettier: 2.8.8
      resolve-from: 5.0.0
      semver: 7.5.4
    dev: false

  /@changesets/assemble-release-plan@6.0.0:
    resolution: {integrity: sha512-4QG7NuisAjisbW4hkLCmGW2lRYdPrKzro+fCtZaILX+3zdUELSvYjpL4GTv0E4aM9Mef3PuIQp89VmHJ4y2bfw==}
    dependencies:
      '@babel/runtime': 7.23.5
      '@changesets/errors': 0.2.0
      '@changesets/get-dependents-graph': 2.0.0
      '@changesets/types': 6.0.0
      '@manypkg/get-packages': 1.1.3
      semver: 7.5.4
    dev: false

  /@changesets/changelog-git@0.2.0:
    resolution: {integrity: sha512-bHOx97iFI4OClIT35Lok3sJAwM31VbUM++gnMBV16fdbtBhgYu4dxsphBF/0AZZsyAHMrnM0yFcj5gZM1py6uQ==}
    dependencies:
      '@changesets/types': 6.0.0
    dev: false

  /@changesets/changelog-github@0.5.0:
    resolution: {integrity: sha512-zoeq2LJJVcPJcIotHRJEEA2qCqX0AQIeFE+L21L8sRLPVqDhSXY8ZWAt2sohtBpFZkBwu+LUwMSKRr2lMy3LJA==}
    dependencies:
      '@changesets/get-github-info': 0.6.0
      '@changesets/types': 6.0.0
      dotenv: 8.6.0
    transitivePeerDependencies:
      - encoding
    dev: false

  /@changesets/cli@2.27.1:
    resolution: {integrity: sha512-iJ91xlvRnnrJnELTp4eJJEOPjgpF3NOh4qeQehM6Ugiz9gJPRZ2t+TsXun6E3AMN4hScZKjqVXl0TX+C7AB3ZQ==}
    hasBin: true
    dependencies:
      '@babel/runtime': 7.23.5
      '@changesets/apply-release-plan': 7.0.0
      '@changesets/assemble-release-plan': 6.0.0
      '@changesets/changelog-git': 0.2.0
      '@changesets/config': 3.0.0
      '@changesets/errors': 0.2.0
      '@changesets/get-dependents-graph': 2.0.0
      '@changesets/get-release-plan': 4.0.0
      '@changesets/git': 3.0.0
      '@changesets/logger': 0.1.0
      '@changesets/pre': 2.0.0
      '@changesets/read': 0.6.0
      '@changesets/types': 6.0.0
      '@changesets/write': 0.3.0
      '@manypkg/get-packages': 1.1.3
      '@types/semver': 7.5.0
      ansi-colors: 4.1.3
      chalk: 2.4.2
      ci-info: 3.8.0
      enquirer: 2.4.1
      external-editor: 3.1.0
      fs-extra: 7.0.1
      human-id: 1.0.2
      meow: 6.1.1
      outdent: 0.5.0
      p-limit: 2.3.0
      preferred-pm: 3.1.2
      resolve-from: 5.0.0
      semver: 7.5.4
      spawndamnit: 2.0.0
      term-size: 2.2.1
      tty-table: 4.2.3
    dev: false

  /@changesets/config@3.0.0:
    resolution: {integrity: sha512-o/rwLNnAo/+j9Yvw9mkBQOZySDYyOr/q+wptRLcAVGlU6djOeP9v1nlalbL9MFsobuBVQbZCTp+dIzdq+CLQUA==}
    dependencies:
      '@changesets/errors': 0.2.0
      '@changesets/get-dependents-graph': 2.0.0
      '@changesets/logger': 0.1.0
      '@changesets/types': 6.0.0
      '@manypkg/get-packages': 1.1.3
      fs-extra: 7.0.1
      micromatch: 4.0.5
    dev: false

  /@changesets/errors@0.2.0:
    resolution: {integrity: sha512-6BLOQUscTpZeGljvyQXlWOItQyU71kCdGz7Pi8H8zdw6BI0g3m43iL4xKUVPWtG+qrrL9DTjpdn8eYuCQSRpow==}
    dependencies:
      extendable-error: 0.1.7
    dev: false

  /@changesets/get-dependents-graph@2.0.0:
    resolution: {integrity: sha512-cafUXponivK4vBgZ3yLu944mTvam06XEn2IZGjjKc0antpenkYANXiiE6GExV/yKdsCnE8dXVZ25yGqLYZmScA==}
    dependencies:
      '@changesets/types': 6.0.0
      '@manypkg/get-packages': 1.1.3
      chalk: 2.4.2
      fs-extra: 7.0.1
      semver: 7.5.4
    dev: false

  /@changesets/get-github-info@0.6.0:
    resolution: {integrity: sha512-v/TSnFVXI8vzX9/w3DU2Ol+UlTZcu3m0kXTjTT4KlAdwSvwutcByYwyYn9hwerPWfPkT2JfpoX0KgvCEi8Q/SA==}
    dependencies:
      dataloader: 1.4.0
      node-fetch: 2.7.0
    transitivePeerDependencies:
      - encoding
    dev: false

  /@changesets/get-release-plan@4.0.0:
    resolution: {integrity: sha512-9L9xCUeD/Tb6L/oKmpm8nyzsOzhdNBBbt/ZNcjynbHC07WW4E1eX8NMGC5g5SbM5z/V+MOrYsJ4lRW41GCbg3w==}
    dependencies:
      '@babel/runtime': 7.23.5
      '@changesets/assemble-release-plan': 6.0.0
      '@changesets/config': 3.0.0
      '@changesets/pre': 2.0.0
      '@changesets/read': 0.6.0
      '@changesets/types': 6.0.0
      '@manypkg/get-packages': 1.1.3
    dev: false

  /@changesets/get-version-range-type@0.4.0:
    resolution: {integrity: sha512-hwawtob9DryoGTpixy1D3ZXbGgJu1Rhr+ySH2PvTLHvkZuQ7sRT4oQwMh0hbqZH1weAooedEjRsbrWcGLCeyVQ==}
    dev: false

  /@changesets/git@3.0.0:
    resolution: {integrity: sha512-vvhnZDHe2eiBNRFHEgMiGd2CT+164dfYyrJDhwwxTVD/OW0FUD6G7+4DIx1dNwkwjHyzisxGAU96q0sVNBns0w==}
    dependencies:
      '@babel/runtime': 7.23.5
      '@changesets/errors': 0.2.0
      '@changesets/types': 6.0.0
      '@manypkg/get-packages': 1.1.3
      is-subdir: 1.2.0
      micromatch: 4.0.5
      spawndamnit: 2.0.0
    dev: false

  /@changesets/logger@0.1.0:
    resolution: {integrity: sha512-pBrJm4CQm9VqFVwWnSqKEfsS2ESnwqwH+xR7jETxIErZcfd1u2zBSqrHbRHR7xjhSgep9x2PSKFKY//FAshA3g==}
    dependencies:
      chalk: 2.4.2
    dev: false

  /@changesets/parse@0.4.0:
    resolution: {integrity: sha512-TS/9KG2CdGXS27S+QxbZXgr8uPsP4yNJYb4BC2/NeFUj80Rni3TeD2qwWmabymxmrLo7JEsytXH1FbpKTbvivw==}
    dependencies:
      '@changesets/types': 6.0.0
      js-yaml: 3.14.1
    dev: false

  /@changesets/pre@2.0.0:
    resolution: {integrity: sha512-HLTNYX/A4jZxc+Sq8D1AMBsv+1qD6rmmJtjsCJa/9MSRybdxh0mjbTvE6JYZQ/ZiQ0mMlDOlGPXTm9KLTU3jyw==}
    dependencies:
      '@babel/runtime': 7.23.5
      '@changesets/errors': 0.2.0
      '@changesets/types': 6.0.0
      '@manypkg/get-packages': 1.1.3
      fs-extra: 7.0.1
    dev: false

  /@changesets/read@0.6.0:
    resolution: {integrity: sha512-ZypqX8+/im1Fm98K4YcZtmLKgjs1kDQ5zHpc2U1qdtNBmZZfo/IBiG162RoP0CUF05tvp2y4IspH11PLnPxuuw==}
    dependencies:
      '@babel/runtime': 7.23.5
      '@changesets/git': 3.0.0
      '@changesets/logger': 0.1.0
      '@changesets/parse': 0.4.0
      '@changesets/types': 6.0.0
      chalk: 2.4.2
      fs-extra: 7.0.1
      p-filter: 2.1.0
    dev: false

  /@changesets/types@4.1.0:
    resolution: {integrity: sha512-LDQvVDv5Kb50ny2s25Fhm3d9QSZimsoUGBsUioj6MC3qbMUCuC8GPIvk/M6IvXx3lYhAs0lwWUQLb+VIEUCECw==}
    dev: false

  /@changesets/types@6.0.0:
    resolution: {integrity: sha512-b1UkfNulgKoWfqyHtzKS5fOZYSJO+77adgL7DLRDr+/7jhChN+QcHnbjiQVOz/U+Ts3PGNySq7diAItzDgugfQ==}
    dev: false

  /@changesets/write@0.3.0:
    resolution: {integrity: sha512-slGLb21fxZVUYbyea+94uFiD6ntQW0M2hIKNznFizDhZPDgn2c/fv1UzzlW43RVzh1BEDuIqW6hzlJ1OflNmcw==}
    dependencies:
      '@babel/runtime': 7.23.5
      '@changesets/types': 6.0.0
      fs-extra: 7.0.1
      human-id: 1.0.2
      prettier: 2.8.8
    dev: false

  /@confio/ics23@0.6.8:
    resolution: {integrity: sha512-wB6uo+3A50m0sW/EWcU64xpV/8wShZ6bMTa7pF8eYsTrSkQA7oLUIJcs/wb8g4y2Oyq701BaGiO6n/ak5WXO1w==}
    dependencies:
      '@noble/hashes': 1.3.2
      protobufjs: 6.11.4
    dev: false

  /@cosmjs/amino@0.27.1:
    resolution: {integrity: sha512-w56ar/nK9+qlvWDpBPRmD0Blk2wfkkLqRi1COs1x7Ll1LF0AtkIBUjbRKplENLbNovK0T3h+w8bHiFm+GBGQOA==}
    dependencies:
      '@cosmjs/crypto': 0.27.1
      '@cosmjs/encoding': 0.27.1
      '@cosmjs/math': 0.27.1
      '@cosmjs/utils': 0.27.1
    dev: false

  /@cosmjs/amino@0.31.3:
    resolution: {integrity: sha512-36emtUq895sPRX8PTSOnG+lhJDCVyIcE0Tr5ct59sUbgQiI14y43vj/4WAlJ/utSOxy+Zhj9wxcs4AZfu0BHsw==}
    dependencies:
      '@cosmjs/crypto': 0.31.3
      '@cosmjs/encoding': 0.31.3
      '@cosmjs/math': 0.31.3
      '@cosmjs/utils': 0.31.3
    dev: false

  /@cosmjs/amino@0.32.2:
    resolution: {integrity: sha512-lcK5RCVm4OfdAooxKcF2+NwaDVVpghOq6o/A40c2mHXDUzUoRZ33VAHjVJ9Me6vOFxshrw/XEFn1f4KObntjYA==}
    dependencies:
      '@cosmjs/crypto': 0.32.2
      '@cosmjs/encoding': 0.32.2
      '@cosmjs/math': 0.32.2
      '@cosmjs/utils': 0.32.2
    dev: false

  /@cosmjs/cosmwasm-stargate@0.31.3:
    resolution: {integrity: sha512-Uv9TmCn3650gdFeZm7SEfUZF3uX3lfJfFhXOk6I2ZLr/FrKximnlb+vwAfZaZnWYvlA7qrKtHIjeRNHvT23zcw==}
    dependencies:
      '@cosmjs/amino': 0.31.3
      '@cosmjs/crypto': 0.31.3
      '@cosmjs/encoding': 0.31.3
      '@cosmjs/math': 0.31.3
      '@cosmjs/proto-signing': 0.31.3
      '@cosmjs/stargate': 0.31.3
      '@cosmjs/tendermint-rpc': 0.31.3
      '@cosmjs/utils': 0.31.3
      cosmjs-types: 0.8.0
      long: 4.0.0
      pako: 2.1.0
    transitivePeerDependencies:
      - bufferutil
      - debug
      - utf-8-validate
    dev: false

  /@cosmjs/cosmwasm-stargate@0.32.2:
    resolution: {integrity: sha512-OwJHzIx2CoJS6AULxOpNR6m+CI0GXxy8z9svHA1ZawzNM3ZGlL0GvHdhmF0WkpX4E7UdrYlJSLpKcgg5Fo6i7Q==}
    dependencies:
      '@cosmjs/amino': 0.32.2
      '@cosmjs/crypto': 0.32.2
      '@cosmjs/encoding': 0.32.2
      '@cosmjs/math': 0.32.2
      '@cosmjs/proto-signing': 0.32.2
      '@cosmjs/stargate': 0.32.2
      '@cosmjs/tendermint-rpc': 0.32.2
      '@cosmjs/utils': 0.32.2
      cosmjs-types: 0.9.0
      pako: 2.1.0
    transitivePeerDependencies:
      - bufferutil
      - debug
      - utf-8-validate
    dev: false

  /@cosmjs/crypto@0.27.1:
    resolution: {integrity: sha512-vbcxwSt99tIYJg8Spp00wc3zx72qx+pY3ozGuBN8gAvySnagK9dQ/jHwtWQWdammmdD6oW+75WfIHZ+gNa+Ybg==}
    dependencies:
      '@cosmjs/encoding': 0.27.1
      '@cosmjs/math': 0.27.1
      '@cosmjs/utils': 0.27.1
      bip39: 3.1.0
      bn.js: 5.2.1
      elliptic: 6.5.4
      js-sha3: 0.8.0
      libsodium-wrappers: 0.7.13
      ripemd160: 2.0.2
      sha.js: 2.4.11
    dev: false

  /@cosmjs/crypto@0.31.3:
    resolution: {integrity: sha512-vRbvM9ZKR2017TO73dtJ50KxoGcFzKtKI7C8iO302BQ5p+DuB+AirUg1952UpSoLfv5ki9O416MFANNg8UN/EQ==}
    dependencies:
      '@cosmjs/encoding': 0.31.3
      '@cosmjs/math': 0.31.3
      '@cosmjs/utils': 0.31.3
      '@noble/hashes': 1.3.3
      bn.js: 5.2.1
      elliptic: 6.5.4
      libsodium-wrappers-sumo: 0.7.13
    dev: false

  /@cosmjs/crypto@0.32.2:
    resolution: {integrity: sha512-RuxrYKzhrPF9g6NmU7VEq++Hn1vZJjqqJpZ9Tmw9lOYOV8BUsv+j/0BE86kmWi7xVJ7EwxiuxYsKuM8IR18CIA==}
    dependencies:
      '@cosmjs/encoding': 0.32.2
      '@cosmjs/math': 0.32.2
      '@cosmjs/utils': 0.32.2
      '@noble/hashes': 1.3.3
      bn.js: 5.2.1
      elliptic: 6.5.4
      libsodium-wrappers-sumo: 0.7.13
    dev: false

  /@cosmjs/encoding@0.27.1:
    resolution: {integrity: sha512-rayLsA0ojHeniaRfWWcqSsrE/T1rl1gl0OXVNtXlPwLJifKBeLEefGbOUiAQaT0wgJ8VNGBazVtAZBpJidfDhw==}
    dependencies:
      base64-js: 1.5.1
      bech32: 1.1.4
      readonly-date: 1.0.0
    dev: false

  /@cosmjs/encoding@0.31.3:
    resolution: {integrity: sha512-6IRtG0fiVYwyP7n+8e54uTx2pLYijO48V3t9TLiROERm5aUAIzIlz6Wp0NYaI5he9nh1lcEGJ1lkquVKFw3sUg==}
    dependencies:
      base64-js: 1.5.1
      bech32: 1.1.4
      readonly-date: 1.0.0
    dev: false

  /@cosmjs/encoding@0.32.2:
    resolution: {integrity: sha512-WX7m1wLpA9V/zH0zRcz4EmgZdAv1F44g4dbXOgNj1eXZw1PIGR12p58OEkLN51Ha3S4DKRtCv5CkhK1KHEvQtg==}
    dependencies:
      base64-js: 1.5.1
      bech32: 1.1.4
      readonly-date: 1.0.0
    dev: false

  /@cosmjs/json-rpc@0.31.3:
    resolution: {integrity: sha512-7LVYerXjnm69qqYR3uA6LGCrBW2EO5/F7lfJxAmY+iII2C7xO3a0vAjMSt5zBBh29PXrJVS6c2qRP22W1Le2Wg==}
    dependencies:
      '@cosmjs/stream': 0.31.3
      xstream: 11.14.0
    dev: false

  /@cosmjs/json-rpc@0.32.2:
    resolution: {integrity: sha512-lan2lOgmz4yVE/HR8eCOSiII/1OudIulk8836koyIDCsPEpt6eKBuctnAD168vABGArKccLAo7Mr2gy9nrKrOQ==}
    dependencies:
      '@cosmjs/stream': 0.32.2
      xstream: 11.14.0
    dev: false

  /@cosmjs/launchpad@0.27.1:
    resolution: {integrity: sha512-DcFwGD/z5PK8CzO2sojDxa+Be9EIEtRZb2YawgVnw2Ht/p5FlNv+OVo8qlishpBdalXEN7FvQ1dVeDFEe9TuJw==}
    dependencies:
      '@cosmjs/amino': 0.27.1
      '@cosmjs/crypto': 0.27.1
      '@cosmjs/encoding': 0.27.1
      '@cosmjs/math': 0.27.1
      '@cosmjs/utils': 0.27.1
      axios: 0.21.4
      fast-deep-equal: 3.1.3
    transitivePeerDependencies:
      - debug
    dev: false

  /@cosmjs/math@0.27.1:
    resolution: {integrity: sha512-cHWVjmfIjtRc7f80n7x+J5k8pe+vTVTQ0lA82tIxUgqUvgS6rogPP/TmGtTiZ4+NxWxd11DUISY6gVpr18/VNQ==}
    dependencies:
      bn.js: 5.2.1
    dev: false

  /@cosmjs/math@0.31.3:
    resolution: {integrity: sha512-kZ2C6glA5HDb9hLz1WrftAjqdTBb3fWQsRR+Us2HsjAYdeE6M3VdXMsYCP5M3yiihal1WDwAY2U7HmfJw7Uh4A==}
    dependencies:
      bn.js: 5.2.1
    dev: false

  /@cosmjs/math@0.32.2:
    resolution: {integrity: sha512-b8+ruAAY8aKtVKWSft2IvtCVCUH1LigIlf9ALIiY8n9jtM4kMASiaRbQ/27etnSAInV88IaezKK9rQZrtxTjcw==}
    dependencies:
      bn.js: 5.2.1
    dev: false

  /@cosmjs/proto-signing@0.31.3:
    resolution: {integrity: sha512-24+10/cGl6lLS4VCrGTCJeDRPQTn1K5JfknzXzDIHOx8THR31JxA7/HV5eWGHqWgAbudA7ccdSvEK08lEHHtLA==}
    dependencies:
      '@cosmjs/amino': 0.31.3
      '@cosmjs/crypto': 0.31.3
      '@cosmjs/encoding': 0.31.3
      '@cosmjs/math': 0.31.3
      '@cosmjs/utils': 0.31.3
      cosmjs-types: 0.8.0
      long: 4.0.0
    dev: false

  /@cosmjs/proto-signing@0.32.2:
    resolution: {integrity: sha512-UV4WwkE3W3G3s7wwU9rizNcUEz2g0W8jQZS5J6/3fiN0mRPwtPKQ6EinPN9ASqcAJ7/VQH4/9EPOw7d6XQGnqw==}
    dependencies:
      '@cosmjs/amino': 0.32.2
      '@cosmjs/crypto': 0.32.2
      '@cosmjs/encoding': 0.32.2
      '@cosmjs/math': 0.32.2
      '@cosmjs/utils': 0.32.2
      cosmjs-types: 0.9.0
    dev: false

  /@cosmjs/socket@0.31.3:
    resolution: {integrity: sha512-aqrDGGi7os/hsz5p++avI4L0ZushJ+ItnzbqA7C6hamFSCJwgOkXaOUs+K9hXZdX4rhY7rXO4PH9IH8q09JkTw==}
    dependencies:
      '@cosmjs/stream': 0.31.3
      isomorphic-ws: 4.0.1(ws@7.5.9)
      ws: 7.5.9
      xstream: 11.14.0
    transitivePeerDependencies:
      - bufferutil
      - utf-8-validate
    dev: false

  /@cosmjs/socket@0.32.2:
    resolution: {integrity: sha512-Qc8jaw4uSBJm09UwPgkqe3g9TBFx4ZR9HkXpwT6Z9I+6kbLerXPR0Gy3NSJFSUgxIfTpO8O1yqoWAyf0Ay17Mw==}
    dependencies:
      '@cosmjs/stream': 0.32.2
      isomorphic-ws: 4.0.1(ws@7.5.9)
      ws: 7.5.9
      xstream: 11.14.0
    transitivePeerDependencies:
      - bufferutil
      - utf-8-validate
    dev: false

  /@cosmjs/stargate@0.31.3:
    resolution: {integrity: sha512-53NxnzmB9FfXpG4KjOUAYAvWLYKdEmZKsutcat/u2BrDXNZ7BN8jim/ENcpwXfs9/Og0K24lEIdvA4gsq3JDQw==}
    dependencies:
      '@confio/ics23': 0.6.8
      '@cosmjs/amino': 0.31.3
      '@cosmjs/encoding': 0.31.3
      '@cosmjs/math': 0.31.3
      '@cosmjs/proto-signing': 0.31.3
      '@cosmjs/stream': 0.31.3
      '@cosmjs/tendermint-rpc': 0.31.3
      '@cosmjs/utils': 0.31.3
      cosmjs-types: 0.8.0
      long: 4.0.0
      protobufjs: 6.11.4
      xstream: 11.14.0
    transitivePeerDependencies:
      - bufferutil
      - debug
      - utf-8-validate
    dev: false

  /@cosmjs/stargate@0.32.2:
    resolution: {integrity: sha512-AsJa29fT7Jd4xt9Ai+HMqhyj7UQu7fyYKdXj/8+/9PD74xe6lZSYhQPcitUmMLJ1ckKPgXSk5Dd2LbsQT0IhZg==}
    dependencies:
      '@confio/ics23': 0.6.8
      '@cosmjs/amino': 0.32.2
      '@cosmjs/encoding': 0.32.2
      '@cosmjs/math': 0.32.2
      '@cosmjs/proto-signing': 0.32.2
      '@cosmjs/stream': 0.32.2
      '@cosmjs/tendermint-rpc': 0.32.2
      '@cosmjs/utils': 0.32.2
      cosmjs-types: 0.9.0
      xstream: 11.14.0
    transitivePeerDependencies:
      - bufferutil
      - debug
      - utf-8-validate
    dev: false

  /@cosmjs/stream@0.31.3:
    resolution: {integrity: sha512-8keYyI7X0RjsLyVcZuBeNjSv5FA4IHwbFKx7H60NHFXszN8/MvXL6aZbNIvxtcIHHsW7K9QSQos26eoEWlAd+w==}
    dependencies:
      xstream: 11.14.0
    dev: false

  /@cosmjs/stream@0.32.2:
    resolution: {integrity: sha512-gpCufLfHAD8Zp1ZKge7AHbDf4RA0TZp66wZY6JaQR5bSiEF2Drjtp4mwXZPGejtaUMnaAgff3LrUzPJfKYdQwg==}
    dependencies:
      xstream: 11.14.0
    dev: false

  /@cosmjs/tendermint-rpc@0.31.3:
    resolution: {integrity: sha512-s3TiWkPCW4QceTQjpYqn4xttUJH36mTPqplMl+qyocdqk5+X5mergzExU/pHZRWQ4pbby8bnR7kMvG4OC1aZ8g==}
    dependencies:
      '@cosmjs/crypto': 0.31.3
      '@cosmjs/encoding': 0.31.3
      '@cosmjs/json-rpc': 0.31.3
      '@cosmjs/math': 0.31.3
      '@cosmjs/socket': 0.31.3
      '@cosmjs/stream': 0.31.3
      '@cosmjs/utils': 0.31.3
      axios: 0.21.4
      readonly-date: 1.0.0
      xstream: 11.14.0
    transitivePeerDependencies:
      - bufferutil
      - debug
      - utf-8-validate
    dev: false

  /@cosmjs/tendermint-rpc@0.32.2:
    resolution: {integrity: sha512-DXyJHDmcAfCix4H/7/dKR0UMdshP01KxJOXHdHxBCbLIpck94BsWD3B2ZTXwfA6sv98so9wOzhp7qGQa5malxg==}
    dependencies:
      '@cosmjs/crypto': 0.32.2
      '@cosmjs/encoding': 0.32.2
      '@cosmjs/json-rpc': 0.32.2
      '@cosmjs/math': 0.32.2
      '@cosmjs/socket': 0.32.2
      '@cosmjs/stream': 0.32.2
      '@cosmjs/utils': 0.32.2
      axios: 1.6.7
      readonly-date: 1.0.0
      xstream: 11.14.0
    transitivePeerDependencies:
      - bufferutil
      - debug
      - utf-8-validate
    dev: false

  /@cosmjs/utils@0.27.1:
    resolution: {integrity: sha512-VG7QPDiMUzVPxRdJahDV8PXxVdnuAHiIuG56hldV4yPnOz/si/DLNd7VAUUA5923b6jS1Hhev0Hr6AhEkcxBMg==}
    dev: false

  /@cosmjs/utils@0.31.3:
    resolution: {integrity: sha512-VBhAgzrrYdIe0O5IbKRqwszbQa7ZyQLx9nEQuHQ3HUplQW7P44COG/ye2n6AzCudtqxmwdX7nyX8ta1J07GoqA==}
    dev: false

  /@cosmjs/utils@0.32.2:
    resolution: {integrity: sha512-Gg5t+eR7vPJMAmhkFt6CZrzPd0EKpAslWwk5rFVYZpJsM8JG5KT9XQ99hgNM3Ov6ScNoIWbXkpX27F6A9cXR4Q==}
    dev: false

  /@emotion/is-prop-valid@1.2.1:
    resolution: {integrity: sha512-61Mf7Ufx4aDxx1xlDeOm8aFFigGHE4z+0sKCa+IHCeZKiyP9RLD0Mmx7m8b9/Cf37f7NAvQOOJAbQQGVr5uERw==}
    dependencies:
      '@emotion/memoize': 0.8.1
    dev: false

  /@emotion/memoize@0.8.1:
    resolution: {integrity: sha512-W2P2c/VRW1/1tLox0mVUalvnWXxavmv/Oum2aPsRcoDJuob75FC3Y8FbpfLwUegRcxINtGUMPq0tFCvYNTBXNA==}
    dev: false

  /@emotion/stylis@0.8.5:
    resolution: {integrity: sha512-h6KtPihKFn3T9fuIrwvXXUOwlx3rfUvfZIcP5a6rh8Y7zjE3O06hT5Ss4S/YI1AYhuZ1kjaE/5EaOOI2NqSylQ==}
    dev: false

  /@emotion/unitless@0.7.5:
    resolution: {integrity: sha512-OWORNpfjMsSSUBVrRBVGECkhWcULOAJz9ZW8uK9qgxD+87M7jHRcvh/A96XXNhXTLmKcoYSQtBEX7lHMO7YRwg==}
    dev: false

  /@esbuild/android-arm64@0.17.19:
    resolution: {integrity: sha512-KBMWvEZooR7+kzY0BtbTQn0OAYY7CsiydT63pVEaPtVYF0hXbUaOyZog37DKxK7NF3XacBJOpYT4adIJh+avxA==}
    engines: {node: '>=12'}
    cpu: [arm64]
    os: [android]
    requiresBuild: true
    dev: true
    optional: true

  /@esbuild/android-arm64@0.19.2:
    resolution: {integrity: sha512-lsB65vAbe90I/Qe10OjkmrdxSX4UJDjosDgb8sZUKcg3oefEuW2OT2Vozz8ef7wrJbMcmhvCC+hciF8jY/uAkw==}
    engines: {node: '>=12'}
    cpu: [arm64]
    os: [android]
    requiresBuild: true
    dev: false
    optional: true

  /@esbuild/android-arm@0.17.19:
    resolution: {integrity: sha512-rIKddzqhmav7MSmoFCmDIb6e2W57geRsM94gV2l38fzhXMwq7hZoClug9USI2pFRGL06f4IOPHHpFNOkWieR8A==}
    engines: {node: '>=12'}
    cpu: [arm]
    os: [android]
    requiresBuild: true
    dev: true
    optional: true

  /@esbuild/android-arm@0.19.2:
    resolution: {integrity: sha512-tM8yLeYVe7pRyAu9VMi/Q7aunpLwD139EY1S99xbQkT4/q2qa6eA4ige/WJQYdJ8GBL1K33pPFhPfPdJ/WzT8Q==}
    engines: {node: '>=12'}
    cpu: [arm]
    os: [android]
    requiresBuild: true
    dev: false
    optional: true

  /@esbuild/android-x64@0.17.19:
    resolution: {integrity: sha512-uUTTc4xGNDT7YSArp/zbtmbhO0uEEK9/ETW29Wk1thYUJBz3IVnvgEiEwEa9IeLyvnpKrWK64Utw2bgUmDveww==}
    engines: {node: '>=12'}
    cpu: [x64]
    os: [android]
    requiresBuild: true
    dev: true
    optional: true

  /@esbuild/android-x64@0.19.2:
    resolution: {integrity: sha512-qK/TpmHt2M/Hg82WXHRc/W/2SGo/l1thtDHZWqFq7oi24AjZ4O/CpPSu6ZuYKFkEgmZlFoa7CooAyYmuvnaG8w==}
    engines: {node: '>=12'}
    cpu: [x64]
    os: [android]
    requiresBuild: true
    dev: false
    optional: true

  /@esbuild/darwin-arm64@0.17.19:
    resolution: {integrity: sha512-80wEoCfF/hFKM6WE1FyBHc9SfUblloAWx6FJkFWTWiCoht9Mc0ARGEM47e67W9rI09YoUxJL68WHfDRYEAvOhg==}
    engines: {node: '>=12'}
    cpu: [arm64]
    os: [darwin]
    requiresBuild: true
    dev: true
    optional: true

  /@esbuild/darwin-arm64@0.19.2:
    resolution: {integrity: sha512-Ora8JokrvrzEPEpZO18ZYXkH4asCdc1DLdcVy8TGf5eWtPO1Ie4WroEJzwI52ZGtpODy3+m0a2yEX9l+KUn0tA==}
    engines: {node: '>=12'}
    cpu: [arm64]
    os: [darwin]
    requiresBuild: true
    dev: false
    optional: true

  /@esbuild/darwin-x64@0.17.19:
    resolution: {integrity: sha512-IJM4JJsLhRYr9xdtLytPLSH9k/oxR3boaUIYiHkAawtwNOXKE8KoU8tMvryogdcT8AU+Bflmh81Xn6Q0vTZbQw==}
    engines: {node: '>=12'}
    cpu: [x64]
    os: [darwin]
    requiresBuild: true
    dev: true
    optional: true

  /@esbuild/darwin-x64@0.19.2:
    resolution: {integrity: sha512-tP+B5UuIbbFMj2hQaUr6EALlHOIOmlLM2FK7jeFBobPy2ERdohI4Ka6ZFjZ1ZYsrHE/hZimGuU90jusRE0pwDw==}
    engines: {node: '>=12'}
    cpu: [x64]
    os: [darwin]
    requiresBuild: true
    dev: false
    optional: true

  /@esbuild/freebsd-arm64@0.17.19:
    resolution: {integrity: sha512-pBwbc7DufluUeGdjSU5Si+P3SoMF5DQ/F/UmTSb8HXO80ZEAJmrykPyzo1IfNbAoaqw48YRpv8shwd1NoI0jcQ==}
    engines: {node: '>=12'}
    cpu: [arm64]
    os: [freebsd]
    requiresBuild: true
    dev: true
    optional: true

  /@esbuild/freebsd-arm64@0.19.2:
    resolution: {integrity: sha512-YbPY2kc0acfzL1VPVK6EnAlig4f+l8xmq36OZkU0jzBVHcOTyQDhnKQaLzZudNJQyymd9OqQezeaBgkTGdTGeQ==}
    engines: {node: '>=12'}
    cpu: [arm64]
    os: [freebsd]
    requiresBuild: true
    dev: false
    optional: true

  /@esbuild/freebsd-x64@0.17.19:
    resolution: {integrity: sha512-4lu+n8Wk0XlajEhbEffdy2xy53dpR06SlzvhGByyg36qJw6Kpfk7cp45DR/62aPH9mtJRmIyrXAS5UWBrJT6TQ==}
    engines: {node: '>=12'}
    cpu: [x64]
    os: [freebsd]
    requiresBuild: true
    dev: true
    optional: true

  /@esbuild/freebsd-x64@0.19.2:
    resolution: {integrity: sha512-nSO5uZT2clM6hosjWHAsS15hLrwCvIWx+b2e3lZ3MwbYSaXwvfO528OF+dLjas1g3bZonciivI8qKR/Hm7IWGw==}
    engines: {node: '>=12'}
    cpu: [x64]
    os: [freebsd]
    requiresBuild: true
    dev: false
    optional: true

  /@esbuild/linux-arm64@0.17.19:
    resolution: {integrity: sha512-ct1Tg3WGwd3P+oZYqic+YZF4snNl2bsnMKRkb3ozHmnM0dGWuxcPTTntAF6bOP0Sp4x0PjSF+4uHQ1xvxfRKqg==}
    engines: {node: '>=12'}
    cpu: [arm64]
    os: [linux]
    requiresBuild: true
    dev: true
    optional: true

  /@esbuild/linux-arm64@0.19.2:
    resolution: {integrity: sha512-ig2P7GeG//zWlU0AggA3pV1h5gdix0MA3wgB+NsnBXViwiGgY77fuN9Wr5uoCrs2YzaYfogXgsWZbm+HGr09xg==}
    engines: {node: '>=12'}
    cpu: [arm64]
    os: [linux]
    requiresBuild: true
    dev: false
    optional: true

  /@esbuild/linux-arm@0.17.19:
    resolution: {integrity: sha512-cdmT3KxjlOQ/gZ2cjfrQOtmhG4HJs6hhvm3mWSRDPtZ/lP5oe8FWceS10JaSJC13GBd4eH/haHnqf7hhGNLerA==}
    engines: {node: '>=12'}
    cpu: [arm]
    os: [linux]
    requiresBuild: true
    dev: true
    optional: true

  /@esbuild/linux-arm@0.19.2:
    resolution: {integrity: sha512-Odalh8hICg7SOD7XCj0YLpYCEc+6mkoq63UnExDCiRA2wXEmGlK5JVrW50vZR9Qz4qkvqnHcpH+OFEggO3PgTg==}
    engines: {node: '>=12'}
    cpu: [arm]
    os: [linux]
    requiresBuild: true
    dev: false
    optional: true

  /@esbuild/linux-ia32@0.17.19:
    resolution: {integrity: sha512-w4IRhSy1VbsNxHRQpeGCHEmibqdTUx61Vc38APcsRbuVgK0OPEnQ0YD39Brymn96mOx48Y2laBQGqgZ0j9w6SQ==}
    engines: {node: '>=12'}
    cpu: [ia32]
    os: [linux]
    requiresBuild: true
    dev: true
    optional: true

  /@esbuild/linux-ia32@0.19.2:
    resolution: {integrity: sha512-mLfp0ziRPOLSTek0Gd9T5B8AtzKAkoZE70fneiiyPlSnUKKI4lp+mGEnQXcQEHLJAcIYDPSyBvsUbKUG2ri/XQ==}
    engines: {node: '>=12'}
    cpu: [ia32]
    os: [linux]
    requiresBuild: true
    dev: false
    optional: true

  /@esbuild/linux-loong64@0.17.19:
    resolution: {integrity: sha512-2iAngUbBPMq439a+z//gE+9WBldoMp1s5GWsUSgqHLzLJ9WoZLZhpwWuym0u0u/4XmZ3gpHmzV84PonE+9IIdQ==}
    engines: {node: '>=12'}
    cpu: [loong64]
    os: [linux]
    requiresBuild: true
    dev: true
    optional: true

  /@esbuild/linux-loong64@0.19.2:
    resolution: {integrity: sha512-hn28+JNDTxxCpnYjdDYVMNTR3SKavyLlCHHkufHV91fkewpIyQchS1d8wSbmXhs1fiYDpNww8KTFlJ1dHsxeSw==}
    engines: {node: '>=12'}
    cpu: [loong64]
    os: [linux]
    requiresBuild: true
    dev: false
    optional: true

  /@esbuild/linux-mips64el@0.17.19:
    resolution: {integrity: sha512-LKJltc4LVdMKHsrFe4MGNPp0hqDFA1Wpt3jE1gEyM3nKUvOiO//9PheZZHfYRfYl6AwdTH4aTcXSqBerX0ml4A==}
    engines: {node: '>=12'}
    cpu: [mips64el]
    os: [linux]
    requiresBuild: true
    dev: true
    optional: true

  /@esbuild/linux-mips64el@0.19.2:
    resolution: {integrity: sha512-KbXaC0Sejt7vD2fEgPoIKb6nxkfYW9OmFUK9XQE4//PvGIxNIfPk1NmlHmMg6f25x57rpmEFrn1OotASYIAaTg==}
    engines: {node: '>=12'}
    cpu: [mips64el]
    os: [linux]
    requiresBuild: true
    dev: false
    optional: true

  /@esbuild/linux-ppc64@0.17.19:
    resolution: {integrity: sha512-/c/DGybs95WXNS8y3Ti/ytqETiW7EU44MEKuCAcpPto3YjQbyK3IQVKfF6nbghD7EcLUGl0NbiL5Rt5DMhn5tg==}
    engines: {node: '>=12'}
    cpu: [ppc64]
    os: [linux]
    requiresBuild: true
    dev: true
    optional: true

  /@esbuild/linux-ppc64@0.19.2:
    resolution: {integrity: sha512-dJ0kE8KTqbiHtA3Fc/zn7lCd7pqVr4JcT0JqOnbj4LLzYnp+7h8Qi4yjfq42ZlHfhOCM42rBh0EwHYLL6LEzcw==}
    engines: {node: '>=12'}
    cpu: [ppc64]
    os: [linux]
    requiresBuild: true
    dev: false
    optional: true

  /@esbuild/linux-riscv64@0.17.19:
    resolution: {integrity: sha512-FC3nUAWhvFoutlhAkgHf8f5HwFWUL6bYdvLc/TTuxKlvLi3+pPzdZiFKSWz/PF30TB1K19SuCxDTI5KcqASJqA==}
    engines: {node: '>=12'}
    cpu: [riscv64]
    os: [linux]
    requiresBuild: true
    dev: true
    optional: true

  /@esbuild/linux-riscv64@0.19.2:
    resolution: {integrity: sha512-7Z/jKNFufZ/bbu4INqqCN6DDlrmOTmdw6D0gH+6Y7auok2r02Ur661qPuXidPOJ+FSgbEeQnnAGgsVynfLuOEw==}
    engines: {node: '>=12'}
    cpu: [riscv64]
    os: [linux]
    requiresBuild: true
    dev: false
    optional: true

  /@esbuild/linux-s390x@0.17.19:
    resolution: {integrity: sha512-IbFsFbxMWLuKEbH+7sTkKzL6NJmG2vRyy6K7JJo55w+8xDk7RElYn6xvXtDW8HCfoKBFK69f3pgBJSUSQPr+4Q==}
    engines: {node: '>=12'}
    cpu: [s390x]
    os: [linux]
    requiresBuild: true
    dev: true
    optional: true

  /@esbuild/linux-s390x@0.19.2:
    resolution: {integrity: sha512-U+RinR6aXXABFCcAY4gSlv4CL1oOVvSSCdseQmGO66H+XyuQGZIUdhG56SZaDJQcLmrSfRmx5XZOWyCJPRqS7g==}
    engines: {node: '>=12'}
    cpu: [s390x]
    os: [linux]
    requiresBuild: true
    dev: false
    optional: true

  /@esbuild/linux-x64@0.17.19:
    resolution: {integrity: sha512-68ngA9lg2H6zkZcyp22tsVt38mlhWde8l3eJLWkyLrp4HwMUr3c1s/M2t7+kHIhvMjglIBrFpncX1SzMckomGw==}
    engines: {node: '>=12'}
    cpu: [x64]
    os: [linux]
    requiresBuild: true
    dev: true
    optional: true

  /@esbuild/linux-x64@0.19.2:
    resolution: {integrity: sha512-oxzHTEv6VPm3XXNaHPyUTTte+3wGv7qVQtqaZCrgstI16gCuhNOtBXLEBkBREP57YTd68P0VgDgG73jSD8bwXQ==}
    engines: {node: '>=12'}
    cpu: [x64]
    os: [linux]
    requiresBuild: true
    dev: false
    optional: true

  /@esbuild/netbsd-x64@0.17.19:
    resolution: {integrity: sha512-CwFq42rXCR8TYIjIfpXCbRX0rp1jo6cPIUPSaWwzbVI4aOfX96OXY8M6KNmtPcg7QjYeDmN+DD0Wp3LaBOLf4Q==}
    engines: {node: '>=12'}
    cpu: [x64]
    os: [netbsd]
    requiresBuild: true
    dev: true
    optional: true

  /@esbuild/netbsd-x64@0.19.2:
    resolution: {integrity: sha512-WNa5zZk1XpTTwMDompZmvQLHszDDDN7lYjEHCUmAGB83Bgs20EMs7ICD+oKeT6xt4phV4NDdSi/8OfjPbSbZfQ==}
    engines: {node: '>=12'}
    cpu: [x64]
    os: [netbsd]
    requiresBuild: true
    dev: false
    optional: true

  /@esbuild/openbsd-x64@0.17.19:
    resolution: {integrity: sha512-cnq5brJYrSZ2CF6c35eCmviIN3k3RczmHz8eYaVlNasVqsNY+JKohZU5MKmaOI+KkllCdzOKKdPs762VCPC20g==}
    engines: {node: '>=12'}
    cpu: [x64]
    os: [openbsd]
    requiresBuild: true
    dev: true
    optional: true

  /@esbuild/openbsd-x64@0.19.2:
    resolution: {integrity: sha512-S6kI1aT3S++Dedb7vxIuUOb3oAxqxk2Rh5rOXOTYnzN8JzW1VzBd+IqPiSpgitu45042SYD3HCoEyhLKQcDFDw==}
    engines: {node: '>=12'}
    cpu: [x64]
    os: [openbsd]
    requiresBuild: true
    dev: false
    optional: true

  /@esbuild/sunos-x64@0.17.19:
    resolution: {integrity: sha512-vCRT7yP3zX+bKWFeP/zdS6SqdWB8OIpaRq/mbXQxTGHnIxspRtigpkUcDMlSCOejlHowLqII7K2JKevwyRP2rg==}
    engines: {node: '>=12'}
    cpu: [x64]
    os: [sunos]
    requiresBuild: true
    dev: true
    optional: true

  /@esbuild/sunos-x64@0.19.2:
    resolution: {integrity: sha512-VXSSMsmb+Z8LbsQGcBMiM+fYObDNRm8p7tkUDMPG/g4fhFX5DEFmjxIEa3N8Zr96SjsJ1woAhF0DUnS3MF3ARw==}
    engines: {node: '>=12'}
    cpu: [x64]
    os: [sunos]
    requiresBuild: true
    dev: false
    optional: true

  /@esbuild/win32-arm64@0.17.19:
    resolution: {integrity: sha512-yYx+8jwowUstVdorcMdNlzklLYhPxjniHWFKgRqH7IFlUEa0Umu3KuYplf1HUZZ422e3NU9F4LGb+4O0Kdcaag==}
    engines: {node: '>=12'}
    cpu: [arm64]
    os: [win32]
    requiresBuild: true
    dev: true
    optional: true

  /@esbuild/win32-arm64@0.19.2:
    resolution: {integrity: sha512-5NayUlSAyb5PQYFAU9x3bHdsqB88RC3aM9lKDAz4X1mo/EchMIT1Q+pSeBXNgkfNmRecLXA0O8xP+x8V+g/LKg==}
    engines: {node: '>=12'}
    cpu: [arm64]
    os: [win32]
    requiresBuild: true
    dev: false
    optional: true

  /@esbuild/win32-ia32@0.17.19:
    resolution: {integrity: sha512-eggDKanJszUtCdlVs0RB+h35wNlb5v4TWEkq4vZcmVt5u/HiDZrTXe2bWFQUez3RgNHwx/x4sk5++4NSSicKkw==}
    engines: {node: '>=12'}
    cpu: [ia32]
    os: [win32]
    requiresBuild: true
    dev: true
    optional: true

  /@esbuild/win32-ia32@0.19.2:
    resolution: {integrity: sha512-47gL/ek1v36iN0wL9L4Q2MFdujR0poLZMJwhO2/N3gA89jgHp4MR8DKCmwYtGNksbfJb9JoTtbkoe6sDhg2QTA==}
    engines: {node: '>=12'}
    cpu: [ia32]
    os: [win32]
    requiresBuild: true
    dev: false
    optional: true

  /@esbuild/win32-x64@0.17.19:
    resolution: {integrity: sha512-lAhycmKnVOuRYNtRtatQR1LPQf2oYCkRGkSFnseDAKPl8lu5SOsK/e1sXe5a0Pc5kHIHe6P2I/ilntNv2xf3cA==}
    engines: {node: '>=12'}
    cpu: [x64]
    os: [win32]
    requiresBuild: true
    dev: true
    optional: true

  /@esbuild/win32-x64@0.19.2:
    resolution: {integrity: sha512-tcuhV7ncXBqbt/Ybf0IyrMcwVOAPDckMK9rXNHtF17UTK18OKLpg08glminN06pt2WCoALhXdLfSPbVvK/6fxw==}
    engines: {node: '>=12'}
    cpu: [x64]
    os: [win32]
    requiresBuild: true
    dev: false
    optional: true

  /@eslint-community/eslint-utils@4.4.0(eslint@8.48.0):
    resolution: {integrity: sha512-1/sA4dwrzBAyeUoQ6oxahHKmrZvsnLCg4RfxW3ZFGGmQkSNQPFNLV9CUEFQP1x9EYXHTo5p6xdhZM1Ne9p/AfA==}
    engines: {node: ^12.22.0 || ^14.17.0 || >=16.0.0}
    peerDependencies:
      eslint: ^6.0.0 || ^7.0.0 || >=8.0.0
    dependencies:
      eslint: 8.48.0
      eslint-visitor-keys: 3.4.3

  /@eslint-community/eslint-utils@4.4.0(eslint@8.55.0):
    resolution: {integrity: sha512-1/sA4dwrzBAyeUoQ6oxahHKmrZvsnLCg4RfxW3ZFGGmQkSNQPFNLV9CUEFQP1x9EYXHTo5p6xdhZM1Ne9p/AfA==}
    engines: {node: ^12.22.0 || ^14.17.0 || >=16.0.0}
    peerDependencies:
      eslint: ^6.0.0 || ^7.0.0 || >=8.0.0
    dependencies:
      eslint: 8.55.0
      eslint-visitor-keys: 3.4.3
    dev: true

  /@eslint-community/regexpp@4.10.0:
    resolution: {integrity: sha512-Cu96Sd2By9mCNTx2iyKOmq10v22jUVQv0lQnlGNy16oE9589yE+QADPbrMGCkA51cKZSg3Pu/aTJVTGfL/qjUA==}
    engines: {node: ^12.0.0 || ^14.0.0 || >=16.0.0}

  /@eslint/eslintrc@2.1.4:
    resolution: {integrity: sha512-269Z39MS6wVJtsoUl10L60WdkhJVdPG24Q4eZTH3nnF6lpvSShEK3wQjDX9JRWAUPvPh7COouPpU9IrqaZFvtQ==}
    engines: {node: ^12.22.0 || ^14.17.0 || >=16.0.0}
    dependencies:
      ajv: 6.12.6
      debug: 4.3.4(supports-color@5.5.0)
      espree: 9.6.1
      globals: 13.23.0
      ignore: 5.3.0
      import-fresh: 3.3.0
      js-yaml: 4.1.0
      minimatch: 3.1.2
      strip-json-comments: 3.1.1
    transitivePeerDependencies:
      - supports-color

  /@eslint/js@8.48.0:
    resolution: {integrity: sha512-ZSjtmelB7IJfWD2Fvb7+Z+ChTIKWq6kjda95fLcQKNS5aheVHn4IkfgRQE3sIIzTcSLwLcLZUD9UBt+V7+h+Pw==}
    engines: {node: ^12.22.0 || ^14.17.0 || >=16.0.0}

  /@eslint/js@8.55.0:
    resolution: {integrity: sha512-qQfo2mxH5yVom1kacMtZZJFVdW+E70mqHMJvVg6WTLo+VBuQJ4TojZlfWBjK0ve5BdEeNAVxOsl/nvNMpJOaJA==}
    engines: {node: ^12.22.0 || ^14.17.0 || >=16.0.0}
    dev: true

  /@ethersproject/address@5.7.0:
    resolution: {integrity: sha512-9wYhYt7aghVGo758POM5nqcOMaE168Q6aRLJZwUmiqSrAungkG74gSSeKEIR7ukixesdRZGPgVqme6vmxs1fkA==}
    dependencies:
      '@ethersproject/bignumber': 5.7.0
      '@ethersproject/bytes': 5.7.0
      '@ethersproject/keccak256': 5.7.0
      '@ethersproject/logger': 5.7.0
      '@ethersproject/rlp': 5.7.0
    dev: false

  /@ethersproject/bignumber@5.7.0:
    resolution: {integrity: sha512-n1CAdIHRWjSucQO3MC1zPSVgV/6dy/fjL9pMrPP9peL+QxEg9wOsVqwD4+818B6LUEtaXzVHQiuivzRoxPxUGw==}
    dependencies:
      '@ethersproject/bytes': 5.7.0
      '@ethersproject/logger': 5.7.0
      bn.js: 5.2.1
    dev: false

  /@ethersproject/bytes@5.7.0:
    resolution: {integrity: sha512-nsbxwgFXWh9NyYWo+U8atvmMsSdKJprTcICAkvbBffT75qDocbuggBU0SJiVK2MuTrp0q+xvLkTnGMPK1+uA9A==}
    dependencies:
      '@ethersproject/logger': 5.7.0
    dev: false

  /@ethersproject/keccak256@5.7.0:
    resolution: {integrity: sha512-2UcPboeL/iW+pSg6vZ6ydF8tCnv3Iu/8tUmLLzWWGzxWKFFqOBQFLo6uLUv6BDrLgCDfN28RJ/wtByx+jZ4KBg==}
    dependencies:
      '@ethersproject/bytes': 5.7.0
      js-sha3: 0.8.0
    dev: false

  /@ethersproject/logger@5.7.0:
    resolution: {integrity: sha512-0odtFdXu/XHtjQXJYA3u9G0G8btm0ND5Cu8M7i5vhEcE8/HmF4Lbdqanwyv4uQTr2tx6b7fQRmgLrsnpQlmnig==}
    dev: false

  /@ethersproject/rlp@5.7.0:
    resolution: {integrity: sha512-rBxzX2vK8mVF7b0Tol44t5Tb8gomOHkj5guL+HhzQ1yBh/ydjGnpw6at+X6Iw0Kp3OzzzkcKp8N9r0W4kYSs9w==}
    dependencies:
      '@ethersproject/bytes': 5.7.0
      '@ethersproject/logger': 5.7.0
    dev: false

  /@fastify/busboy@2.1.0:
    resolution: {integrity: sha512-+KpH+QxZU7O4675t3mnkQKcZZg56u+K/Ct2K+N2AZYNVK8kyeo/bI18tI8aPm3tvNNRyTWfj6s5tnGNlcbQRsA==}
    engines: {node: '>=14'}
    dev: false

  /@github/webauthn-json@2.1.1:
    resolution: {integrity: sha512-XrftRn4z75SnaJOmZQbt7Mk+IIjqVHw+glDGOxuHwXkZBZh/MBoRS7MHjSZMDaLhT4RjN2VqiEU7EOYleuJWSQ==}
    hasBin: true
    dev: false

  /@graphql-typed-document-node/core@3.2.0(graphql@16.8.0):
    resolution: {integrity: sha512-mB9oAsNCm9aM3/SOv4YtBMqZbYj10R7dkq8byBqxGY/ncFwhf2oQzMV+LCRlWoDSEBJ3COiR1yeDvMtsoOsuFQ==}
    peerDependencies:
      graphql: ^0.8.0 || ^0.9.0 || ^0.10.0 || ^0.11.0 || ^0.12.0 || ^0.13.0 || ^14.0.0 || ^15.0.0 || ^16.0.0 || ^17.0.0
    dependencies:
      graphql: 16.8.0
    dev: false

  /@humanwhocodes/config-array@0.11.13:
    resolution: {integrity: sha512-JSBDMiDKSzQVngfRjOdFXgFfklaXI4K9nLF49Auh21lmBWRLIK3+xTErTWD4KU54pb6coM6ESE7Awz/FNU3zgQ==}
    engines: {node: '>=10.10.0'}
    dependencies:
      '@humanwhocodes/object-schema': 2.0.1
      debug: 4.3.4(supports-color@5.5.0)
      minimatch: 3.1.2
    transitivePeerDependencies:
      - supports-color

  /@humanwhocodes/module-importer@1.0.1:
    resolution: {integrity: sha512-bxveV4V8v5Yb4ncFTT3rPSgZBOpCkjfK0y4oVVVJwIuDVBRMDXrPyXRL988i5ap9m9bnyEEjWfm5WkBmtffLfA==}
    engines: {node: '>=12.22'}

  /@humanwhocodes/object-schema@2.0.1:
    resolution: {integrity: sha512-dvuCeX5fC9dXgJn9t+X5atfmgQAzUOWqS1254Gh0m6i8wKd10ebXkfNKiRK+1GWi/yTvvLDHpoxLr0xxxeslWw==}

  /@ioredis/commands@1.2.0:
    resolution: {integrity: sha512-Sx1pU8EM64o2BrqNpEO1CNLtKQwyhuXuqyfH7oGKCk+1a33d2r5saW8zNwm3j6BTExtjrv2BxTgzzkMwts6vGg==}
    dev: false

  /@isaacs/cliui@8.0.2:
    resolution: {integrity: sha512-O8jcjabXaleOG9DQ0+ARXWZBTfnP4WNAqzuiJK7ll44AmxGKv/J2M4TPjxjY3znBCfvBXFzucm1twdyFybFqEA==}
    engines: {node: '>=12'}
    dependencies:
      string-width: 5.1.2
      string-width-cjs: /string-width@4.2.3
      strip-ansi: 7.1.0
      strip-ansi-cjs: /strip-ansi@6.0.1
      wrap-ansi: 8.1.0
      wrap-ansi-cjs: /wrap-ansi@7.0.0
    dev: true

  /@istanbuljs/load-nyc-config@1.1.0:
    resolution: {integrity: sha512-VjeHSlIzpv/NyD3N0YuHfXOPDIixcA1q2ZV98wsMqcYlPmv2n3Yb2lYP9XMElnaFVXg5A7YLTeLu6V84uQDjmQ==}
    engines: {node: '>=8'}
    dependencies:
      camelcase: 5.3.1
      find-up: 4.1.0
      get-package-type: 0.1.0
      js-yaml: 3.14.1
      resolve-from: 5.0.0
    dev: true

  /@istanbuljs/schema@0.1.3:
    resolution: {integrity: sha512-ZXRY4jNvVgSVQ8DL3LTcakaAtXwTVUxE81hslsyD2AtoXW/wVob10HkOJ1X/pAlcI7D+2YoZKg5do8G/w6RYgA==}
    engines: {node: '>=8'}
    dev: true

  /@jest/console@29.7.0:
    resolution: {integrity: sha512-5Ni4CU7XHQi32IJ398EEP4RrB8eV09sXP2ROqD4bksHrnTree52PsxvX8tpL8LvTZ3pFzXyPbNQReSN41CAhOg==}
    engines: {node: ^14.15.0 || ^16.10.0 || >=18.0.0}
    dependencies:
      '@jest/types': 29.6.3
      '@types/node': 20.10.5
      chalk: 4.1.2
      jest-message-util: 29.7.0
      jest-util: 29.7.0
      slash: 3.0.0
    dev: true

  /@jest/core@29.7.0:
    resolution: {integrity: sha512-n7aeXWKMnGtDA48y8TLWJPJmLmmZ642Ceo78cYWEpiD7FzDgmNDV/GCVRorPABdXLJZ/9wzzgZAlHjXjxDHGsg==}
    engines: {node: ^14.15.0 || ^16.10.0 || >=18.0.0}
    peerDependencies:
      node-notifier: ^8.0.1 || ^9.0.0 || ^10.0.0
    peerDependenciesMeta:
      node-notifier:
        optional: true
    dependencies:
      '@jest/console': 29.7.0
      '@jest/reporters': 29.7.0
      '@jest/test-result': 29.7.0
      '@jest/transform': 29.7.0
      '@jest/types': 29.6.3
      '@types/node': 20.10.5
      ansi-escapes: 4.3.2
      chalk: 4.1.2
      ci-info: 3.8.0
      exit: 0.1.2
      graceful-fs: 4.2.11
      jest-changed-files: 29.7.0
      jest-config: 29.7.0(@types/node@20.10.5)
      jest-haste-map: 29.7.0
      jest-message-util: 29.7.0
      jest-regex-util: 29.6.3
      jest-resolve: 29.7.0
      jest-resolve-dependencies: 29.7.0
      jest-runner: 29.7.0
      jest-runtime: 29.7.0
      jest-snapshot: 29.7.0
      jest-util: 29.7.0
      jest-validate: 29.7.0
      jest-watcher: 29.7.0
      micromatch: 4.0.5
      pretty-format: 29.7.0
      slash: 3.0.0
      strip-ansi: 6.0.1
    transitivePeerDependencies:
      - babel-plugin-macros
      - supports-color
      - ts-node
    dev: true

  /@jest/environment@29.7.0:
    resolution: {integrity: sha512-aQIfHDq33ExsN4jP1NWGXhxgQ/wixs60gDiKO+XVMd8Mn0NWPWgc34ZQDTb2jKaUWQ7MuwoitXAsN2XVXNMpAw==}
    engines: {node: ^14.15.0 || ^16.10.0 || >=18.0.0}
    dependencies:
      '@jest/fake-timers': 29.7.0
      '@jest/types': 29.6.3
      '@types/node': 20.10.5
      jest-mock: 29.7.0
    dev: true

  /@jest/expect-utils@29.7.0:
    resolution: {integrity: sha512-GlsNBWiFQFCVi9QVSx7f5AgMeLxe9YCCs5PuP2O2LdjDAA8Jh9eX7lA1Jq/xdXw3Wb3hyvlFNfZIfcRetSzYcA==}
    engines: {node: ^14.15.0 || ^16.10.0 || >=18.0.0}
    dependencies:
      jest-get-type: 29.6.3
    dev: true

  /@jest/expect@29.7.0:
    resolution: {integrity: sha512-8uMeAMycttpva3P1lBHB8VciS9V0XAr3GymPpipdyQXbBcuhkLQOSe8E/p92RyAdToS6ZD1tFkX+CkhoECE0dQ==}
    engines: {node: ^14.15.0 || ^16.10.0 || >=18.0.0}
    dependencies:
      expect: 29.7.0
      jest-snapshot: 29.7.0
    transitivePeerDependencies:
      - supports-color
    dev: true

  /@jest/fake-timers@29.7.0:
    resolution: {integrity: sha512-q4DH1Ha4TTFPdxLsqDXK1d3+ioSL7yL5oCMJZgDYm6i+6CygW5E5xVr/D1HdsGxjt1ZWSfUAs9OxSB/BNelWrQ==}
    engines: {node: ^14.15.0 || ^16.10.0 || >=18.0.0}
    dependencies:
      '@jest/types': 29.6.3
      '@sinonjs/fake-timers': 10.3.0
      '@types/node': 20.10.5
      jest-message-util: 29.7.0
      jest-mock: 29.7.0
      jest-util: 29.7.0
    dev: true

  /@jest/globals@29.7.0:
    resolution: {integrity: sha512-mpiz3dutLbkW2MNFubUGUEVLkTGiqW6yLVTA+JbP6fI6J5iL9Y0Nlg8k95pcF8ctKwCS7WVxteBs29hhfAotzQ==}
    engines: {node: ^14.15.0 || ^16.10.0 || >=18.0.0}
    dependencies:
      '@jest/environment': 29.7.0
      '@jest/expect': 29.7.0
      '@jest/types': 29.6.3
      jest-mock: 29.7.0
    transitivePeerDependencies:
      - supports-color
    dev: true

  /@jest/reporters@29.7.0:
    resolution: {integrity: sha512-DApq0KJbJOEzAFYjHADNNxAE3KbhxQB1y5Kplb5Waqw6zVbuWatSnMjE5gs8FUgEPmNsnZA3NCWl9NG0ia04Pg==}
    engines: {node: ^14.15.0 || ^16.10.0 || >=18.0.0}
    peerDependencies:
      node-notifier: ^8.0.1 || ^9.0.0 || ^10.0.0
    peerDependenciesMeta:
      node-notifier:
        optional: true
    dependencies:
      '@bcoe/v8-coverage': 0.2.3
      '@jest/console': 29.7.0
      '@jest/test-result': 29.7.0
      '@jest/transform': 29.7.0
      '@jest/types': 29.6.3
      '@jridgewell/trace-mapping': 0.3.19
      '@types/node': 20.10.5
      chalk: 4.1.2
      collect-v8-coverage: 1.0.2
      exit: 0.1.2
      glob: 7.2.3
      graceful-fs: 4.2.11
      istanbul-lib-coverage: 3.2.2
      istanbul-lib-instrument: 6.0.2
      istanbul-lib-report: 3.0.1
      istanbul-lib-source-maps: 4.0.1
      istanbul-reports: 3.1.7
      jest-message-util: 29.7.0
      jest-util: 29.7.0
      jest-worker: 29.7.0
      slash: 3.0.0
      string-length: 4.0.2
      strip-ansi: 6.0.1
      v8-to-istanbul: 9.2.0
    transitivePeerDependencies:
      - supports-color
    dev: true

  /@jest/schemas@29.6.3:
    resolution: {integrity: sha512-mo5j5X+jIZmJQveBKeS/clAueipV7KgiX1vMgCxam1RNYiqE1w62n0/tJJnHtjW8ZHcQco5gY85jA3mi0L+nSA==}
    engines: {node: ^14.15.0 || ^16.10.0 || >=18.0.0}
    dependencies:
      '@sinclair/typebox': 0.27.8
    dev: true

  /@jest/source-map@29.6.3:
    resolution: {integrity: sha512-MHjT95QuipcPrpLM+8JMSzFx6eHp5Bm+4XeFDJlwsvVBjmKNiIAvasGK2fxz2WbGRlnvqehFbh07MMa7n3YJnw==}
    engines: {node: ^14.15.0 || ^16.10.0 || >=18.0.0}
    dependencies:
      '@jridgewell/trace-mapping': 0.3.19
      callsites: 3.1.0
      graceful-fs: 4.2.11
    dev: true

  /@jest/test-result@29.7.0:
    resolution: {integrity: sha512-Fdx+tv6x1zlkJPcWXmMDAG2HBnaR9XPSd5aDWQVsfrZmLVT3lU1cwyxLgRmXR9yrq4NBoEm9BMsfgFzTQAbJYA==}
    engines: {node: ^14.15.0 || ^16.10.0 || >=18.0.0}
    dependencies:
      '@jest/console': 29.7.0
      '@jest/types': 29.6.3
      '@types/istanbul-lib-coverage': 2.0.6
      collect-v8-coverage: 1.0.2
    dev: true

  /@jest/test-sequencer@29.7.0:
    resolution: {integrity: sha512-GQwJ5WZVrKnOJuiYiAF52UNUJXgTZx1NHjFSEB0qEMmSZKAkdMoIzw/Cj6x6NF4AvV23AUqDpFzQkN/eYCYTxw==}
    engines: {node: ^14.15.0 || ^16.10.0 || >=18.0.0}
    dependencies:
      '@jest/test-result': 29.7.0
      graceful-fs: 4.2.11
      jest-haste-map: 29.7.0
      slash: 3.0.0
    dev: true

  /@jest/transform@29.7.0:
    resolution: {integrity: sha512-ok/BTPFzFKVMwO5eOHRrvnBVHdRy9IrsrW1GpMaQ9MCnilNLXQKmAX8s1YXDFaai9xJpac2ySzV0YeRRECr2Vw==}
    engines: {node: ^14.15.0 || ^16.10.0 || >=18.0.0}
    dependencies:
      '@babel/core': 7.22.11
      '@jest/types': 29.6.3
      '@jridgewell/trace-mapping': 0.3.19
      babel-plugin-istanbul: 6.1.1
      chalk: 4.1.2
      convert-source-map: 2.0.0
      fast-json-stable-stringify: 2.1.0
      graceful-fs: 4.2.11
      jest-haste-map: 29.7.0
      jest-regex-util: 29.6.3
      jest-util: 29.7.0
      micromatch: 4.0.5
      pirates: 4.0.6
      slash: 3.0.0
      write-file-atomic: 4.0.2
    transitivePeerDependencies:
      - supports-color
    dev: true

  /@jest/types@29.6.3:
    resolution: {integrity: sha512-u3UPsIilWKOM3F9CXtrG8LEJmNxwoCQC/XVj4IKYXvvpx7QIi/Kg1LI5uDmDpKlac62NUtX7eLjRh+jVZcLOzw==}
    engines: {node: ^14.15.0 || ^16.10.0 || >=18.0.0}
    dependencies:
      '@jest/schemas': 29.6.3
      '@types/istanbul-lib-coverage': 2.0.6
      '@types/istanbul-reports': 3.0.4
      '@types/node': 20.10.5
      '@types/yargs': 17.0.32
      chalk: 4.1.2
    dev: true

  /@jridgewell/gen-mapping@0.3.3:
    resolution: {integrity: sha512-HLhSWOLRi875zjjMG/r+Nv0oCW8umGb0BgEhyX3dDX3egwZtB8PqLnjz3yedt8R5StBrzcg4aBpnh8UA9D1BoQ==}
    engines: {node: '>=6.0.0'}
    dependencies:
      '@jridgewell/set-array': 1.1.2
      '@jridgewell/sourcemap-codec': 1.4.15
      '@jridgewell/trace-mapping': 0.3.19

  /@jridgewell/resolve-uri@3.1.1:
    resolution: {integrity: sha512-dSYZh7HhCDtCKm4QakX0xFpsRDqjjtZf/kjI/v3T3Nwt5r8/qz/M19F9ySyOqU94SXBmeG9ttTul+YnR4LOxFA==}
    engines: {node: '>=6.0.0'}

  /@jridgewell/set-array@1.1.2:
    resolution: {integrity: sha512-xnkseuNADM0gt2bs+BvhO0p78Mk762YnZdsuzFV018NoG1Sj1SCQvpSqa7XUaTam5vAGasABV9qXASMKnFMwMw==}
    engines: {node: '>=6.0.0'}

  /@jridgewell/sourcemap-codec@1.4.15:
    resolution: {integrity: sha512-eF2rxCRulEKXHTRiDrDy6erMYWqNw4LPdQ8UQA4huuxaQsVeRPFl2oM8oDGxMFhJUWZf9McpLtJasDDZb/Bpeg==}

  /@jridgewell/trace-mapping@0.3.19:
    resolution: {integrity: sha512-kf37QtfW+Hwx/buWGMPcR60iF9ziHa6r/CZJIHbmcm4+0qrXiVdxegAH0F6yddEVQ7zdkjcGCgCzUu+BcbhQxw==}
    dependencies:
      '@jridgewell/resolve-uri': 3.1.1
      '@jridgewell/sourcemap-codec': 1.4.15

  /@keplr-wallet/common@0.12.46:
    resolution: {integrity: sha512-cu/H4g/f7zgxE+4sO/M8b1HC7Sv+9WccJoS1v5TqP7MnZUyTdh6nwZ1jM8Asbu2mMOxQJv7vdV1iydPWZ5dXNg==}
    dependencies:
      '@keplr-wallet/crypto': 0.12.46
      '@keplr-wallet/types': 0.12.46
      buffer: 6.0.3
      delay: 4.4.1
      mobx: 6.12.0
    dev: false

  /@keplr-wallet/common@0.12.67:
    resolution: {integrity: sha512-S3m+PM1eKxP3uBHWjb6c+t0luFTeDF3w7nSNCvs9Hn1vXxz11EUjPVbOAjoS4r6B0IByFz4wcx8efUmgiaxbPA==}
    dependencies:
      '@keplr-wallet/crypto': 0.12.67
      '@keplr-wallet/types': 0.12.67
      buffer: 6.0.3
      delay: 4.4.1
      mobx: 6.12.0
    dev: false

  /@keplr-wallet/cosmos@0.12.46:
    resolution: {integrity: sha512-D7xrOHn8GAkUzrFKJovZPKbKQr0uJ1aceo39d1gPwRrU8Y3DxzNXD01JtVY1WUe5s85Vb4cQcRLkKOpgG47tAA==}
    dependencies:
      '@ethersproject/address': 5.7.0
      '@keplr-wallet/common': 0.12.46
      '@keplr-wallet/crypto': 0.12.46
      '@keplr-wallet/proto-types': 0.12.46
      '@keplr-wallet/simple-fetch': 0.12.46
      '@keplr-wallet/types': 0.12.46
      '@keplr-wallet/unit': 0.12.46
      bech32: 1.1.4
      buffer: 6.0.3
      long: 4.0.0
      protobufjs: 6.11.4
    dev: false

  /@keplr-wallet/cosmos@0.12.67:
    resolution: {integrity: sha512-XOwiY+85/ACkJ/1iaj/40ITd2iowuJExN8uz7OTYZ5b7y6XeaG22XifukZTZuSL0jQI2YbzansYAcoMCiBHbNQ==}
    dependencies:
      '@ethersproject/address': 5.7.0
      '@keplr-wallet/common': 0.12.67
      '@keplr-wallet/crypto': 0.12.67
      '@keplr-wallet/proto-types': 0.12.67
      '@keplr-wallet/simple-fetch': 0.12.67
      '@keplr-wallet/types': 0.12.67
      '@keplr-wallet/unit': 0.12.67
      bech32: 1.1.4
      buffer: 6.0.3
      long: 4.0.0
      protobufjs: 6.11.4
    dev: false

  /@keplr-wallet/crypto@0.12.46:
    resolution: {integrity: sha512-ni5j7chEq9wWRk1A6WjFMZG3xSeAESmyo2oWL40kKbgyDmLmrTDg8GwYdua1CeDjz5TZPSYjepU2coJfUfQuuQ==}
    dependencies:
      '@ethersproject/keccak256': 5.7.0
      bip32: 2.0.6
      bip39: 3.1.0
      bs58check: 2.1.2
      buffer: 6.0.3
      crypto-js: 4.2.0
      elliptic: 6.5.4
      sha.js: 2.4.11
    dev: false

  /@keplr-wallet/crypto@0.12.67:
    resolution: {integrity: sha512-ETLeRay4fUyJhN+emGz1wjA4OICct55wDTeKR4qfyYMn7WNbIKK+CSM71gaApZZAWZmXimglEYq5xAF8KSpPsg==}
    dependencies:
      '@ethersproject/keccak256': 5.7.0
      bip32: 2.0.6
      bip39: 3.1.0
      bs58check: 2.1.2
      buffer: 6.0.3
      crypto-js: 4.2.0
      elliptic: 6.5.4
      sha.js: 2.4.11
    dev: false

  /@keplr-wallet/crypto@0.12.69:
    resolution: {integrity: sha512-88KdC7B3JJbuew1ork7O9JUIPRD84J1AKbwHWwhR9YspYZ4+qtGZcT544oiLXhCFBNabghAgH6mmg+dR/XwxVQ==}
    dependencies:
      '@ethersproject/keccak256': 5.7.0
      bip32: 2.0.6
      bip39: 3.1.0
      bs58check: 2.1.2
      buffer: 6.0.3
      crypto-js: 4.2.0
      elliptic: 6.5.4
      sha.js: 2.4.11
    dev: false

  /@keplr-wallet/proto-types@0.12.46:
    resolution: {integrity: sha512-N3WoDQm7mxwG2eE16MhmWNhuQbZr7X04W9wTbYurVKsFQtiNnoav8xouker9IfP+/fLX54/AVP6ktmcpFHfjcg==}
    dependencies:
      long: 4.0.0
      protobufjs: 6.11.4
    dev: false

  /@keplr-wallet/proto-types@0.12.67:
    resolution: {integrity: sha512-rfsOBKH+UrkmA39mqiXYy6lz+YctWMtjaZ5Tqc1+E3qbt10z5gu220+pI+hc0XxIj481j0v5vjFhAL9yGIZMVg==}
    dependencies:
      long: 4.0.0
      protobufjs: 6.11.4
    dev: false

  /@keplr-wallet/simple-fetch@0.12.46:
    resolution: {integrity: sha512-EkD0ofygjRXS22QaMqHsCsmeHwAUQCEz/y9QtBaINX0FrsswjZ9lNtfJ6IEAARr4JcQpjUOcpp8AaBDHsDgBdw==}
    dev: false

  /@keplr-wallet/simple-fetch@0.12.67:
    resolution: {integrity: sha512-xfu4S9HHqEH0AskG0eyLEAW10FaXD9C/tfSbpITMZU1FM9EnegLoHty+hXtMlIGDZbNZ8rsSpABMFLTEr2XB0g==}
    dev: false

  /@keplr-wallet/types@0.12.46:
    resolution: {integrity: sha512-rbbhbDz6FjnLFWDYR1muONQHLoq5PDiZrW+VaSjx28Nh+KxAPRUdQ4S4hgrl+xXYpt7601ueSCI5S9UkGyd51w==}
    dependencies:
      long: 4.0.0
    dev: false

  /@keplr-wallet/types@0.12.67:
    resolution: {integrity: sha512-HDEYOezWq//ug/R0lkOQWsaOYh3b9ECA8LN+tAA+baWMo81X9m9L63ux7NYw0QmoLxWqWrRO/T9F28+q2dw6+A==}
    dependencies:
      long: 4.0.0
    dev: false

  /@keplr-wallet/unit@0.12.46:
    resolution: {integrity: sha512-Jz10JBkJ0ylnwb+04zIIn2Z6yxRjXdFGqpGHYUu3tRqeEW0FR72u3bbtjDacyOZlCzPs7B4pysSoOR5aJOrVsQ==}
    dependencies:
      '@keplr-wallet/types': 0.12.46
      big-integer: 1.6.51
      utility-types: 3.10.0
    dev: false

  /@keplr-wallet/unit@0.12.67:
    resolution: {integrity: sha512-Mzlrh0j65i6+qoTNg1/Um4Hywpu9mmaZn8HRiX01HdPyaEcLREFkf18eJMklWuHx4nERg+EzvU5E/9J2fuRPdA==}
    dependencies:
      '@keplr-wallet/types': 0.12.67
      big-integer: 1.6.51
      utility-types: 3.10.0
    dev: false

  /@lit-labs/ssr-dom-shim@1.1.2:
    resolution: {integrity: sha512-jnOD+/+dSrfTWYfSXBXlo5l5f0q1UuJo3tkbMDCYA2lKUYq79jaxqtGEvnRoh049nt1vdo1+45RinipU6FGY2g==}
    dev: false

  /@lit/reactive-element@1.6.3:
    resolution: {integrity: sha512-QuTgnG52Poic7uM1AN5yJ09QMe0O28e10XzSvWDz02TJiiKee4stsiownEIadWm8nYzyDAyT+gKzUoZmiWQtsQ==}
    dependencies:
      '@lit-labs/ssr-dom-shim': 1.1.2
    dev: false

  /@manypkg/find-root@1.1.0:
    resolution: {integrity: sha512-mki5uBvhHzO8kYYix/WRy2WX8S3B5wdVSc9D6KcU5lQNglP2yt58/VfLuAK49glRXChosY8ap2oJ1qgma3GUVA==}
    dependencies:
      '@babel/runtime': 7.23.5
      '@types/node': 12.20.55
      find-up: 4.1.0
      fs-extra: 8.1.0
    dev: false

  /@manypkg/get-packages@1.1.3:
    resolution: {integrity: sha512-fo+QhuU3qE/2TQMQmbVMqaQ6EWbMhi4ABWP+O4AM1NqPBuy0OrApV5LO6BrrgnhtAHS2NH6RrVk9OL181tTi8A==}
    dependencies:
      '@babel/runtime': 7.23.5
      '@changesets/types': 4.1.0
      '@manypkg/find-root': 1.1.0
      fs-extra: 8.1.0
      globby: 11.1.0
      read-yaml-file: 1.1.0
    dev: false

  /@metamask/object-multiplex@1.3.0:
    resolution: {integrity: sha512-czcQeVYdSNtabd+NcYQnrM69MciiJyd1qvKH8WM2Id3C0ZiUUX5Xa/MK+/VUk633DBhVOwdNzAKIQ33lGyA+eQ==}
    engines: {node: '>=12.0.0'}
    dependencies:
      end-of-stream: 1.4.4
      once: 1.4.0
      readable-stream: 2.3.8
    dev: false

  /@metamask/providers@11.1.2:
    resolution: {integrity: sha512-xjE4cKrGpKZjripkMKMStc0H4LXrWJPijfbaj1kKeDLVhRH2Yu3ZecV3iIhf1EIJePeA+Kx6Pcm7d0IVJ+ea7g==}
    engines: {node: '>=16.0.0'}
    dependencies:
      '@metamask/object-multiplex': 1.3.0
      '@metamask/safe-event-emitter': 3.0.0
      detect-browser: 5.3.0
      eth-rpc-errors: 4.0.3
      extension-port-stream: 2.1.1
      fast-deep-equal: 3.1.3
      is-stream: 2.0.1
      json-rpc-engine: 6.1.0
      json-rpc-middleware-stream: 4.2.3
      pump: 3.0.0
      webextension-polyfill: 0.10.0
    dev: false

  /@metamask/safe-event-emitter@2.0.0:
    resolution: {integrity: sha512-/kSXhY692qiV1MXu6EeOZvg5nECLclxNXcKCxJ3cXQgYuRymRHpdx/t7JXfsK+JLjwA1e1c1/SBrlQYpusC29Q==}
    dev: false

  /@metamask/safe-event-emitter@3.0.0:
    resolution: {integrity: sha512-j6Z47VOmVyGMlnKXZmL0fyvWfEYtKWCA9yGZkU3FCsGZUT5lHGmvaV9JA5F2Y+010y7+ROtR3WMXIkvl/nVzqQ==}
    engines: {node: '>=12.0.0'}
    dev: false

  /@microsoft/tsdoc-config@0.16.2:
    resolution: {integrity: sha512-OGiIzzoBLgWWR0UdRJX98oYO+XKGf7tiK4Zk6tQ/E4IJqGCe7dvkTvgDZV5cFJUzLGDOjeAXrnZoA6QkVySuxw==}
    dependencies:
      '@microsoft/tsdoc': 0.14.2
      ajv: 6.12.6
      jju: 1.4.0
      resolve: 1.19.0
    dev: true

  /@microsoft/tsdoc@0.14.2:
    resolution: {integrity: sha512-9b8mPpKrfeGRuhFH5iO1iwCLeIIsV6+H1sRfxbkoGXIyQE2BTsPd9zqSqQJ+pv5sJ/hT5M1zvOFL02MnEezFug==}
    dev: true

  /@motionone/animation@10.16.3:
    resolution: {integrity: sha512-QUGWpLbMFLhyqKlngjZhjtxM8IqiJQjLK0DF+XOF6od9nhSvlaeEpOY/UMCRVcZn/9Tr2rZO22EkuCIjYdI74g==}
    dependencies:
      '@motionone/easing': 10.16.3
      '@motionone/types': 10.16.3
      '@motionone/utils': 10.16.3
      tslib: 2.6.2
    dev: false

  /@motionone/dom@10.16.4:
    resolution: {integrity: sha512-HPHlVo/030qpRj9R8fgY50KTN4Ko30moWRTA3L3imrsRBmob93cTYmodln49HYFbQm01lFF7X523OkKY0DX6UA==}
    dependencies:
      '@motionone/animation': 10.16.3
      '@motionone/generators': 10.16.4
      '@motionone/types': 10.16.3
      '@motionone/utils': 10.16.3
      hey-listen: 1.0.8
      tslib: 2.6.2
    dev: false

  /@motionone/easing@10.16.3:
    resolution: {integrity: sha512-HWTMZbTmZojzwEuKT/xCdvoMPXjYSyQvuVM6jmM0yoGU6BWzsmYMeB4bn38UFf618fJCNtP9XeC/zxtKWfbr0w==}
    dependencies:
      '@motionone/utils': 10.16.3
      tslib: 2.6.2
    dev: false

  /@motionone/generators@10.16.4:
    resolution: {integrity: sha512-geFZ3w0Rm0ZXXpctWsSf3REGywmLLujEjxPYpBR0j+ymYwof0xbV6S5kGqqsDKgyWKVWpUInqQYvQfL6fRbXeg==}
    dependencies:
      '@motionone/types': 10.16.3
      '@motionone/utils': 10.16.3
      tslib: 2.6.2
    dev: false

  /@motionone/svelte@10.16.4:
    resolution: {integrity: sha512-zRVqk20lD1xqe+yEDZhMYgftsuHc25+9JSo+r0a0OWUJFocjSV9D/+UGhX4xgJsuwB9acPzXLr20w40VnY2PQA==}
    dependencies:
      '@motionone/dom': 10.16.4
      tslib: 2.6.2
    dev: false

  /@motionone/types@10.16.3:
    resolution: {integrity: sha512-W4jkEGFifDq73DlaZs3HUfamV2t1wM35zN/zX7Q79LfZ2sc6C0R1baUHZmqc/K5F3vSw3PavgQ6HyHLd/MXcWg==}
    dev: false

  /@motionone/utils@10.16.3:
    resolution: {integrity: sha512-WNWDksJIxQkaI9p9Z9z0+K27xdqISGNFy1SsWVGaiedTHq0iaT6iZujby8fT/ZnZxj1EOaxJtSfUPCFNU5CRoA==}
    dependencies:
      '@motionone/types': 10.16.3
      hey-listen: 1.0.8
      tslib: 2.6.2
    dev: false

  /@motionone/vue@10.16.4:
    resolution: {integrity: sha512-z10PF9JV6SbjFq+/rYabM+8CVlMokgl8RFGvieSGNTmrkQanfHn+15XBrhG3BgUfvmTeSeyShfOHpG0i9zEdcg==}
    dependencies:
      '@motionone/dom': 10.16.4
      tslib: 2.6.2
    dev: false

  /@next/env@14.0.3:
    resolution: {integrity: sha512-7xRqh9nMvP5xrW4/+L0jgRRX+HoNRGnfJpD+5Wq6/13j3dsdzxO3BCXn7D3hMqsDb+vjZnJq+vI7+EtgrYZTeA==}
    dev: false

  /@next/eslint-plugin-next@13.5.6:
    resolution: {integrity: sha512-ng7pU/DDsxPgT6ZPvuprxrkeew3XaRf4LAT4FabaEO/hAbvVx4P7wqnqdbTdDn1kgTvsI4tpIgT4Awn/m0bGbg==}
    dependencies:
      glob: 7.1.7
    dev: true

  /@next/eslint-plugin-next@14.0.4:
    resolution: {integrity: sha512-U3qMNHmEZoVmHA0j/57nRfi3AscXNvkOnxDmle/69Jz/G0o/gWjXTDdlgILZdrxQ0Lw/jv2mPW8PGy0EGIHXhQ==}
    dependencies:
      glob: 7.1.7
    dev: true

  /@next/swc-darwin-arm64@14.0.3:
    resolution: {integrity: sha512-64JbSvi3nbbcEtyitNn2LEDS/hcleAFpHdykpcnrstITFlzFgB/bW0ER5/SJJwUPj+ZPY+z3e+1jAfcczRLVGw==}
    engines: {node: '>= 10'}
    cpu: [arm64]
    os: [darwin]
    requiresBuild: true
    dev: false
    optional: true

  /@next/swc-darwin-x64@14.0.3:
    resolution: {integrity: sha512-RkTf+KbAD0SgYdVn1XzqE/+sIxYGB7NLMZRn9I4Z24afrhUpVJx6L8hsRnIwxz3ERE2NFURNliPjJ2QNfnWicQ==}
    engines: {node: '>= 10'}
    cpu: [x64]
    os: [darwin]
    requiresBuild: true
    dev: false
    optional: true

  /@next/swc-linux-arm64-gnu@14.0.3:
    resolution: {integrity: sha512-3tBWGgz7M9RKLO6sPWC6c4pAw4geujSwQ7q7Si4d6bo0l6cLs4tmO+lnSwFp1Tm3lxwfMk0SgkJT7EdwYSJvcg==}
    engines: {node: '>= 10'}
    cpu: [arm64]
    os: [linux]
    requiresBuild: true
    dev: false
    optional: true

  /@next/swc-linux-arm64-musl@14.0.3:
    resolution: {integrity: sha512-v0v8Kb8j8T23jvVUWZeA2D8+izWspeyeDGNaT2/mTHWp7+37fiNfL8bmBWiOmeumXkacM/AB0XOUQvEbncSnHA==}
    engines: {node: '>= 10'}
    cpu: [arm64]
    os: [linux]
    requiresBuild: true
    dev: false
    optional: true

  /@next/swc-linux-x64-gnu@14.0.3:
    resolution: {integrity: sha512-VM1aE1tJKLBwMGtyBR21yy+STfl0MapMQnNrXkxeyLs0GFv/kZqXS5Jw/TQ3TSUnbv0QPDf/X8sDXuMtSgG6eg==}
    engines: {node: '>= 10'}
    cpu: [x64]
    os: [linux]
    requiresBuild: true
    dev: false
    optional: true

  /@next/swc-linux-x64-musl@14.0.3:
    resolution: {integrity: sha512-64EnmKy18MYFL5CzLaSuUn561hbO1Gk16jM/KHznYP3iCIfF9e3yULtHaMy0D8zbHfxset9LTOv6cuYKJgcOxg==}
    engines: {node: '>= 10'}
    cpu: [x64]
    os: [linux]
    requiresBuild: true
    dev: false
    optional: true

  /@next/swc-win32-arm64-msvc@14.0.3:
    resolution: {integrity: sha512-WRDp8QrmsL1bbGtsh5GqQ/KWulmrnMBgbnb+59qNTW1kVi1nG/2ndZLkcbs2GX7NpFLlToLRMWSQXmPzQm4tog==}
    engines: {node: '>= 10'}
    cpu: [arm64]
    os: [win32]
    requiresBuild: true
    dev: false
    optional: true

  /@next/swc-win32-ia32-msvc@14.0.3:
    resolution: {integrity: sha512-EKffQeqCrj+t6qFFhIFTRoqb2QwX1mU7iTOvMyLbYw3QtqTw9sMwjykyiMlZlrfm2a4fA84+/aeW+PMg1MjuTg==}
    engines: {node: '>= 10'}
    cpu: [ia32]
    os: [win32]
    requiresBuild: true
    dev: false
    optional: true

  /@next/swc-win32-x64-msvc@14.0.3:
    resolution: {integrity: sha512-ERhKPSJ1vQrPiwrs15Pjz/rvDHZmkmvbf/BjPN/UCOI++ODftT0GtasDPi0j+y6PPJi5HsXw+dpRaXUaw4vjuQ==}
    engines: {node: '>= 10'}
    cpu: [x64]
    os: [win32]
    requiresBuild: true
    dev: false
    optional: true

  /@nicolo-ribaudo/eslint-scope-5-internals@5.1.1-v1:
    resolution: {integrity: sha512-54/JRvkLIzzDWshCWfuhadfrfZVPiElY8Fcgmg1HroEly/EDSszzhBAsarCux+D/kOslTRquNzuyGSmUSTTHGg==}
    dependencies:
      eslint-scope: 5.1.1
    dev: true

  /@noble/hashes@1.3.2:
    resolution: {integrity: sha512-MVC8EAQp7MvEcm30KWENFjgR+Mkmf+D189XJTkFIlwohU5hcBbn1ZkKq7KVTi2Hme3PMGF390DaL52beVrIihQ==}
    engines: {node: '>= 16'}
    dev: false

  /@noble/hashes@1.3.3:
    resolution: {integrity: sha512-V7/fPHgl+jsVPXqqeOzT8egNj2iBIVt+ECeMMG8TdcnTikP3oaBtUVqpT/gYCR68aEBJSF+XbYUxStjbFMqIIA==}
    engines: {node: '>= 16'}
    dev: false

  /@nodelib/fs.scandir@2.1.5:
    resolution: {integrity: sha512-vq24Bq3ym5HEQm2NKCr3yXDwjc7vTsEThRDnkp2DK9p1uqLR+DHurm/NOTo0KG7HYHU7eppKZj3MyqYuMBf62g==}
    engines: {node: '>= 8'}
    dependencies:
      '@nodelib/fs.stat': 2.0.5
      run-parallel: 1.2.0

  /@nodelib/fs.stat@2.0.5:
    resolution: {integrity: sha512-RkhPPp2zrqDAQA/2jNhnztcPAlv64XdhIp7a7454A5ovI7Bukxgt7MX7udwAu3zg1DcpPU0rz3VV1SeaqvY4+A==}
    engines: {node: '>= 8'}

  /@nodelib/fs.walk@1.2.8:
    resolution: {integrity: sha512-oGB+UxlgWcgQkgwo8GcEGwemoTFt3FIO9ababBmaGwXIoBKZ+GTy0pP185beGg7Llih/NSHSV2XAs1lnznocSg==}
    engines: {node: '>= 8'}
    dependencies:
      '@nodelib/fs.scandir': 2.1.5
      fastq: 1.15.0

  /@parcel/watcher-android-arm64@2.3.0:
    resolution: {integrity: sha512-f4o9eA3dgk0XRT3XhB0UWpWpLnKgrh1IwNJKJ7UJek7eTYccQ8LR7XUWFKqw6aEq5KUNlCcGvSzKqSX/vtWVVA==}
    engines: {node: '>= 10.0.0'}
    cpu: [arm64]
    os: [android]
    requiresBuild: true
    dev: false
    optional: true

  /@parcel/watcher-darwin-arm64@2.3.0:
    resolution: {integrity: sha512-mKY+oijI4ahBMc/GygVGvEdOq0L4DxhYgwQqYAz/7yPzuGi79oXrZG52WdpGA1wLBPrYb0T8uBaGFo7I6rvSKw==}
    engines: {node: '>= 10.0.0'}
    cpu: [arm64]
    os: [darwin]
    requiresBuild: true
    dev: false
    optional: true

  /@parcel/watcher-darwin-x64@2.3.0:
    resolution: {integrity: sha512-20oBj8LcEOnLE3mgpy6zuOq8AplPu9NcSSSfyVKgfOhNAc4eF4ob3ldj0xWjGGbOF7Dcy1Tvm6ytvgdjlfUeow==}
    engines: {node: '>= 10.0.0'}
    cpu: [x64]
    os: [darwin]
    requiresBuild: true
    dev: false
    optional: true

  /@parcel/watcher-freebsd-x64@2.3.0:
    resolution: {integrity: sha512-7LftKlaHunueAEiojhCn+Ef2CTXWsLgTl4hq0pkhkTBFI3ssj2bJXmH2L67mKpiAD5dz66JYk4zS66qzdnIOgw==}
    engines: {node: '>= 10.0.0'}
    cpu: [x64]
    os: [freebsd]
    requiresBuild: true
    dev: false
    optional: true

  /@parcel/watcher-linux-arm-glibc@2.3.0:
    resolution: {integrity: sha512-1apPw5cD2xBv1XIHPUlq0cO6iAaEUQ3BcY0ysSyD9Kuyw4MoWm1DV+W9mneWI+1g6OeP6dhikiFE6BlU+AToTQ==}
    engines: {node: '>= 10.0.0'}
    cpu: [arm]
    os: [linux]
    requiresBuild: true
    dev: false
    optional: true

  /@parcel/watcher-linux-arm64-glibc@2.3.0:
    resolution: {integrity: sha512-mQ0gBSQEiq1k/MMkgcSB0Ic47UORZBmWoAWlMrTW6nbAGoLZP+h7AtUM7H3oDu34TBFFvjy4JCGP43JlylkTQA==}
    engines: {node: '>= 10.0.0'}
    cpu: [arm64]
    os: [linux]
    requiresBuild: true
    dev: false
    optional: true

  /@parcel/watcher-linux-arm64-musl@2.3.0:
    resolution: {integrity: sha512-LXZAExpepJew0Gp8ZkJ+xDZaTQjLHv48h0p0Vw2VMFQ8A+RKrAvpFuPVCVwKJCr5SE+zvaG+Etg56qXvTDIedw==}
    engines: {node: '>= 10.0.0'}
    cpu: [arm64]
    os: [linux]
    requiresBuild: true
    dev: false
    optional: true

  /@parcel/watcher-linux-x64-glibc@2.3.0:
    resolution: {integrity: sha512-P7Wo91lKSeSgMTtG7CnBS6WrA5otr1K7shhSjKHNePVmfBHDoAOHYRXgUmhiNfbcGk0uMCHVcdbfxtuiZCHVow==}
    engines: {node: '>= 10.0.0'}
    cpu: [x64]
    os: [linux]
    requiresBuild: true
    dev: false
    optional: true

  /@parcel/watcher-linux-x64-musl@2.3.0:
    resolution: {integrity: sha512-+kiRE1JIq8QdxzwoYY+wzBs9YbJ34guBweTK8nlzLKimn5EQ2b2FSC+tAOpq302BuIMjyuUGvBiUhEcLIGMQ5g==}
    engines: {node: '>= 10.0.0'}
    cpu: [x64]
    os: [linux]
    requiresBuild: true
    dev: false
    optional: true

  /@parcel/watcher-wasm@2.3.0:
    resolution: {integrity: sha512-ejBAX8H0ZGsD8lSICDNyMbSEtPMWgDL0WFCt/0z7hyf5v8Imz4rAM8xY379mBsECkq/Wdqa5WEDLqtjZ+6NxfA==}
    engines: {node: '>= 10.0.0'}
    dependencies:
      is-glob: 4.0.3
      micromatch: 4.0.5
      napi-wasm: 1.1.0
    dev: false
    bundledDependencies:
      - napi-wasm

  /@parcel/watcher-win32-arm64@2.3.0:
    resolution: {integrity: sha512-35gXCnaz1AqIXpG42evcoP2+sNL62gZTMZne3IackM+6QlfMcJLy3DrjuL6Iks7Czpd3j4xRBzez3ADCj1l7Aw==}
    engines: {node: '>= 10.0.0'}
    cpu: [arm64]
    os: [win32]
    requiresBuild: true
    dev: false
    optional: true

  /@parcel/watcher-win32-ia32@2.3.0:
    resolution: {integrity: sha512-FJS/IBQHhRpZ6PiCjFt1UAcPr0YmCLHRbTc00IBTrelEjlmmgIVLeOx4MSXzx2HFEy5Jo5YdhGpxCuqCyDJ5ow==}
    engines: {node: '>= 10.0.0'}
    cpu: [ia32]
    os: [win32]
    requiresBuild: true
    dev: false
    optional: true

  /@parcel/watcher-win32-x64@2.3.0:
    resolution: {integrity: sha512-dLx+0XRdMnVI62kU3wbXvbIRhLck4aE28bIGKbRGS7BJNt54IIj9+c/Dkqb+7DJEbHUZAX1bwaoM8PqVlHJmCA==}
    engines: {node: '>= 10.0.0'}
    cpu: [x64]
    os: [win32]
    requiresBuild: true
    dev: false
    optional: true

  /@parcel/watcher@2.3.0:
    resolution: {integrity: sha512-pW7QaFiL11O0BphO+bq3MgqeX/INAk9jgBldVDYjlQPO4VddoZnF22TcF9onMhnLVHuNqBJeRf+Fj7eezi/+rQ==}
    engines: {node: '>= 10.0.0'}
    dependencies:
      detect-libc: 1.0.3
      is-glob: 4.0.3
      micromatch: 4.0.5
      node-addon-api: 7.0.0
    optionalDependencies:
      '@parcel/watcher-android-arm64': 2.3.0
      '@parcel/watcher-darwin-arm64': 2.3.0
      '@parcel/watcher-darwin-x64': 2.3.0
      '@parcel/watcher-freebsd-x64': 2.3.0
      '@parcel/watcher-linux-arm-glibc': 2.3.0
      '@parcel/watcher-linux-arm64-glibc': 2.3.0
      '@parcel/watcher-linux-arm64-musl': 2.3.0
      '@parcel/watcher-linux-x64-glibc': 2.3.0
      '@parcel/watcher-linux-x64-musl': 2.3.0
      '@parcel/watcher-win32-arm64': 2.3.0
      '@parcel/watcher-win32-ia32': 2.3.0
      '@parcel/watcher-win32-x64': 2.3.0
    dev: false

  /@pkgjs/parseargs@0.11.0:
    resolution: {integrity: sha512-+1VkjdD0QBLPodGrJUeqarH8VAIvQODIbwh9XpP5Syisf7YoQgsJKPNFoqqLQlu+VQ/tVSshMR6loPMn8U+dPg==}
    engines: {node: '>=14'}
    requiresBuild: true
    dev: true
    optional: true

  /@pkgr/utils@2.4.2:
    resolution: {integrity: sha512-POgTXhjrTfbTV63DiFXav4lBHiICLKKwDeaKn9Nphwj7WH6m0hMMCaJkMyRWjgtPFyRKRVoMXXjczsTQRDEhYw==}
    engines: {node: ^12.20.0 || ^14.18.0 || >=16.0.0}
    dependencies:
      cross-spawn: 7.0.3
      fast-glob: 3.3.1
      is-glob: 4.0.3
      open: 9.1.0
      picocolors: 1.0.0
      tslib: 2.6.2
    dev: true

  /@protobuf-ts/runtime@2.9.3:
    resolution: {integrity: sha512-nivzCpg/qYD0RX2OmHOahJALb8ndjGmUhNBcTJ0BbXoqKwCSM6vYA+vegzS3rhuaPgbyC7Ec8idlnizzUfIRuw==}
    dev: false

  /@protobufjs/aspromise@1.1.2:
    resolution: {integrity: sha512-j+gKExEuLmKwvz3OgROXtrJ2UG2x8Ch2YZUxahh+s1F2HZ+wAceUNLkvy6zKCPVRkU++ZWQrdxsUeQXmcg4uoQ==}

  /@protobufjs/base64@1.1.2:
    resolution: {integrity: sha512-AZkcAA5vnN/v4PDqKyMR5lx7hZttPDgClv83E//FMNhR2TMcLUhfRUBHCmSl0oi9zMgDDqRUJkSxO3wm85+XLg==}

  /@protobufjs/codegen@2.0.4:
    resolution: {integrity: sha512-YyFaikqM5sH0ziFZCN3xDC7zeGaB/d0IUb9CATugHWbd1FRFwWwt4ld4OYMPWu5a3Xe01mGAULCdqhMlPl29Jg==}

  /@protobufjs/eventemitter@1.1.0:
    resolution: {integrity: sha512-j9ednRT81vYJ9OfVuXG6ERSTdEL1xVsNgqpkxMsbIabzSo3goCjDIveeGv5d03om39ML71RdmrGNjG5SReBP/Q==}

  /@protobufjs/fetch@1.1.0:
    resolution: {integrity: sha512-lljVXpqXebpsijW71PZaCYeIcE5on1w5DlQy5WH6GLbFryLUrBD4932W/E2BSpfRJWseIL4v/KPgBFxDOIdKpQ==}
    dependencies:
      '@protobufjs/aspromise': 1.1.2
      '@protobufjs/inquire': 1.1.0

  /@protobufjs/float@1.0.2:
    resolution: {integrity: sha512-Ddb+kVXlXst9d+R9PfTIxh1EdNkgoRe5tOX6t01f1lYWOvJnSPDBlG241QLzcyPdoNTsblLUdujGSE4RzrTZGQ==}

  /@protobufjs/inquire@1.1.0:
    resolution: {integrity: sha512-kdSefcPdruJiFMVSbn801t4vFK7KB/5gd2fYvrxhuJYg8ILrmn9SKSX2tZdV6V+ksulWqS7aXjBcRXl3wHoD9Q==}

  /@protobufjs/path@1.1.2:
    resolution: {integrity: sha512-6JOcJ5Tm08dOHAbdR3GrvP+yUUfkjG5ePsHYczMFLq3ZmMkAD98cDgcT2iA1lJ9NVwFd4tH/iSSoe44YWkltEA==}

  /@protobufjs/pool@1.1.0:
    resolution: {integrity: sha512-0kELaGSIDBKvcgS4zkjz1PeddatrjYcmMWOlAuAPwAeccUrPHdUqo/J6LiymHHEiJT5NrF1UVwxY14f+fy4WQw==}

  /@protobufjs/utf8@1.1.0:
    resolution: {integrity: sha512-Vvn3zZrhQZkkBE8LSuW3em98c0FwgO4nxzv6OdSxPKJIEKY2bGbHn+mhGIPerzI4twdxaP8/0+06HBpwf345Lw==}

  /@radix-ui/primitive@0.1.0:
    resolution: {integrity: sha512-tqxZKybwN5Fa3VzZry4G6mXAAb9aAqKmPtnVbZpL0vsBwvOHTBwsjHVPXylocYLwEtBY9SCe665bYnNB515uoA==}
    dependencies:
      '@babel/runtime': 7.23.5
    dev: false

  /@radix-ui/primitive@1.0.1:
    resolution: {integrity: sha512-yQ8oGX2GVsEYMWGxcovu1uGWPCxV5BFfeeYxqPmuAzUyLT9qmaMXSAhXpb0WrspIeqYzdJpkh2vHModJPgRIaw==}
    dependencies:
      '@babel/runtime': 7.23.5
    dev: false

  /@radix-ui/react-collection@0.1.4(react@17.0.2):
    resolution: {integrity: sha512-3muGI15IdgaDFjOcO7xX8a35HQRBRF6LH9pS6UCeZeRmbslkVeHyJRQr2rzICBUoX7zgIA0kXyMDbpQnJGyJTA==}
    peerDependencies:
      react: ^16.8 || ^17.0
    dependencies:
      '@babel/runtime': 7.23.5
      '@radix-ui/react-compose-refs': 0.1.0(react@17.0.2)
      '@radix-ui/react-context': 0.1.1(react@17.0.2)
      '@radix-ui/react-primitive': 0.1.4(react@17.0.2)
      '@radix-ui/react-slot': 0.1.2(react@17.0.2)
      react: 17.0.2
    dev: false

  /@radix-ui/react-compose-refs@0.1.0(react@17.0.2):
    resolution: {integrity: sha512-eyclbh+b77k+69Dk72q3694OHrn9B3QsoIRx7ywX341U9RK1ThgQjMFZoPtmZNQTksXHLNEiefR8hGVeFyInGg==}
    peerDependencies:
      react: ^16.8 || ^17.0
    dependencies:
      '@babel/runtime': 7.23.5
      react: 17.0.2
    dev: false

  /@radix-ui/react-compose-refs@1.0.1(@types/react@18.2.47)(react@18.2.0):
    resolution: {integrity: sha512-fDSBgd44FKHa1FRMU59qBMPFcl2PZE+2nmqunj+BWFyYYjnhIDWL2ItDs3rrbJDQOtzt5nIebLCQc4QRfz6LJw==}
    peerDependencies:
      '@types/react': '*'
      react: ^16.8 || ^17.0 || ^18.0
    peerDependenciesMeta:
      '@types/react':
        optional: true
    dependencies:
      '@babel/runtime': 7.23.5
      '@types/react': 18.2.47
      react: 18.2.0
    dev: false

  /@radix-ui/react-context@0.1.1(react@17.0.2):
    resolution: {integrity: sha512-PkyVX1JsLBioeu0jB9WvRpDBBLtLZohVDT3BB5CTSJqActma8S8030P57mWZb4baZifMvN7KKWPAA40UmWKkQg==}
    peerDependencies:
      react: ^16.8 || ^17.0
    dependencies:
      '@babel/runtime': 7.23.5
      react: 17.0.2
    dev: false

  /@radix-ui/react-context@1.0.1(@types/react@18.2.47)(react@18.2.0):
    resolution: {integrity: sha512-ebbrdFoYTcuZ0v4wG5tedGnp9tzcV8awzsxYph7gXUyvnNLuTIcCk1q17JEbnVhXAKG9oX3KtchwiMIAYp9NLg==}
    peerDependencies:
      '@types/react': '*'
      react: ^16.8 || ^17.0 || ^18.0
    peerDependenciesMeta:
      '@types/react':
        optional: true
    dependencies:
      '@babel/runtime': 7.23.5
      '@types/react': 18.2.47
      react: 18.2.0
    dev: false

  /@radix-ui/react-dialog@1.0.5(@types/react-dom@18.2.18)(@types/react@18.2.47)(react-dom@18.2.0)(react@18.2.0):
    resolution: {integrity: sha512-GjWJX/AUpB703eEBanuBnIWdIXg6NvJFCXcNlSZk4xdszCdhrJgBoUd1cGk67vFO+WdA2pfI/plOpqz/5GUP6Q==}
    peerDependencies:
      '@types/react': '*'
      '@types/react-dom': '*'
      react: ^16.8 || ^17.0 || ^18.0
      react-dom: ^16.8 || ^17.0 || ^18.0
    peerDependenciesMeta:
      '@types/react':
        optional: true
      '@types/react-dom':
        optional: true
    dependencies:
      '@babel/runtime': 7.23.5
      '@radix-ui/primitive': 1.0.1
      '@radix-ui/react-compose-refs': 1.0.1(@types/react@18.2.47)(react@18.2.0)
      '@radix-ui/react-context': 1.0.1(@types/react@18.2.47)(react@18.2.0)
      '@radix-ui/react-dismissable-layer': 1.0.5(@types/react-dom@18.2.18)(@types/react@18.2.47)(react-dom@18.2.0)(react@18.2.0)
      '@radix-ui/react-focus-guards': 1.0.1(@types/react@18.2.47)(react@18.2.0)
      '@radix-ui/react-focus-scope': 1.0.4(@types/react-dom@18.2.18)(@types/react@18.2.47)(react-dom@18.2.0)(react@18.2.0)
      '@radix-ui/react-id': 1.0.1(@types/react@18.2.47)(react@18.2.0)
      '@radix-ui/react-portal': 1.0.4(@types/react-dom@18.2.18)(@types/react@18.2.47)(react-dom@18.2.0)(react@18.2.0)
      '@radix-ui/react-presence': 1.0.1(@types/react-dom@18.2.18)(@types/react@18.2.47)(react-dom@18.2.0)(react@18.2.0)
      '@radix-ui/react-primitive': 1.0.3(@types/react-dom@18.2.18)(@types/react@18.2.47)(react-dom@18.2.0)(react@18.2.0)
      '@radix-ui/react-slot': 1.0.2(@types/react@18.2.47)(react@18.2.0)
      '@radix-ui/react-use-controllable-state': 1.0.1(@types/react@18.2.47)(react@18.2.0)
      '@types/react': 18.2.47
      '@types/react-dom': 18.2.18
      aria-hidden: 1.2.3
      react: 18.2.0
      react-dom: 18.2.0(react@18.2.0)
      react-remove-scroll: 2.5.5(@types/react@18.2.47)(react@18.2.0)
    dev: false

  /@radix-ui/react-dismissable-layer@1.0.5(@types/react-dom@18.2.18)(@types/react@18.2.47)(react-dom@18.2.0)(react@18.2.0):
    resolution: {integrity: sha512-aJeDjQhywg9LBu2t/At58hCvr7pEm0o2Ke1x33B+MhjNmmZ17sy4KImo0KPLgsnc/zN7GPdce8Cnn0SWvwZO7g==}
    peerDependencies:
      '@types/react': '*'
      '@types/react-dom': '*'
      react: ^16.8 || ^17.0 || ^18.0
      react-dom: ^16.8 || ^17.0 || ^18.0
    peerDependenciesMeta:
      '@types/react':
        optional: true
      '@types/react-dom':
        optional: true
    dependencies:
      '@babel/runtime': 7.23.5
      '@radix-ui/primitive': 1.0.1
      '@radix-ui/react-compose-refs': 1.0.1(@types/react@18.2.47)(react@18.2.0)
      '@radix-ui/react-primitive': 1.0.3(@types/react-dom@18.2.18)(@types/react@18.2.47)(react-dom@18.2.0)(react@18.2.0)
      '@radix-ui/react-use-callback-ref': 1.0.1(@types/react@18.2.47)(react@18.2.0)
      '@radix-ui/react-use-escape-keydown': 1.0.3(@types/react@18.2.47)(react@18.2.0)
      '@types/react': 18.2.47
      '@types/react-dom': 18.2.18
      react: 18.2.0
      react-dom: 18.2.0(react@18.2.0)
    dev: false

  /@radix-ui/react-focus-guards@1.0.1(@types/react@18.2.47)(react@18.2.0):
    resolution: {integrity: sha512-Rect2dWbQ8waGzhMavsIbmSVCgYxkXLxxR3ZvCX79JOglzdEy4JXMb98lq4hPxUbLr77nP0UOGf4rcMU+s1pUA==}
    peerDependencies:
      '@types/react': '*'
      react: ^16.8 || ^17.0 || ^18.0
    peerDependenciesMeta:
      '@types/react':
        optional: true
    dependencies:
      '@babel/runtime': 7.23.5
      '@types/react': 18.2.47
      react: 18.2.0
    dev: false

  /@radix-ui/react-focus-scope@1.0.4(@types/react-dom@18.2.18)(@types/react@18.2.47)(react-dom@18.2.0)(react@18.2.0):
    resolution: {integrity: sha512-sL04Mgvf+FmyvZeYfNu1EPAaaxD+aw7cYeIB9L9Fvq8+urhltTRaEo5ysKOpHuKPclsZcSUMKlN05x4u+CINpA==}
    peerDependencies:
      '@types/react': '*'
      '@types/react-dom': '*'
      react: ^16.8 || ^17.0 || ^18.0
      react-dom: ^16.8 || ^17.0 || ^18.0
    peerDependenciesMeta:
      '@types/react':
        optional: true
      '@types/react-dom':
        optional: true
    dependencies:
      '@babel/runtime': 7.23.5
      '@radix-ui/react-compose-refs': 1.0.1(@types/react@18.2.47)(react@18.2.0)
      '@radix-ui/react-primitive': 1.0.3(@types/react-dom@18.2.18)(@types/react@18.2.47)(react-dom@18.2.0)(react@18.2.0)
      '@radix-ui/react-use-callback-ref': 1.0.1(@types/react@18.2.47)(react@18.2.0)
      '@types/react': 18.2.47
      '@types/react-dom': 18.2.18
      react: 18.2.0
      react-dom: 18.2.0(react@18.2.0)
    dev: false

  /@radix-ui/react-id@0.1.5(react@17.0.2):
    resolution: {integrity: sha512-IPc4H/63bes0IZ1GJJozSEkSWcDyhNGtKFWUpJ+XtaLyQ1X3x7Mf6fWwWhDcpqlYEP+5WtAvfqcyEsyjP+ZhBQ==}
    peerDependencies:
      react: ^16.8 || ^17.0
    dependencies:
      '@babel/runtime': 7.23.5
      '@radix-ui/react-use-layout-effect': 0.1.0(react@17.0.2)
      react: 17.0.2
    dev: false

  /@radix-ui/react-id@1.0.1(@types/react@18.2.47)(react@18.2.0):
    resolution: {integrity: sha512-tI7sT/kqYp8p96yGWY1OAnLHrqDgzHefRBKQ2YAkBS5ja7QLcZ9Z/uY7bEjPUatf8RomoXM8/1sMj1IJaE5UzQ==}
    peerDependencies:
      '@types/react': '*'
      react: ^16.8 || ^17.0 || ^18.0
    peerDependenciesMeta:
      '@types/react':
        optional: true
    dependencies:
      '@babel/runtime': 7.23.5
      '@radix-ui/react-use-layout-effect': 1.0.1(@types/react@18.2.47)(react@18.2.0)
      '@types/react': 18.2.47
      react: 18.2.0
    dev: false

  /@radix-ui/react-portal@1.0.4(@types/react-dom@18.2.18)(@types/react@18.2.47)(react-dom@18.2.0)(react@18.2.0):
    resolution: {integrity: sha512-Qki+C/EuGUVCQTOTD5vzJzJuMUlewbzuKyUy+/iHM2uwGiru9gZeBJtHAPKAEkB5KWGi9mP/CHKcY0wt1aW45Q==}
    peerDependencies:
      '@types/react': '*'
      '@types/react-dom': '*'
      react: ^16.8 || ^17.0 || ^18.0
      react-dom: ^16.8 || ^17.0 || ^18.0
    peerDependenciesMeta:
      '@types/react':
        optional: true
      '@types/react-dom':
        optional: true
    dependencies:
      '@babel/runtime': 7.23.5
      '@radix-ui/react-primitive': 1.0.3(@types/react-dom@18.2.18)(@types/react@18.2.47)(react-dom@18.2.0)(react@18.2.0)
      '@types/react': 18.2.47
      '@types/react-dom': 18.2.18
      react: 18.2.0
      react-dom: 18.2.0(react@18.2.0)
    dev: false

  /@radix-ui/react-presence@1.0.1(@types/react-dom@18.2.18)(@types/react@18.2.47)(react-dom@18.2.0)(react@18.2.0):
    resolution: {integrity: sha512-UXLW4UAbIY5ZjcvzjfRFo5gxva8QirC9hF7wRE4U5gz+TP0DbRk+//qyuAQ1McDxBt1xNMBTaciFGvEmJvAZCg==}
    peerDependencies:
      '@types/react': '*'
      '@types/react-dom': '*'
      react: ^16.8 || ^17.0 || ^18.0
      react-dom: ^16.8 || ^17.0 || ^18.0
    peerDependenciesMeta:
      '@types/react':
        optional: true
      '@types/react-dom':
        optional: true
    dependencies:
      '@babel/runtime': 7.23.5
      '@radix-ui/react-compose-refs': 1.0.1(@types/react@18.2.47)(react@18.2.0)
      '@radix-ui/react-use-layout-effect': 1.0.1(@types/react@18.2.47)(react@18.2.0)
      '@types/react': 18.2.47
      '@types/react-dom': 18.2.18
      react: 18.2.0
      react-dom: 18.2.0(react@18.2.0)
    dev: false

  /@radix-ui/react-primitive@0.1.4(react@17.0.2):
    resolution: {integrity: sha512-6gSl2IidySupIMJFjYnDIkIWRyQdbu/AHK7rbICPani+LW4b0XdxBXc46og/iZvuwW8pjCS8I2SadIerv84xYA==}
    peerDependencies:
      react: ^16.8 || ^17.0
    dependencies:
      '@babel/runtime': 7.23.5
      '@radix-ui/react-slot': 0.1.2(react@17.0.2)
      react: 17.0.2
    dev: false

  /@radix-ui/react-primitive@1.0.3(@types/react-dom@18.2.18)(@types/react@18.2.47)(react-dom@18.2.0)(react@18.2.0):
    resolution: {integrity: sha512-yi58uVyoAcK/Nq1inRY56ZSjKypBNKTa/1mcL8qdl6oJeEaDbOldlzrGn7P6Q3Id5d+SYNGc5AJgc4vGhjs5+g==}
    peerDependencies:
      '@types/react': '*'
      '@types/react-dom': '*'
      react: ^16.8 || ^17.0 || ^18.0
      react-dom: ^16.8 || ^17.0 || ^18.0
    peerDependenciesMeta:
      '@types/react':
        optional: true
      '@types/react-dom':
        optional: true
    dependencies:
      '@babel/runtime': 7.23.5
      '@radix-ui/react-slot': 1.0.2(@types/react@18.2.47)(react@18.2.0)
      '@types/react': 18.2.47
      '@types/react-dom': 18.2.18
      react: 18.2.0
      react-dom: 18.2.0(react@18.2.0)
    dev: false

  /@radix-ui/react-roving-focus@0.1.5(react@17.0.2):
    resolution: {integrity: sha512-ClwKPS5JZE+PaHCoW7eu1onvE61pDv4kO8W4t5Ra3qMFQiTJLZMdpBQUhksN//DaVygoLirz4Samdr5Y1x1FSA==}
    peerDependencies:
      react: ^16.8 || ^17.0
    dependencies:
      '@babel/runtime': 7.23.5
      '@radix-ui/primitive': 0.1.0
      '@radix-ui/react-collection': 0.1.4(react@17.0.2)
      '@radix-ui/react-compose-refs': 0.1.0(react@17.0.2)
      '@radix-ui/react-context': 0.1.1(react@17.0.2)
      '@radix-ui/react-id': 0.1.5(react@17.0.2)
      '@radix-ui/react-primitive': 0.1.4(react@17.0.2)
      '@radix-ui/react-use-callback-ref': 0.1.0(react@17.0.2)
      '@radix-ui/react-use-controllable-state': 0.1.0(react@17.0.2)
      react: 17.0.2
    dev: false

  /@radix-ui/react-slot@0.1.2(react@17.0.2):
    resolution: {integrity: sha512-ADkqfL+agEzEguU3yS26jfB50hRrwf7U4VTwAOZEmi/g+ITcBWe12yM46ueS/UCIMI9Py+gFUaAdxgxafFvY2Q==}
    peerDependencies:
      react: ^16.8 || ^17.0
    dependencies:
      '@babel/runtime': 7.23.5
      '@radix-ui/react-compose-refs': 0.1.0(react@17.0.2)
      react: 17.0.2
    dev: false

  /@radix-ui/react-slot@1.0.2(@types/react@18.2.47)(react@18.2.0):
    resolution: {integrity: sha512-YeTpuq4deV+6DusvVUW4ivBgnkHwECUu0BiN43L5UCDFgdhsRUWAghhTF5MbvNTPzmiFOx90asDSUjWuCNapwg==}
    peerDependencies:
      '@types/react': '*'
      react: ^16.8 || ^17.0 || ^18.0
    peerDependenciesMeta:
      '@types/react':
        optional: true
    dependencies:
      '@babel/runtime': 7.23.5
      '@radix-ui/react-compose-refs': 1.0.1(@types/react@18.2.47)(react@18.2.0)
      '@types/react': 18.2.47
      react: 18.2.0
    dev: false

  /@radix-ui/react-tabs@0.1.5(react@17.0.2):
    resolution: {integrity: sha512-ieVQS1TFr0dX1XA8B+CsSFKOE7kcgEaNWWEfItxj9D1GZjn1o3WqPkW+FhQWDAWZLSKCH2PezYF3MNyO41lgJg==}
    peerDependencies:
      react: ^16.8 || ^17.0
    dependencies:
      '@babel/runtime': 7.23.5
      '@radix-ui/primitive': 0.1.0
      '@radix-ui/react-context': 0.1.1(react@17.0.2)
      '@radix-ui/react-id': 0.1.5(react@17.0.2)
      '@radix-ui/react-primitive': 0.1.4(react@17.0.2)
      '@radix-ui/react-roving-focus': 0.1.5(react@17.0.2)
      '@radix-ui/react-use-controllable-state': 0.1.0(react@17.0.2)
      react: 17.0.2
    dev: false

  /@radix-ui/react-use-callback-ref@0.1.0(react@17.0.2):
    resolution: {integrity: sha512-Va041McOFFl+aV+sejvl0BS2aeHx86ND9X/rVFmEFQKTXCp6xgUK0NGUAGcgBlIjnJSbMYPGEk1xKSSlVcN2Aw==}
    peerDependencies:
      react: ^16.8 || ^17.0
    dependencies:
      '@babel/runtime': 7.23.5
      react: 17.0.2
    dev: false

  /@radix-ui/react-use-callback-ref@1.0.1(@types/react@18.2.47)(react@18.2.0):
    resolution: {integrity: sha512-D94LjX4Sp0xJFVaoQOd3OO9k7tpBYNOXdVhkltUbGv2Qb9OXdrg/CpsjlZv7ia14Sylv398LswWBVVu5nqKzAQ==}
    peerDependencies:
      '@types/react': '*'
      react: ^16.8 || ^17.0 || ^18.0
    peerDependenciesMeta:
      '@types/react':
        optional: true
    dependencies:
      '@babel/runtime': 7.23.5
      '@types/react': 18.2.47
      react: 18.2.0
    dev: false

  /@radix-ui/react-use-controllable-state@0.1.0(react@17.0.2):
    resolution: {integrity: sha512-zv7CX/PgsRl46a52Tl45TwqwVJdmqnlQEQhaYMz/yBOD2sx2gCkCFSoF/z9mpnYWmS6DTLNTg5lIps3fV6EnXg==}
    peerDependencies:
      react: ^16.8 || ^17.0
    dependencies:
      '@babel/runtime': 7.23.5
      '@radix-ui/react-use-callback-ref': 0.1.0(react@17.0.2)
      react: 17.0.2
    dev: false

  /@radix-ui/react-use-controllable-state@1.0.1(@types/react@18.2.47)(react@18.2.0):
    resolution: {integrity: sha512-Svl5GY5FQeN758fWKrjM6Qb7asvXeiZltlT4U2gVfl8Gx5UAv2sMR0LWo8yhsIZh2oQ0eFdZ59aoOOMV7b47VA==}
    peerDependencies:
      '@types/react': '*'
      react: ^16.8 || ^17.0 || ^18.0
    peerDependenciesMeta:
      '@types/react':
        optional: true
    dependencies:
      '@babel/runtime': 7.23.5
      '@radix-ui/react-use-callback-ref': 1.0.1(@types/react@18.2.47)(react@18.2.0)
      '@types/react': 18.2.47
      react: 18.2.0
    dev: false

  /@radix-ui/react-use-escape-keydown@1.0.3(@types/react@18.2.47)(react@18.2.0):
    resolution: {integrity: sha512-vyL82j40hcFicA+M4Ex7hVkB9vHgSse1ZWomAqV2Je3RleKGO5iM8KMOEtfoSB0PnIelMd2lATjTGMYqN5ylTg==}
    peerDependencies:
      '@types/react': '*'
      react: ^16.8 || ^17.0 || ^18.0
    peerDependenciesMeta:
      '@types/react':
        optional: true
    dependencies:
      '@babel/runtime': 7.23.5
      '@radix-ui/react-use-callback-ref': 1.0.1(@types/react@18.2.47)(react@18.2.0)
      '@types/react': 18.2.47
      react: 18.2.0
    dev: false

  /@radix-ui/react-use-layout-effect@0.1.0(react@17.0.2):
    resolution: {integrity: sha512-+wdeS51Y+E1q1Wmd+1xSSbesZkpVj4jsg0BojCbopWvgq5iBvixw5vgemscdh58ep98BwUbsFYnrywFhV9yrVg==}
    peerDependencies:
      react: ^16.8 || ^17.0
    dependencies:
      '@babel/runtime': 7.23.5
      react: 17.0.2
    dev: false

  /@radix-ui/react-use-layout-effect@1.0.1(@types/react@18.2.47)(react@18.2.0):
    resolution: {integrity: sha512-v/5RegiJWYdoCvMnITBkNNx6bCj20fiaJnWtRkU18yITptraXjffz5Qbn05uOiQnOvi+dbkznkoaMltz1GnszQ==}
    peerDependencies:
      '@types/react': '*'
      react: ^16.8 || ^17.0 || ^18.0
    peerDependenciesMeta:
      '@types/react':
        optional: true
    dependencies:
      '@babel/runtime': 7.23.5
      '@types/react': 18.2.47
      react: 18.2.0
    dev: false

  /@rollup/plugin-commonjs@24.0.0(rollup@2.78.0):
    resolution: {integrity: sha512-0w0wyykzdyRRPHOb0cQt14mIBLujfAv6GgP6g8nvg/iBxEm112t3YPPq+Buqe2+imvElTka+bjNlJ/gB56TD8g==}
    engines: {node: '>=14.0.0'}
    peerDependencies:
      rollup: ^2.68.0||^3.0.0
    peerDependenciesMeta:
      rollup:
        optional: true
    dependencies:
      '@rollup/pluginutils': 5.1.0(rollup@2.78.0)
      commondir: 1.0.1
      estree-walker: 2.0.2
      glob: 8.1.0
      is-reference: 1.2.1
      magic-string: 0.27.0
      rollup: 2.78.0
    dev: false

  /@rollup/pluginutils@5.1.0(rollup@2.78.0):
    resolution: {integrity: sha512-XTIWOPPcpvyKI6L1NHo0lFlCyznUEyPmPY1mc3KpPVDYulHSTvyeLNVW00QTLIAFNhR3kYnJTQHeGqU4M3n09g==}
    engines: {node: '>=14.0.0'}
    peerDependencies:
      rollup: ^1.20.0||^2.0.0||^3.0.0||^4.0.0
    peerDependenciesMeta:
      rollup:
        optional: true
    dependencies:
      '@types/estree': 1.0.5
      estree-walker: 2.0.2
      picomatch: 2.3.1
      rollup: 2.78.0
    dev: false

  /@rushstack/eslint-patch@1.3.3:
    resolution: {integrity: sha512-0xd7qez0AQ+MbHatZTlI1gu5vkG8r7MYRUJAHPAHJBmGLs16zpkrpAVLvjQKQOqaXPDUBwOiJzNc00znHSCVBw==}
    dev: true

  /@sentry-internal/feedback@7.100.1:
    resolution: {integrity: sha512-yqcRVnjf+qS+tC4NxOKLJOaSJ+csHmh/dHUzvCTkf5rLsplwXYRnny2r0tqGTQ4tuXMxwgSMKPYwicg81P+xuw==}
    engines: {node: '>=12'}
    dependencies:
      '@sentry/core': 7.100.1
      '@sentry/types': 7.100.1
      '@sentry/utils': 7.100.1
    dev: false

  /@sentry-internal/replay-canvas@7.100.1:
    resolution: {integrity: sha512-TnqxqJGhbFhhYRhTG2WLFer+lVieV7mNGeIxFBiw1L4kuj8KGl+C0sknssKyZSRVJFSahhHIosHJGRMkkD//7g==}
    engines: {node: '>=12'}
    dependencies:
      '@sentry/core': 7.100.1
      '@sentry/replay': 7.100.1
      '@sentry/types': 7.100.1
      '@sentry/utils': 7.100.1
    dev: false

  /@sentry-internal/tracing@7.100.1:
    resolution: {integrity: sha512-+u9RRf5eL3StiyiRyAHZmdkAR7GTSGx4Mt4Lmi5NEtCcWlTGZ1QgW2r8ZbhouVmTiJkjhQgYCyej3cojtazeJg==}
    engines: {node: '>=8'}
    dependencies:
      '@sentry/core': 7.100.1
      '@sentry/types': 7.100.1
      '@sentry/utils': 7.100.1
    dev: false

  /@sentry/browser@7.100.1:
    resolution: {integrity: sha512-IxHQ08ixf0bmaWpe4yt1J4UUsOpg02fxax9z3tOQYXw5MSzz5pDXn8M8DFUVJB3wWuyXhHXTub9yD3VIP9fnoA==}
    engines: {node: '>=8'}
    dependencies:
      '@sentry-internal/feedback': 7.100.1
      '@sentry-internal/replay-canvas': 7.100.1
      '@sentry-internal/tracing': 7.100.1
      '@sentry/core': 7.100.1
      '@sentry/replay': 7.100.1
      '@sentry/types': 7.100.1
      '@sentry/utils': 7.100.1
    dev: false

  /@sentry/cli@1.77.3:
    resolution: {integrity: sha512-c3eDqcDRmy4TFz2bFU5Y6QatlpoBPPa8cxBooaS4aMQpnIdLYPF1xhyyiW0LQlDUNc3rRjNF7oN5qKoaRoMTQQ==}
    engines: {node: '>= 8'}
    hasBin: true
    requiresBuild: true
    dependencies:
      https-proxy-agent: 5.0.1
      mkdirp: 0.5.6
      node-fetch: 2.7.0
      progress: 2.0.3
      proxy-from-env: 1.1.0
      which: 2.0.2
    transitivePeerDependencies:
      - encoding
      - supports-color
    dev: false

  /@sentry/core@7.100.1:
    resolution: {integrity: sha512-f+ItUge/o9AjlveQq0ZUbQauKlPH1FIJbC1TRaYLJ4KNfOdrsh8yZ29RmWv0cFJ/e+FGTr603gWpRPObF5rM8Q==}
    engines: {node: '>=8'}
    dependencies:
      '@sentry/types': 7.100.1
      '@sentry/utils': 7.100.1
    dev: false

  /@sentry/integrations@7.100.1:
    resolution: {integrity: sha512-RUyZHcsN3Plc8G4hJN3BCMdbwS8ljUY3E3iLjzucA4HroBsGk5AMc6n7Pp/QqFIRgxrPjKEgA52Wgy5Nq6dSvw==}
    engines: {node: '>=8'}
    dependencies:
      '@sentry/core': 7.100.1
      '@sentry/types': 7.100.1
      '@sentry/utils': 7.100.1
      localforage: 1.10.0
    dev: false

  /@sentry/nextjs@7.100.1(next@14.0.3)(react@18.2.0):
    resolution: {integrity: sha512-JIDS8oQrr/xrU5llXNVoLnFJCFdS7+k6FVrtW7JnP9B+0NmILEVS3jqbabhh+af9Ch67DPZ2G4KWDRIDZE5HSQ==}
    engines: {node: '>=8'}
    peerDependencies:
      next: ^10.0.8 || ^11.0 || ^12.0 || ^13.0 || ^14.0
      react: 16.x || 17.x || 18.x
      webpack: '>= 4.0.0'
    peerDependenciesMeta:
      webpack:
        optional: true
    dependencies:
      '@rollup/plugin-commonjs': 24.0.0(rollup@2.78.0)
      '@sentry/core': 7.100.1
      '@sentry/integrations': 7.100.1
      '@sentry/node': 7.100.1
      '@sentry/react': 7.100.1(react@18.2.0)
      '@sentry/types': 7.100.1
      '@sentry/utils': 7.100.1
      '@sentry/vercel-edge': 7.100.1
      '@sentry/webpack-plugin': 1.21.0
      chalk: 3.0.0
      next: 14.0.3(@babel/core@7.23.9)(react-dom@18.2.0)(react@18.2.0)
      react: 18.2.0
      resolve: 1.22.8
      rollup: 2.78.0
      stacktrace-parser: 0.1.10
    transitivePeerDependencies:
      - encoding
      - supports-color
    dev: false

  /@sentry/node@7.100.1:
    resolution: {integrity: sha512-jB6tBLr7BpgdE2SlYZu343vvpa5jMFnqyFlprr+jdDu/ayNF4idB0qFwQe8p4C6LI6M/MNDRLVOgPBiCjjZSpw==}
    engines: {node: '>=8'}
    dependencies:
      '@sentry-internal/tracing': 7.100.1
      '@sentry/core': 7.100.1
      '@sentry/types': 7.100.1
      '@sentry/utils': 7.100.1
    dev: false

  /@sentry/react@7.100.1(react@18.2.0):
    resolution: {integrity: sha512-EdrBtrXVLK2LSx4Rvz/nQP7HZUZQmr+t3GHV8436RAhF6vs5mntACVMBoQJRWiUvtZ1iRo3rIsIdah7DLiFPgQ==}
    engines: {node: '>=8'}
    peerDependencies:
      react: 15.x || 16.x || 17.x || 18.x
    dependencies:
      '@sentry/browser': 7.100.1
      '@sentry/core': 7.100.1
      '@sentry/types': 7.100.1
      '@sentry/utils': 7.100.1
      hoist-non-react-statics: 3.3.2
      react: 18.2.0
    dev: false

  /@sentry/replay@7.100.1:
    resolution: {integrity: sha512-B1NFjzGEFaqejxBRdUyEzH8ChXc2kfiqlA/W/Lg0aoWIl2/7nuMk+l4ld9gW5F5bIAXDTVd5vYltb1lWEbpr7w==}
    engines: {node: '>=12'}
    dependencies:
      '@sentry-internal/tracing': 7.100.1
      '@sentry/core': 7.100.1
      '@sentry/types': 7.100.1
      '@sentry/utils': 7.100.1
    dev: false

  /@sentry/types@7.100.1:
    resolution: {integrity: sha512-fLM+LedHuKzOd8IhXBqaQuym+AA519MGjeczBa5kGakes/BbAsUMwsNfjsKQedp7Kh44RgYF99jwoRPK2oDrXw==}
    engines: {node: '>=8'}
    dev: false

  /@sentry/utils@7.100.1:
    resolution: {integrity: sha512-Ve6dXr1o6xiBe3VCoJgiutmBKrugryI65EZAbYto5XI+t+PjiLLf9wXtEMF24ZrwImo4Lv3E9Uqza+fWkEbw6A==}
    engines: {node: '>=8'}
    dependencies:
      '@sentry/types': 7.100.1
    dev: false

  /@sentry/vercel-edge@7.100.1:
    resolution: {integrity: sha512-SEWX7KAQreAQREHv+AYm50f/yK8nkq0DQHBQhr+UNZFKbWtSvytbkSmt4HgvOO6nbx9jeAIcg6Z1IKPYNGLKfg==}
    engines: {node: '>=8'}
    dependencies:
      '@sentry-internal/tracing': 7.100.1
      '@sentry/core': 7.100.1
      '@sentry/types': 7.100.1
      '@sentry/utils': 7.100.1
    dev: false

  /@sentry/webpack-plugin@1.21.0:
    resolution: {integrity: sha512-x0PYIMWcsTauqxgl7vWUY6sANl+XGKtx7DCVnnY7aOIIlIna0jChTAPANTfA2QrK+VK+4I/4JxatCEZBnXh3Og==}
    engines: {node: '>= 8'}
    dependencies:
      '@sentry/cli': 1.77.3
      webpack-sources: 3.2.3
    transitivePeerDependencies:
      - encoding
      - supports-color
    dev: false

  /@sinclair/typebox@0.27.8:
    resolution: {integrity: sha512-+Fj43pSMwJs4KRrH/938Uf+uAELIgVBmQzg/q1YG10djyfA3TnrU8N8XzqCh/okZdszqBQTZf96idMfE5lnwTA==}
    dev: true

  /@sinonjs/commons@3.0.1:
    resolution: {integrity: sha512-K3mCHKQ9sVh8o1C9cxkwxaOmXoAMlDxC1mYyHrjqOWEcBjYr76t96zL2zlj5dUGZ3HSw240X1qgH3Mjf1yJWpQ==}
    dependencies:
      type-detect: 4.0.8
    dev: true

  /@sinonjs/fake-timers@10.3.0:
    resolution: {integrity: sha512-V4BG07kuYSUkTCSBHG8G8TNhM+F19jXFWnQtzj+we8DrkpSBCee9Z3Ms8yiGer/dlmhe35/Xdgyo3/0rQKg7YA==}
    dependencies:
      '@sinonjs/commons': 3.0.1
    dev: true

  /@stablelib/aead@1.0.1:
    resolution: {integrity: sha512-q39ik6sxGHewqtO0nP4BuSe3db5G1fEJE8ukvngS2gLkBXyy6E7pLubhbYgnkDFv6V8cWaxcE4Xn0t6LWcJkyg==}
    dev: false

  /@stablelib/binary@1.0.1:
    resolution: {integrity: sha512-ClJWvmL6UBM/wjkvv/7m5VP3GMr9t0osr4yVgLZsLCOz4hGN9gIAFEqnJ0TsSMAN+n840nf2cHZnA5/KFqHC7Q==}
    dependencies:
      '@stablelib/int': 1.0.1
    dev: false

  /@stablelib/bytes@1.0.1:
    resolution: {integrity: sha512-Kre4Y4kdwuqL8BR2E9hV/R5sOrUj6NanZaZis0V6lX5yzqC3hBuVSDXUIBqQv/sCpmuWRiHLwqiT1pqqjuBXoQ==}
    dev: false

  /@stablelib/chacha20poly1305@1.0.1:
    resolution: {integrity: sha512-MmViqnqHd1ymwjOQfghRKw2R/jMIGT3wySN7cthjXCBdO+qErNPUBnRzqNpnvIwg7JBCg3LdeCZZO4de/yEhVA==}
    dependencies:
      '@stablelib/aead': 1.0.1
      '@stablelib/binary': 1.0.1
      '@stablelib/chacha': 1.0.1
      '@stablelib/constant-time': 1.0.1
      '@stablelib/poly1305': 1.0.1
      '@stablelib/wipe': 1.0.1
    dev: false

  /@stablelib/chacha@1.0.1:
    resolution: {integrity: sha512-Pmlrswzr0pBzDofdFuVe1q7KdsHKhhU24e8gkEwnTGOmlC7PADzLVxGdn2PoNVBBabdg0l/IfLKg6sHAbTQugg==}
    dependencies:
      '@stablelib/binary': 1.0.1
      '@stablelib/wipe': 1.0.1
    dev: false

  /@stablelib/constant-time@1.0.1:
    resolution: {integrity: sha512-tNOs3uD0vSJcK6z1fvef4Y+buN7DXhzHDPqRLSXUel1UfqMB1PWNsnnAezrKfEwTLpN0cGH2p9NNjs6IqeD0eg==}
    dev: false

  /@stablelib/ed25519@1.0.3:
    resolution: {integrity: sha512-puIMWaX9QlRsbhxfDc5i+mNPMY+0TmQEskunY1rZEBPi1acBCVQAhnsk/1Hk50DGPtVsZtAWQg4NHGlVaO9Hqg==}
    dependencies:
      '@stablelib/random': 1.0.2
      '@stablelib/sha512': 1.0.1
      '@stablelib/wipe': 1.0.1
    dev: false

  /@stablelib/hash@1.0.1:
    resolution: {integrity: sha512-eTPJc/stDkdtOcrNMZ6mcMK1e6yBbqRBaNW55XA1jU8w/7QdnCF0CmMmOD1m7VSkBR44PWrMHU2l6r8YEQHMgg==}
    dev: false

  /@stablelib/hkdf@1.0.1:
    resolution: {integrity: sha512-SBEHYE16ZXlHuaW5RcGk533YlBj4grMeg5TooN80W3NpcHRtLZLLXvKyX0qcRFxf+BGDobJLnwkvgEwHIDBR6g==}
    dependencies:
      '@stablelib/hash': 1.0.1
      '@stablelib/hmac': 1.0.1
      '@stablelib/wipe': 1.0.1
    dev: false

  /@stablelib/hmac@1.0.1:
    resolution: {integrity: sha512-V2APD9NSnhVpV/QMYgCVMIYKiYG6LSqw1S65wxVoirhU/51ACio6D4yDVSwMzuTJXWZoVHbDdINioBwKy5kVmA==}
    dependencies:
      '@stablelib/constant-time': 1.0.1
      '@stablelib/hash': 1.0.1
      '@stablelib/wipe': 1.0.1
    dev: false

  /@stablelib/int@1.0.1:
    resolution: {integrity: sha512-byr69X/sDtDiIjIV6m4roLVWnNNlRGzsvxw+agj8CIEazqWGOQp2dTYgQhtyVXV9wpO6WyXRQUzLV/JRNumT2w==}
    dev: false

  /@stablelib/keyagreement@1.0.1:
    resolution: {integrity: sha512-VKL6xBwgJnI6l1jKrBAfn265cspaWBPAPEc62VBQrWHLqVgNRE09gQ/AnOEyKUWrrqfD+xSQ3u42gJjLDdMDQg==}
    dependencies:
      '@stablelib/bytes': 1.0.1
    dev: false

  /@stablelib/poly1305@1.0.1:
    resolution: {integrity: sha512-1HlG3oTSuQDOhSnLwJRKeTRSAdFNVB/1djy2ZbS35rBSJ/PFqx9cf9qatinWghC2UbfOYD8AcrtbUQl8WoxabA==}
    dependencies:
      '@stablelib/constant-time': 1.0.1
      '@stablelib/wipe': 1.0.1
    dev: false

  /@stablelib/random@1.0.2:
    resolution: {integrity: sha512-rIsE83Xpb7clHPVRlBj8qNe5L8ISQOzjghYQm/dZ7VaM2KHYwMW5adjQjrzTZCchFnNCNhkwtnOBa9HTMJCI8w==}
    dependencies:
      '@stablelib/binary': 1.0.1
      '@stablelib/wipe': 1.0.1
    dev: false

  /@stablelib/sha256@1.0.1:
    resolution: {integrity: sha512-GIIH3e6KH+91FqGV42Kcj71Uefd/QEe7Dy42sBTeqppXV95ggCcxLTk39bEr+lZfJmp+ghsR07J++ORkRELsBQ==}
    dependencies:
      '@stablelib/binary': 1.0.1
      '@stablelib/hash': 1.0.1
      '@stablelib/wipe': 1.0.1
    dev: false

  /@stablelib/sha512@1.0.1:
    resolution: {integrity: sha512-13gl/iawHV9zvDKciLo1fQ8Bgn2Pvf7OV6amaRVKiq3pjQ3UmEpXxWiAfV8tYjUpeZroBxtyrwtdooQT/i3hzw==}
    dependencies:
      '@stablelib/binary': 1.0.1
      '@stablelib/hash': 1.0.1
      '@stablelib/wipe': 1.0.1
    dev: false

  /@stablelib/wipe@1.0.1:
    resolution: {integrity: sha512-WfqfX/eXGiAd3RJe4VU2snh/ZPwtSjLG4ynQ/vYzvghTh7dHFcI1wl+nrkWG6lGhukOxOsUHfv8dUXr58D0ayg==}
    dev: false

  /@stablelib/x25519@1.0.3:
    resolution: {integrity: sha512-KnTbKmUhPhHavzobclVJQG5kuivH+qDLpe84iRqX3CLrKp881cF160JvXJ+hjn1aMyCwYOKeIZefIH/P5cJoRw==}
    dependencies:
      '@stablelib/keyagreement': 1.0.1
      '@stablelib/random': 1.0.2
      '@stablelib/wipe': 1.0.1
    dev: false

  /@stytch/core@1.4.0:
    resolution: {integrity: sha512-WV/LWq+hPcDfcxtypPhSPcoOt/ZRkRwgKedDbfzFHqadgpYPen2ByQan8oo3VguuW7GVG2nkxEX/966Xxc4KZw==}
    dependencies:
      uuid: 8.3.2
    dev: false

  /@stytch/nextjs@14.0.0(@stytch/vanilla-js@3.2.1)(react-dom@18.2.0)(react@18.2.0):
    resolution: {integrity: sha512-hkTD/oXKGOac9tlafZGwg5sypTIb/QYYJUy+p9/+MrEQQ3PhXjxpvtOkKwO/T5DOT0K702lIVDarokNS0ueNcA==}
    peerDependencies:
      '@stytch/vanilla-js': ^3.2.0
      react: '>= 17.0.2'
      react-dom: '>= 17.0.2'
    dependencies:
      '@stytch/vanilla-js': 3.2.1(@babel/core@7.23.9)(csstype@3.1.2)(react-is@18.2.0)
      react: 18.2.0
      react-dom: 18.2.0(react@18.2.0)
    dev: false

  /@stytch/vanilla-js@3.2.1(@babel/core@7.23.9)(csstype@3.1.2)(react-is@18.2.0):
    resolution: {integrity: sha512-/vrIVMxazxK/+lidLiW6MTss/anz1WDnavhF+reto1xD0WFKd8aJDBKJ2+EirBUbKQux2Qu18nHXxLVvRCf4EQ==}
    dependencies:
      '@github/webauthn-json': 2.1.1
      '@radix-ui/react-tabs': 0.1.5(react@17.0.2)
      '@stytch/core': 1.4.0
      awesome-phonenumber: 3.2.0
      esbuild: 0.19.2
      js-cookie: 3.0.1
      lodash.merge: 4.6.2
      react: 17.0.2
      react-dom: 17.0.2(react@17.0.2)
      react-hot-toast: 2.2.0(csstype@3.1.2)(react-dom@17.0.2)(react@17.0.2)
      styled-components: 5.3.5(@babel/core@7.23.9)(react-dom@18.2.0)(react-is@18.2.0)(react@18.2.0)
      swr: 2.1.1(react@17.0.2)
      uuid: 8.3.2
    transitivePeerDependencies:
      - '@babel/core'
      - csstype
      - react-is
    dev: false

  /@svgr/babel-plugin-add-jsx-attribute@8.0.0(@babel/core@7.22.11):
    resolution: {integrity: sha512-b9MIk7yhdS1pMCZM8VeNfUlSKVRhsHZNMl5O9SfaX0l0t5wjdgu4IDzGB8bpnGBBOjGST3rRFVsaaEtI4W6f7g==}
    engines: {node: '>=14'}
    peerDependencies:
      '@babel/core': ^7.0.0-0
    dependencies:
      '@babel/core': 7.22.11
    dev: true

  /@svgr/babel-plugin-remove-jsx-attribute@8.0.0(@babel/core@7.22.11):
    resolution: {integrity: sha512-BcCkm/STipKvbCl6b7QFrMh/vx00vIP63k2eM66MfHJzPr6O2U0jYEViXkHJWqXqQYjdeA9cuCl5KWmlwjDvbA==}
    engines: {node: '>=14'}
    peerDependencies:
      '@babel/core': ^7.0.0-0
    dependencies:
      '@babel/core': 7.22.11
    dev: true

  /@svgr/babel-plugin-remove-jsx-empty-expression@8.0.0(@babel/core@7.22.11):
    resolution: {integrity: sha512-5BcGCBfBxB5+XSDSWnhTThfI9jcO5f0Ai2V24gZpG+wXF14BzwxxdDb4g6trdOux0rhibGs385BeFMSmxtS3uA==}
    engines: {node: '>=14'}
    peerDependencies:
      '@babel/core': ^7.0.0-0
    dependencies:
      '@babel/core': 7.22.11
    dev: true

  /@svgr/babel-plugin-replace-jsx-attribute-value@8.0.0(@babel/core@7.22.11):
    resolution: {integrity: sha512-KVQ+PtIjb1BuYT3ht8M5KbzWBhdAjjUPdlMtpuw/VjT8coTrItWX6Qafl9+ji831JaJcu6PJNKCV0bp01lBNzQ==}
    engines: {node: '>=14'}
    peerDependencies:
      '@babel/core': ^7.0.0-0
    dependencies:
      '@babel/core': 7.22.11
    dev: true

  /@svgr/babel-plugin-svg-dynamic-title@8.0.0(@babel/core@7.22.11):
    resolution: {integrity: sha512-omNiKqwjNmOQJ2v6ge4SErBbkooV2aAWwaPFs2vUY7p7GhVkzRkJ00kILXQvRhA6miHnNpXv7MRnnSjdRjK8og==}
    engines: {node: '>=14'}
    peerDependencies:
      '@babel/core': ^7.0.0-0
    dependencies:
      '@babel/core': 7.22.11
    dev: true

  /@svgr/babel-plugin-svg-em-dimensions@8.0.0(@babel/core@7.22.11):
    resolution: {integrity: sha512-mURHYnu6Iw3UBTbhGwE/vsngtCIbHE43xCRK7kCw4t01xyGqb2Pd+WXekRRoFOBIY29ZoOhUCTEweDMdrjfi9g==}
    engines: {node: '>=14'}
    peerDependencies:
      '@babel/core': ^7.0.0-0
    dependencies:
      '@babel/core': 7.22.11
    dev: true

  /@svgr/babel-plugin-transform-react-native-svg@8.1.0(@babel/core@7.22.11):
    resolution: {integrity: sha512-Tx8T58CHo+7nwJ+EhUwx3LfdNSG9R2OKfaIXXs5soiy5HtgoAEkDay9LIimLOcG8dJQH1wPZp/cnAv6S9CrR1Q==}
    engines: {node: '>=14'}
    peerDependencies:
      '@babel/core': ^7.0.0-0
    dependencies:
      '@babel/core': 7.22.11
    dev: true

  /@svgr/babel-plugin-transform-svg-component@8.0.0(@babel/core@7.22.11):
    resolution: {integrity: sha512-DFx8xa3cZXTdb/k3kfPeaixecQLgKh5NVBMwD0AQxOzcZawK4oo1Jh9LbrcACUivsCA7TLG8eeWgrDXjTMhRmw==}
    engines: {node: '>=12'}
    peerDependencies:
      '@babel/core': ^7.0.0-0
    dependencies:
      '@babel/core': 7.22.11
    dev: true

  /@svgr/babel-preset@8.1.0(@babel/core@7.22.11):
    resolution: {integrity: sha512-7EYDbHE7MxHpv4sxvnVPngw5fuR6pw79SkcrILHJ/iMpuKySNCl5W1qcwPEpU+LgyRXOaAFgH0KhwD18wwg6ug==}
    engines: {node: '>=14'}
    peerDependencies:
      '@babel/core': ^7.0.0-0
    dependencies:
      '@babel/core': 7.22.11
      '@svgr/babel-plugin-add-jsx-attribute': 8.0.0(@babel/core@7.22.11)
      '@svgr/babel-plugin-remove-jsx-attribute': 8.0.0(@babel/core@7.22.11)
      '@svgr/babel-plugin-remove-jsx-empty-expression': 8.0.0(@babel/core@7.22.11)
      '@svgr/babel-plugin-replace-jsx-attribute-value': 8.0.0(@babel/core@7.22.11)
      '@svgr/babel-plugin-svg-dynamic-title': 8.0.0(@babel/core@7.22.11)
      '@svgr/babel-plugin-svg-em-dimensions': 8.0.0(@babel/core@7.22.11)
      '@svgr/babel-plugin-transform-react-native-svg': 8.1.0(@babel/core@7.22.11)
      '@svgr/babel-plugin-transform-svg-component': 8.0.0(@babel/core@7.22.11)
    dev: true

  /@svgr/core@8.1.0(typescript@5.2.2):
    resolution: {integrity: sha512-8QqtOQT5ACVlmsvKOJNEaWmRPmcojMOzCz4Hs2BGG/toAp/K38LcsMRyLp349glq5AzJbCEeimEoxaX6v/fLrA==}
    engines: {node: '>=14'}
    dependencies:
      '@babel/core': 7.22.11
      '@svgr/babel-preset': 8.1.0(@babel/core@7.22.11)
      camelcase: 6.3.0
      cosmiconfig: 8.3.6(typescript@5.2.2)
      snake-case: 3.0.4
    transitivePeerDependencies:
      - supports-color
      - typescript
    dev: true

  /@svgr/hast-util-to-babel-ast@8.0.0:
    resolution: {integrity: sha512-EbDKwO9GpfWP4jN9sGdYwPBU0kdomaPIL2Eu4YwmgP+sJeXT+L7bMwJUBnhzfH8Q2qMBqZ4fJwpCyYsAN3mt2Q==}
    engines: {node: '>=14'}
    dependencies:
      '@babel/types': 7.23.6
      entities: 4.5.0
    dev: true

  /@svgr/plugin-jsx@8.1.0(@svgr/core@8.1.0):
    resolution: {integrity: sha512-0xiIyBsLlr8quN+WyuxooNW9RJ0Dpr8uOnH/xrCVO8GLUcwHISwj1AG0k+LFzteTkAA0GbX0kj9q6Dk70PTiPA==}
    engines: {node: '>=14'}
    peerDependencies:
      '@svgr/core': '*'
    dependencies:
      '@babel/core': 7.22.11
      '@svgr/babel-preset': 8.1.0(@babel/core@7.22.11)
      '@svgr/core': 8.1.0(typescript@5.2.2)
      '@svgr/hast-util-to-babel-ast': 8.0.0
      svg-parser: 2.0.4
    transitivePeerDependencies:
      - supports-color
    dev: true

  /@svgr/plugin-svgo@8.1.0(@svgr/core@8.1.0)(typescript@5.2.2):
    resolution: {integrity: sha512-Ywtl837OGO9pTLIN/onoWLmDQ4zFUycI1g76vuKGEz6evR/ZTJlJuz3G/fIkb6OVBJ2g0o6CGJzaEjfmEo3AHA==}
    engines: {node: '>=14'}
    peerDependencies:
      '@svgr/core': '*'
    dependencies:
      '@svgr/core': 8.1.0(typescript@5.2.2)
      cosmiconfig: 8.3.6(typescript@5.2.2)
      deepmerge: 4.3.1
      svgo: 3.1.0
    transitivePeerDependencies:
      - typescript
    dev: true

  /@svgr/webpack@8.1.0(typescript@5.2.2):
    resolution: {integrity: sha512-LnhVjMWyMQV9ZmeEy26maJk+8HTIbd59cH4F2MJ439k9DqejRisfFNGAPvRYlKETuh9LrImlS8aKsBgKjMA8WA==}
    engines: {node: '>=14'}
    dependencies:
      '@babel/core': 7.22.11
      '@babel/plugin-transform-react-constant-elements': 7.23.3(@babel/core@7.22.11)
      '@babel/preset-env': 7.23.6(@babel/core@7.22.11)
      '@babel/preset-react': 7.23.3(@babel/core@7.22.11)
      '@babel/preset-typescript': 7.23.3(@babel/core@7.22.11)
      '@svgr/core': 8.1.0(typescript@5.2.2)
      '@svgr/plugin-jsx': 8.1.0(@svgr/core@8.1.0)
      '@svgr/plugin-svgo': 8.1.0(@svgr/core@8.1.0)(typescript@5.2.2)
    transitivePeerDependencies:
      - supports-color
      - typescript
    dev: true

  /@swc/helpers@0.5.2:
    resolution: {integrity: sha512-E4KcWTpoLHqwPHLxidpOqQbcrZVgi0rsmmZXUle1jXmJfuIf/UWpczUJ7MZZ5tlxytgJXyp0w4PGkkeLiuIdZw==}
    dependencies:
      tslib: 2.6.2
    dev: false

  /@tanstack/match-sorter-utils@8.8.4:
    resolution: {integrity: sha512-rKH8LjZiszWEvmi01NR72QWZ8m4xmXre0OOwlRGnjU01Eqz/QnN+cqpty2PJ0efHblq09+KilvyR7lsbzmXVEw==}
    engines: {node: '>=12'}
    dependencies:
      remove-accents: 0.4.2
    dev: false

  /@tanstack/query-core@4.36.1:
    resolution: {integrity: sha512-DJSilV5+ytBP1FbFcEJovv4rnnm/CokuVvrBEtW/Va9DvuJ3HksbXUJEpI0aV1KtuL4ZoO9AVE6PyNLzF7tLeA==}
    dev: false

  /@tanstack/react-query-devtools@4.36.1(@tanstack/react-query@4.36.1)(react-dom@18.2.0)(react@18.2.0):
    resolution: {integrity: sha512-WYku83CKP3OevnYSG8Y/QO9g0rT75v1om5IvcWUwiUZJ4LanYGLVCZ8TdFG5jfsq4Ej/lu2wwDAULEUnRIMBSw==}
    peerDependencies:
      '@tanstack/react-query': ^4.36.1
      react: ^16.8.0 || ^17.0.0 || ^18.0.0
      react-dom: ^16.8.0 || ^17.0.0 || ^18.0.0
    dependencies:
      '@tanstack/match-sorter-utils': 8.8.4
      '@tanstack/react-query': 4.36.1(react-dom@18.2.0)(react@18.2.0)
      react: 18.2.0
      react-dom: 18.2.0(react@18.2.0)
      superjson: 1.13.3
      use-sync-external-store: 1.2.0(react@18.2.0)
    dev: false

  /@tanstack/react-query@4.36.1(react-dom@18.2.0)(react@18.2.0):
    resolution: {integrity: sha512-y7ySVHFyyQblPl3J3eQBWpXZkliroki3ARnBKsdJchlgt7yJLRDUcf4B8soufgiYt3pEQIkBWBx1N9/ZPIeUWw==}
    peerDependencies:
      react: ^16.8.0 || ^17.0.0 || ^18.0.0
      react-dom: ^16.8.0 || ^17.0.0 || ^18.0.0
      react-native: '*'
    peerDependenciesMeta:
      react-dom:
        optional: true
      react-native:
        optional: true
    dependencies:
      '@tanstack/query-core': 4.36.1
      react: 18.2.0
      react-dom: 18.2.0(react@18.2.0)
      use-sync-external-store: 1.2.0(react@18.2.0)
    dev: false

  /@testing-library/dom@9.3.4:
    resolution: {integrity: sha512-FlS4ZWlp97iiNWig0Muq8p+3rVDjRiYE+YKGbAqXOu9nwJFFOdL00kFpz42M+4huzYi86vAK1sOOfyOG45muIQ==}
    engines: {node: '>=14'}
    dependencies:
      '@babel/code-frame': 7.23.5
      '@babel/runtime': 7.23.5
      '@types/aria-query': 5.0.4
      aria-query: 5.1.3
      chalk: 4.1.2
      dom-accessibility-api: 0.5.16
      lz-string: 1.5.0
      pretty-format: 27.5.1
    dev: true

  /@testing-library/jest-dom@6.4.2(@types/jest@29.5.12)(jest@29.7.0):
    resolution: {integrity: sha512-CzqH0AFymEMG48CpzXFriYYkOjk6ZGPCLMhW9e9jg3KMCn5OfJecF8GtGW7yGfR/IgCe3SX8BSwjdzI6BBbZLw==}
    engines: {node: '>=14', npm: '>=6', yarn: '>=1'}
    peerDependencies:
      '@jest/globals': '>= 28'
      '@types/bun': latest
      '@types/jest': '>= 28'
      jest: '>= 28'
      vitest: '>= 0.32'
    peerDependenciesMeta:
      '@jest/globals':
        optional: true
      '@types/bun':
        optional: true
      '@types/jest':
        optional: true
      jest:
        optional: true
      vitest:
        optional: true
    dependencies:
      '@adobe/css-tools': 4.3.3
      '@babel/runtime': 7.23.5
      '@types/jest': 29.5.12
      aria-query: 5.3.0
      chalk: 3.0.0
      css.escape: 1.5.1
      dom-accessibility-api: 0.6.3
      jest: 29.7.0(@types/node@20.10.5)
      lodash: 4.17.21
      redent: 3.0.0
    dev: true

  /@testing-library/react@14.2.1(react-dom@18.2.0)(react@18.2.0):
    resolution: {integrity: sha512-sGdjws32ai5TLerhvzThYFbpnF9XtL65Cjf+gB0Dhr29BGqK+mAeN7SURSdu+eqgET4ANcWoC7FQpkaiGvBr+A==}
    engines: {node: '>=14'}
    peerDependencies:
      react: ^18.0.0
      react-dom: ^18.0.0
    dependencies:
      '@babel/runtime': 7.23.5
      '@testing-library/dom': 9.3.4
      '@types/react-dom': 18.2.18
      react: 18.2.0
      react-dom: 18.2.0(react@18.2.0)
    dev: true

  /@tootallnate/once@2.0.0:
    resolution: {integrity: sha512-XCuKFP5PS55gnMVu3dty8KPatLqUoy/ZYzDzAGCQ8JNFCkLXzmI7vNHCR+XpbZaMWQK/vQubr7PkYq8g470J/A==}
    engines: {node: '>= 10'}
    dev: true

  /@trysound/sax@0.2.0:
    resolution: {integrity: sha512-L7z9BgrNEcYyUYtF+HaEfiS5ebkh9jXqbszz7pC0hRBPaatV0XjSD3+eHrpqFemQfgwiFF0QPIarnIihIDn7OA==}
    engines: {node: '>=10.13.0'}
    dev: true

  /@types/aria-query@5.0.4:
    resolution: {integrity: sha512-rfT93uj5s0PRL7EzccGMs3brplhcrghnDoV26NqKhCAS1hVo+WdNsPvE/yb6ilfr5hi2MEk6d5EWJTKdxg8jVw==}
    dev: true

  /@types/babel__core@7.20.5:
    resolution: {integrity: sha512-qoQprZvz5wQFJwMDqeseRXWv3rqMvhgpbXFfVyWhbx9X47POIA6i/+dXefEmZKoAgOaTdaIgNSMqMIU61yRyzA==}
    dependencies:
      '@babel/parser': 7.23.9
      '@babel/types': 7.23.9
      '@types/babel__generator': 7.6.8
      '@types/babel__template': 7.4.4
      '@types/babel__traverse': 7.20.5
    dev: true

  /@types/babel__generator@7.6.8:
    resolution: {integrity: sha512-ASsj+tpEDsEiFr1arWrlN6V3mdfjRMZt6LtK/Vp/kreFLnr5QH5+DhvD5nINYZXzwJvXeGq+05iUXcAzVrqWtw==}
    dependencies:
      '@babel/types': 7.23.9
    dev: true

  /@types/babel__template@7.4.4:
    resolution: {integrity: sha512-h/NUaSyG5EyxBIp8YRxo4RMe2/qQgvyowRwVMzhYhBCONbW8PUsg4lkFMrhgZhUe5z3L3MiLDuvyJ/CaPa2A8A==}
    dependencies:
      '@babel/parser': 7.23.9
      '@babel/types': 7.23.9
    dev: true

  /@types/babel__traverse@7.20.5:
    resolution: {integrity: sha512-WXCyOcRtH37HAUkpXhUduaxdm82b4GSlyTqajXviN4EfiuPgNYR109xMCKvpl6zPIpua0DGlMEDCq+g8EdoheQ==}
    dependencies:
      '@babel/types': 7.23.9
    dev: true

  /@types/estree@1.0.5:
    resolution: {integrity: sha512-/kYRxGDLWzHOB7q+wtSUQlFrtcdUccpfy+X+9iMBpHK8QLLhx2wIPYuS5DYtR9Wa/YlZAbIovy7qVdB1Aq6Lyw==}
    dev: false

  /@types/fs-extra@8.1.5:
    resolution: {integrity: sha512-0dzKcwO+S8s2kuF5Z9oUWatQJj5Uq/iqphEtE3GQJVRRYm/tD1LglU2UnXi2A8jLq5umkGouOXOR9y0n613ZwQ==}
    dependencies:
      '@types/node': 20.10.5
    dev: true

  /@types/glob@7.2.0:
    resolution: {integrity: sha512-ZUxbzKl0IfJILTS6t7ip5fQQM/J3TJYubDm3nMbgubNNYS62eXeUpoLUC8/7fJNiFYHTrGPQn7hspDUzIHX3UA==}
    dependencies:
      '@types/minimatch': 5.1.2
      '@types/node': 20.10.5
    dev: true

  /@types/graceful-fs@4.1.9:
    resolution: {integrity: sha512-olP3sd1qOEe5dXTSaFvQG+02VdRXcdytWLAZsAq1PecU8uqQAhkrnbli7DagjtXKW/Bl7YJbUsa8MPcuc8LHEQ==}
    dependencies:
      '@types/node': 20.10.5
    dev: true

  /@types/istanbul-lib-coverage@2.0.6:
    resolution: {integrity: sha512-2QF/t/auWm0lsy8XtKVPG19v3sSOQlJe/YHZgfjb/KBBHOGSV+J2q/S671rcq9uTBrLAXmZpqJiaQbMT+zNU1w==}
    dev: true

  /@types/istanbul-lib-report@3.0.3:
    resolution: {integrity: sha512-NQn7AHQnk/RSLOxrBbGyJM/aVQ+pjj5HCgasFxc0K/KhoATfQ/47AyUl15I2yBUpihjmas+a+VJBOqecrFH+uA==}
    dependencies:
      '@types/istanbul-lib-coverage': 2.0.6
    dev: true

  /@types/istanbul-reports@3.0.4:
    resolution: {integrity: sha512-pk2B1NWalF9toCRu6gjBzR69syFjP4Od8WRAX+0mmf9lAjCRicLOWc+ZrxZHx/0XRjotgkF9t6iaMJ+aXcOdZQ==}
    dependencies:
      '@types/istanbul-lib-report': 3.0.3
    dev: true

  /@types/jest@29.5.12:
    resolution: {integrity: sha512-eDC8bTvT/QhYdxJAulQikueigY5AsdBRH2yDKW3yveW7svY3+DzN84/2NUgkw10RTiJbWqZrTtoGVdYlvFJdLw==}
    dependencies:
      expect: 29.7.0
      pretty-format: 29.7.0
    dev: true

  /@types/jsdom@20.0.1:
    resolution: {integrity: sha512-d0r18sZPmMQr1eG35u12FZfhIXNrnsPU/g5wvRKCUf/tOGilKKwYMYGqh33BNR6ba+2gkHw1EUiHoN3mn7E5IQ==}
    dependencies:
      '@types/node': 20.10.5
      '@types/tough-cookie': 4.0.5
      parse5: 7.1.2
    dev: true

  /@types/json-schema@7.0.12:
    resolution: {integrity: sha512-Hr5Jfhc9eYOQNPYO5WLDq/n4jqijdHNlDXjuAQkkt+mWdQR+XJToOHrsD4cPaMXpn6KO7y2+wM8AZEs8VpBLVA==}
    dev: true

  /@types/json5@0.0.29:
    resolution: {integrity: sha512-dRLjCWHYg4oaA77cxO64oO+7JwCwnIzkZPdrrC71jQmQtlhM556pwKo5bUzqvZndkVbeFLIIi+9TC40JNF5hNQ==}
    dev: true

  /@types/long@4.0.2:
    resolution: {integrity: sha512-MqTGEo5bj5t157U6fA/BiDynNkn0YknVdh48CMPkTSpFTVmvao5UQmm7uEF6xBEo7qIMAlY/JSleYaE6VOdpaA==}
    dev: false

  /@types/minimatch@5.1.2:
    resolution: {integrity: sha512-K0VQKziLUWkVKiRVrx4a40iPaxTUefQmjtkQofBkYRcoaaL/8rhwDWww9qWbrgicNOgnpIsMxyNIUM4+n6dUIA==}
    dev: true

  /@types/minimist@1.2.5:
    resolution: {integrity: sha512-hov8bUuiLiyFPGyFPE1lwWhmzYbirOXQNNo40+y3zow8aFVTeyn3VWL0VFFfdNddA8S4Vf0Tc062rzyNr7Paag==}
    dev: false

  /@types/node@10.12.18:
    resolution: {integrity: sha512-fh+pAqt4xRzPfqA6eh3Z2y6fyZavRIumvjhaCL753+TVkGKGhpPeyrJG2JftD0T9q4GF00KjefsQ+PQNDdWQaQ==}
    dev: false

  /@types/node@12.20.55:
    resolution: {integrity: sha512-J8xLz7q2OFulZ2cyGTLE1TbbZcjpno7FaN6zdJNrgAdrJ+DZzh/uFR6YrTb4C+nXakvud8Q4+rbhoIWlYQbUFQ==}
    dev: false

  /@types/node@20.10.5:
    resolution: {integrity: sha512-nNPsNE65wjMxEKI93yOP+NPGGBJz/PoN3kZsVLee0XMiJolxSekEVD8wRwBUBqkwc7UWop0edW50yrCQW4CyRw==}
    dependencies:
      undici-types: 5.26.5

  /@types/normalize-package-data@2.4.1:
    resolution: {integrity: sha512-Gj7cI7z+98M282Tqmp2K5EIsoouUEzbBJhQQzDE3jSIRk6r9gsz0oUokqIUR4u1R3dMHo0pDHM7sNOHyhulypw==}

  /@types/prop-types@15.7.5:
    resolution: {integrity: sha512-JCB8C6SnDoQf0cNycqd/35A7MjcnK+ZTqE7judS6o7utxUCg6imJg3QK2qzHKszlTjcj2cn+NwMB2i96ubpj7w==}

  /@types/react-dom@18.2.18:
    resolution: {integrity: sha512-TJxDm6OfAX2KJWJdMEVTwWke5Sc/E/RlnPGvGfS0W7+6ocy2xhDVQVh/KvC2Uf7kACs+gDytdusDSdWfWkaNzw==}
    dependencies:
      '@types/react': 18.2.47

  /@types/react@18.2.47:
    resolution: {integrity: sha512-xquNkkOirwyCgoClNk85BjP+aqnIS+ckAJ8i37gAbDs14jfW/J23f2GItAf33oiUPQnqNMALiFeoM9Y5mbjpVQ==}
    dependencies:
      '@types/prop-types': 15.7.5
      '@types/scheduler': 0.16.3
      csstype: 3.1.2

  /@types/scheduler@0.16.3:
    resolution: {integrity: sha512-5cJ8CB4yAx7BH1oMvdU0Jh9lrEXyPkar6F9G/ERswkCuvP4KQZfZkSjcMbAICCpQTN4OuZn8tz0HiKv9TGZgrQ==}

  /@types/semver@7.5.0:
    resolution: {integrity: sha512-G8hZ6XJiHnuhQKR7ZmysCeJWE08o8T0AXtk5darsCaTVsYZhhgUrq53jizaR2FvsoeCwJhlmwTjkXBY5Pn/ZHw==}

  /@types/stack-utils@2.0.3:
    resolution: {integrity: sha512-9aEbYZ3TbYMznPdcdr3SmIrLXwC/AKZXQeCf9Pgao5CKb8CyHuEX5jzWPTkvregvhRJHcpRO6BFoGW9ycaOkYw==}
    dev: true

  /@types/tough-cookie@4.0.5:
    resolution: {integrity: sha512-/Ad8+nIOV7Rl++6f1BdKxFSMgmoqEoYbHRpPcx3JEfv8VRsQe9Z4mCXeJBzxs7mbHY/XOZZuXlRNfhpVPbs6ZA==}
    dev: true

  /@types/trusted-types@2.0.7:
    resolution: {integrity: sha512-ScaPdn1dQczgbl0QFTeTOmVHFULt394XJgOQNoyVhZ6r2vLnMLJfBPd53SB52T/3G36VI1/g2MZaX0cwDuXsfw==}
    dev: false

  /@types/yargs-parser@21.0.3:
    resolution: {integrity: sha512-I4q9QU9MQv4oEOz4tAHJtNz1cwuLxn2F3xcc2iV5WdqLPpUnj30aUuxt1mAxYTG+oe8CZMV/+6rU4S4gRDzqtQ==}
    dev: true

  /@types/yargs@17.0.32:
    resolution: {integrity: sha512-xQ67Yc/laOG5uMfX/093MRlGGCIBzZMarVa+gfNKJxWAIgykYpVGkBdbqEzGDDfCrVUj6Hiff4mTZ5BA6TmAog==}
    dependencies:
      '@types/yargs-parser': 21.0.3
    dev: true

  /@typescript-eslint/eslint-plugin@6.5.0(@typescript-eslint/parser@6.5.0)(eslint@8.55.0)(typescript@5.3.3):
    resolution: {integrity: sha512-2pktILyjvMaScU6iK3925uvGU87E+N9rh372uGZgiMYwafaw9SXq86U04XPq3UH6tzRvNgBsub6x2DacHc33lw==}
    engines: {node: ^16.0.0 || >=18.0.0}
    peerDependencies:
      '@typescript-eslint/parser': ^6.0.0 || ^6.0.0-alpha
      eslint: ^7.0.0 || ^8.0.0
      typescript: '*'
    peerDependenciesMeta:
      typescript:
        optional: true
    dependencies:
      '@eslint-community/regexpp': 4.10.0
      '@typescript-eslint/parser': 6.5.0(eslint@8.55.0)(typescript@5.3.3)
      '@typescript-eslint/scope-manager': 6.5.0
      '@typescript-eslint/type-utils': 6.5.0(eslint@8.55.0)(typescript@5.3.3)
      '@typescript-eslint/utils': 6.5.0(eslint@8.55.0)(typescript@5.3.3)
      '@typescript-eslint/visitor-keys': 6.5.0
      debug: 4.3.4(supports-color@5.5.0)
      eslint: 8.55.0
      graphemer: 1.4.0
      ignore: 5.3.0
      natural-compare: 1.4.0
      semver: 7.5.4
      ts-api-utils: 1.0.2(typescript@5.3.3)
      typescript: 5.3.3
    transitivePeerDependencies:
      - supports-color
    dev: true

  /@typescript-eslint/parser@6.5.0(eslint@8.48.0)(typescript@5.2.2):
    resolution: {integrity: sha512-LMAVtR5GN8nY0G0BadkG0XIe4AcNMeyEy3DyhKGAh9k4pLSMBO7rF29JvDBpZGCmp5Pgz5RLHP6eCpSYZJQDuQ==}
    engines: {node: ^16.0.0 || >=18.0.0}
    peerDependencies:
      eslint: ^7.0.0 || ^8.0.0
      typescript: '*'
    peerDependenciesMeta:
      typescript:
        optional: true
    dependencies:
      '@typescript-eslint/scope-manager': 6.5.0
      '@typescript-eslint/types': 6.5.0
      '@typescript-eslint/typescript-estree': 6.5.0(typescript@5.2.2)
      '@typescript-eslint/visitor-keys': 6.5.0
      debug: 4.3.4(supports-color@5.5.0)
      eslint: 8.48.0
      typescript: 5.2.2
    transitivePeerDependencies:
      - supports-color
    dev: true

  /@typescript-eslint/parser@6.5.0(eslint@8.55.0)(typescript@5.2.2):
    resolution: {integrity: sha512-LMAVtR5GN8nY0G0BadkG0XIe4AcNMeyEy3DyhKGAh9k4pLSMBO7rF29JvDBpZGCmp5Pgz5RLHP6eCpSYZJQDuQ==}
    engines: {node: ^16.0.0 || >=18.0.0}
    peerDependencies:
      eslint: ^7.0.0 || ^8.0.0
      typescript: '*'
    peerDependenciesMeta:
      typescript:
        optional: true
    dependencies:
      '@typescript-eslint/scope-manager': 6.5.0
      '@typescript-eslint/types': 6.5.0
      '@typescript-eslint/typescript-estree': 6.5.0(typescript@5.2.2)
      '@typescript-eslint/visitor-keys': 6.5.0
      debug: 4.3.4(supports-color@5.5.0)
      eslint: 8.55.0
      typescript: 5.2.2
    transitivePeerDependencies:
      - supports-color
    dev: true

  /@typescript-eslint/parser@6.5.0(eslint@8.55.0)(typescript@5.3.3):
    resolution: {integrity: sha512-LMAVtR5GN8nY0G0BadkG0XIe4AcNMeyEy3DyhKGAh9k4pLSMBO7rF29JvDBpZGCmp5Pgz5RLHP6eCpSYZJQDuQ==}
    engines: {node: ^16.0.0 || >=18.0.0}
    peerDependencies:
      eslint: ^7.0.0 || ^8.0.0
      typescript: '*'
    peerDependenciesMeta:
      typescript:
        optional: true
    dependencies:
      '@typescript-eslint/scope-manager': 6.5.0
      '@typescript-eslint/types': 6.5.0
      '@typescript-eslint/typescript-estree': 6.5.0(typescript@5.3.3)
      '@typescript-eslint/visitor-keys': 6.5.0
      debug: 4.3.4(supports-color@5.5.0)
      eslint: 8.55.0
      typescript: 5.3.3
    transitivePeerDependencies:
      - supports-color
    dev: true

  /@typescript-eslint/scope-manager@5.62.0:
    resolution: {integrity: sha512-VXuvVvZeQCQb5Zgf4HAxc04q5j+WrNAtNh9OwCsCgpKqESMTu3tF/jhZ3xG6T4NZwWl65Bg8KuS2uEvhSfLl0w==}
    engines: {node: ^12.22.0 || ^14.17.0 || >=16.0.0}
    dependencies:
      '@typescript-eslint/types': 5.62.0
      '@typescript-eslint/visitor-keys': 5.62.0
    dev: true

  /@typescript-eslint/scope-manager@6.5.0:
    resolution: {integrity: sha512-A8hZ7OlxURricpycp5kdPTH3XnjG85UpJS6Fn4VzeoH4T388gQJ/PGP4ole5NfKt4WDVhmLaQ/dBLNDC4Xl/Kw==}
    engines: {node: ^16.0.0 || >=18.0.0}
    dependencies:
      '@typescript-eslint/types': 6.5.0
      '@typescript-eslint/visitor-keys': 6.5.0
    dev: true

  /@typescript-eslint/type-utils@6.5.0(eslint@8.55.0)(typescript@5.3.3):
    resolution: {integrity: sha512-f7OcZOkRivtujIBQ4yrJNIuwyCQO1OjocVqntl9dgSIZAdKqicj3xFDqDOzHDlGCZX990LqhLQXWRnQvsapq8A==}
    engines: {node: ^16.0.0 || >=18.0.0}
    peerDependencies:
      eslint: ^7.0.0 || ^8.0.0
      typescript: '*'
    peerDependenciesMeta:
      typescript:
        optional: true
    dependencies:
      '@typescript-eslint/typescript-estree': 6.5.0(typescript@5.3.3)
      '@typescript-eslint/utils': 6.5.0(eslint@8.55.0)(typescript@5.3.3)
      debug: 4.3.4(supports-color@5.5.0)
      eslint: 8.55.0
      ts-api-utils: 1.0.2(typescript@5.3.3)
      typescript: 5.3.3
    transitivePeerDependencies:
      - supports-color
    dev: true

  /@typescript-eslint/types@5.62.0:
    resolution: {integrity: sha512-87NVngcbVXUahrRTqIK27gD2t5Cu1yuCXxbLcFtCzZGlfyVWWh8mLHkoxzjsB6DDNnvdL+fW8MiwPEJyGJQDgQ==}
    engines: {node: ^12.22.0 || ^14.17.0 || >=16.0.0}
    dev: true

  /@typescript-eslint/types@6.5.0:
    resolution: {integrity: sha512-eqLLOEF5/lU8jW3Bw+8auf4lZSbbljHR2saKnYqON12G/WsJrGeeDHWuQePoEf9ro22+JkbPfWQwKEC5WwLQ3w==}
    engines: {node: ^16.0.0 || >=18.0.0}
    dev: true

  /@typescript-eslint/typescript-estree@5.62.0(typescript@5.3.3):
    resolution: {integrity: sha512-CmcQ6uY7b9y694lKdRB8FEel7JbU/40iSAPomu++SjLMntB+2Leay2LO6i8VnJk58MtE9/nQSFIH6jpyRWyYzA==}
    engines: {node: ^12.22.0 || ^14.17.0 || >=16.0.0}
    peerDependencies:
      typescript: '*'
    peerDependenciesMeta:
      typescript:
        optional: true
    dependencies:
      '@typescript-eslint/types': 5.62.0
      '@typescript-eslint/visitor-keys': 5.62.0
      debug: 4.3.4(supports-color@5.5.0)
      globby: 11.1.0
      is-glob: 4.0.3
      semver: 7.5.4
      tsutils: 3.21.0(typescript@5.3.3)
      typescript: 5.3.3
    transitivePeerDependencies:
      - supports-color
    dev: true

  /@typescript-eslint/typescript-estree@6.5.0(typescript@5.2.2):
    resolution: {integrity: sha512-q0rGwSe9e5Kk/XzliB9h2LBc9tmXX25G0833r7kffbl5437FPWb2tbpIV9wAATebC/018pGa9fwPDuvGN+LxWQ==}
    engines: {node: ^16.0.0 || >=18.0.0}
    peerDependencies:
      typescript: '*'
    peerDependenciesMeta:
      typescript:
        optional: true
    dependencies:
      '@typescript-eslint/types': 6.5.0
      '@typescript-eslint/visitor-keys': 6.5.0
      debug: 4.3.4(supports-color@5.5.0)
      globby: 11.1.0
      is-glob: 4.0.3
      semver: 7.5.4
      ts-api-utils: 1.0.2(typescript@5.2.2)
      typescript: 5.2.2
    transitivePeerDependencies:
      - supports-color
    dev: true

  /@typescript-eslint/typescript-estree@6.5.0(typescript@5.3.3):
    resolution: {integrity: sha512-q0rGwSe9e5Kk/XzliB9h2LBc9tmXX25G0833r7kffbl5437FPWb2tbpIV9wAATebC/018pGa9fwPDuvGN+LxWQ==}
    engines: {node: ^16.0.0 || >=18.0.0}
    peerDependencies:
      typescript: '*'
    peerDependenciesMeta:
      typescript:
        optional: true
    dependencies:
      '@typescript-eslint/types': 6.5.0
      '@typescript-eslint/visitor-keys': 6.5.0
      debug: 4.3.4(supports-color@5.5.0)
      globby: 11.1.0
      is-glob: 4.0.3
      semver: 7.5.4
      ts-api-utils: 1.0.2(typescript@5.3.3)
      typescript: 5.3.3
    transitivePeerDependencies:
      - supports-color
    dev: true

  /@typescript-eslint/utils@5.62.0(eslint@8.55.0)(typescript@5.3.3):
    resolution: {integrity: sha512-n8oxjeb5aIbPFEtmQxQYOLI0i9n5ySBEY/ZEHHZqKQSFnxio1rv6dthascc9dLuwrL0RC5mPCxB7vnAVGAYWAQ==}
    engines: {node: ^12.22.0 || ^14.17.0 || >=16.0.0}
    peerDependencies:
      eslint: ^6.0.0 || ^7.0.0 || ^8.0.0
    dependencies:
      '@eslint-community/eslint-utils': 4.4.0(eslint@8.55.0)
      '@types/json-schema': 7.0.12
      '@types/semver': 7.5.0
      '@typescript-eslint/scope-manager': 5.62.0
      '@typescript-eslint/types': 5.62.0
      '@typescript-eslint/typescript-estree': 5.62.0(typescript@5.3.3)
      eslint: 8.55.0
      eslint-scope: 5.1.1
      semver: 7.5.4
    transitivePeerDependencies:
      - supports-color
      - typescript
    dev: true

  /@typescript-eslint/utils@6.5.0(eslint@8.55.0)(typescript@5.3.3):
    resolution: {integrity: sha512-9nqtjkNykFzeVtt9Pj6lyR9WEdd8npPhhIPM992FWVkZuS6tmxHfGVnlUcjpUP2hv8r4w35nT33mlxd+Be1ACQ==}
    engines: {node: ^16.0.0 || >=18.0.0}
    peerDependencies:
      eslint: ^7.0.0 || ^8.0.0
    dependencies:
      '@eslint-community/eslint-utils': 4.4.0(eslint@8.55.0)
      '@types/json-schema': 7.0.12
      '@types/semver': 7.5.0
      '@typescript-eslint/scope-manager': 6.5.0
      '@typescript-eslint/types': 6.5.0
      '@typescript-eslint/typescript-estree': 6.5.0(typescript@5.3.3)
      eslint: 8.55.0
      semver: 7.5.4
    transitivePeerDependencies:
      - supports-color
      - typescript
    dev: true

  /@typescript-eslint/visitor-keys@5.62.0:
    resolution: {integrity: sha512-07ny+LHRzQXepkGg6w0mFY41fVUNBrL2Roj/++7V1txKugfjm/Ci/qSND03r2RhlJhJYMcTn9AhhSSqQp0Ysyw==}
    engines: {node: ^12.22.0 || ^14.17.0 || >=16.0.0}
    dependencies:
      '@typescript-eslint/types': 5.62.0
      eslint-visitor-keys: 3.4.3
    dev: true

  /@typescript-eslint/visitor-keys@6.5.0:
    resolution: {integrity: sha512-yCB/2wkbv3hPsh02ZS8dFQnij9VVQXJMN/gbQsaaY+zxALkZnxa/wagvLEFsAWMPv7d7lxQmNsIzGU1w/T/WyA==}
    engines: {node: ^16.0.0 || >=18.0.0}
    dependencies:
      '@typescript-eslint/types': 6.5.0
      eslint-visitor-keys: 3.4.3
    dev: true

  /@ungap/structured-clone@1.2.0:
    resolution: {integrity: sha512-zuVdFrMJiuCDQUMCzQaD6KL28MjnqqN8XnAqiEq9PNm/hCPTSGfrXCOfwj1ow4LFb/tNymJPwsNbVePc1xFqrQ==}
    dev: true

  /@vectis/extension-client@0.7.2:
    resolution: {integrity: sha512-tIzihqLSljxLC4VVnn94VH1Q7QqlWYPy2HnoeVaqmjv06YI3CSX97kLN+TYGiUKdZoSmnxIJVBq8QRIBASthKQ==}
    dev: false

  /@vercel/analytics@1.1.3:
    resolution: {integrity: sha512-Z0l0y8TnUnnxr+on7oIMB9qQOoSJIniYMzUng6+NU8VVDkZ+kt2QGD5hzODwsuiRJAsjW528iUEtbWCEGkSCCg==}
    dependencies:
      server-only: 0.0.1
    dev: false

  /@vercel/style-guide@5.1.0(eslint@8.55.0)(prettier@3.0.3)(typescript@5.3.3):
    resolution: {integrity: sha512-L9lWYePIycm7vIOjDLj+mmMdmmPkW3/brHjgq+nJdvMOrL7Hdk/19w8X583HYSk0vWsq494o5Qkh6x5+uW7ljg==}
    engines: {node: '>=16'}
    peerDependencies:
      '@next/eslint-plugin-next': '>=12.3.0 <15'
      eslint: '>=8.48.0 <9'
      prettier: '>=3.0.0 <4'
      typescript: '>=4.8.0 <6'
    peerDependenciesMeta:
      '@next/eslint-plugin-next':
        optional: true
      eslint:
        optional: true
      prettier:
        optional: true
      typescript:
        optional: true
    dependencies:
      '@babel/core': 7.22.11
      '@babel/eslint-parser': 7.22.11(@babel/core@7.22.11)(eslint@8.55.0)
      '@rushstack/eslint-patch': 1.3.3
      '@typescript-eslint/eslint-plugin': 6.5.0(@typescript-eslint/parser@6.5.0)(eslint@8.55.0)(typescript@5.3.3)
      '@typescript-eslint/parser': 6.5.0(eslint@8.55.0)(typescript@5.3.3)
      eslint: 8.55.0
      eslint-config-prettier: 9.0.0(eslint@8.55.0)
      eslint-import-resolver-alias: 1.1.2(eslint-plugin-import@2.28.1)
      eslint-import-resolver-typescript: 3.6.0(@typescript-eslint/parser@6.5.0)(eslint-import-resolver-node@0.3.9)(eslint-plugin-import@2.28.1)(eslint@8.55.0)
      eslint-plugin-eslint-comments: 3.2.0(eslint@8.55.0)
      eslint-plugin-import: 2.28.1(@typescript-eslint/parser@6.5.0)(eslint-import-resolver-typescript@3.6.0)(eslint@8.55.0)
      eslint-plugin-jest: 27.2.3(@typescript-eslint/eslint-plugin@6.5.0)(eslint@8.55.0)(typescript@5.3.3)
      eslint-plugin-jsx-a11y: 6.7.1(eslint@8.55.0)
      eslint-plugin-playwright: 0.16.0(eslint-plugin-jest@27.2.3)(eslint@8.55.0)
      eslint-plugin-react: 7.33.2(eslint@8.55.0)
      eslint-plugin-react-hooks: 4.6.0(eslint@8.55.0)
      eslint-plugin-testing-library: 6.0.1(eslint@8.55.0)(typescript@5.3.3)
      eslint-plugin-tsdoc: 0.2.17
      eslint-plugin-unicorn: 48.0.1(eslint@8.55.0)
      prettier: 3.0.3
      prettier-plugin-packagejson: 2.4.5(prettier@3.0.3)
      typescript: 5.3.3
    transitivePeerDependencies:
      - eslint-import-resolver-node
      - eslint-import-resolver-webpack
      - jest
      - supports-color
    dev: true

  /@walletconnect/core@2.10.6:
    resolution: {integrity: sha512-Z4vh4ZdfcoQjgPEOxeuF9HUZCVLtV3MgRbS/awLIj/omDrFnOwlBhxi5Syr4Y8muVGC0ocRetQYHae0/gX5crQ==}
    dependencies:
      '@walletconnect/heartbeat': 1.2.1
      '@walletconnect/jsonrpc-provider': 1.0.13
      '@walletconnect/jsonrpc-types': 1.0.3
      '@walletconnect/jsonrpc-utils': 1.0.8
      '@walletconnect/jsonrpc-ws-connection': 1.0.14
      '@walletconnect/keyvaluestorage': 1.1.1
      '@walletconnect/logger': 2.0.1
      '@walletconnect/relay-api': 1.0.9
      '@walletconnect/relay-auth': 1.0.4
      '@walletconnect/safe-json': 1.0.2
      '@walletconnect/time': 1.0.2
      '@walletconnect/types': 2.10.6
      '@walletconnect/utils': 2.10.6
      events: 3.3.0
      lodash.isequal: 4.5.0
      uint8arrays: 3.1.1
    transitivePeerDependencies:
      - '@azure/app-configuration'
      - '@azure/cosmos'
      - '@azure/data-tables'
      - '@azure/identity'
      - '@azure/keyvault-secrets'
      - '@azure/storage-blob'
      - '@capacitor/preferences'
      - '@netlify/blobs'
      - '@planetscale/database'
      - '@react-native-async-storage/async-storage'
      - '@upstash/redis'
      - '@vercel/kv'
      - bufferutil
      - supports-color
      - utf-8-validate
    dev: false

  /@walletconnect/environment@1.0.1:
    resolution: {integrity: sha512-T426LLZtHj8e8rYnKfzsw1aG6+M0BT1ZxayMdv/p8yM0MU+eJDISqNY3/bccxRr4LrF9csq02Rhqt08Ibl0VRg==}
    dependencies:
      tslib: 1.14.1
    dev: false

  /@walletconnect/events@1.0.1:
    resolution: {integrity: sha512-NPTqaoi0oPBVNuLv7qPaJazmGHs5JGyO8eEAk5VGKmJzDR7AHzD4k6ilox5kxk1iwiOnFopBOOMLs86Oa76HpQ==}
    dependencies:
      keyvaluestorage-interface: 1.0.0
      tslib: 1.14.1
    dev: false

  /@walletconnect/heartbeat@1.2.1:
    resolution: {integrity: sha512-yVzws616xsDLJxuG/28FqtZ5rzrTA4gUjdEMTbWB5Y8V1XHRmqq4efAxCw5ie7WjbXFSUyBHaWlMR+2/CpQC5Q==}
    dependencies:
      '@walletconnect/events': 1.0.1
      '@walletconnect/time': 1.0.2
      tslib: 1.14.1
    dev: false

  /@walletconnect/jsonrpc-provider@1.0.13:
    resolution: {integrity: sha512-K73EpThqHnSR26gOyNEL+acEex3P7VWZe6KE12ZwKzAt2H4e5gldZHbjsu2QR9cLeJ8AXuO7kEMOIcRv1QEc7g==}
    dependencies:
      '@walletconnect/jsonrpc-utils': 1.0.8
      '@walletconnect/safe-json': 1.0.2
      tslib: 1.14.1
    dev: false

  /@walletconnect/jsonrpc-types@1.0.3:
    resolution: {integrity: sha512-iIQ8hboBl3o5ufmJ8cuduGad0CQm3ZlsHtujv9Eu16xq89q+BG7Nh5VLxxUgmtpnrePgFkTwXirCTkwJH1v+Yw==}
    dependencies:
      keyvaluestorage-interface: 1.0.0
      tslib: 1.14.1
    dev: false

  /@walletconnect/jsonrpc-utils@1.0.8:
    resolution: {integrity: sha512-vdeb03bD8VzJUL6ZtzRYsFMq1eZQcM3EAzT0a3st59dyLfJ0wq+tKMpmGH7HlB7waD858UWgfIcudbPFsbzVdw==}
    dependencies:
      '@walletconnect/environment': 1.0.1
      '@walletconnect/jsonrpc-types': 1.0.3
      tslib: 1.14.1
    dev: false

  /@walletconnect/jsonrpc-ws-connection@1.0.14:
    resolution: {integrity: sha512-Jsl6fC55AYcbkNVkwNM6Jo+ufsuCQRqViOQ8ZBPH9pRREHH9welbBiszuTLqEJiQcO/6XfFDl6bzCJIkrEi8XA==}
    dependencies:
      '@walletconnect/jsonrpc-utils': 1.0.8
      '@walletconnect/safe-json': 1.0.2
      events: 3.3.0
      ws: 7.5.9
    transitivePeerDependencies:
      - bufferutil
      - utf-8-validate
    dev: false

  /@walletconnect/keyvaluestorage@1.1.1:
    resolution: {integrity: sha512-V7ZQq2+mSxAq7MrRqDxanTzu2RcElfK1PfNYiaVnJgJ7Q7G7hTVwF8voIBx92qsRyGHZihrwNPHuZd1aKkd0rA==}
    peerDependencies:
      '@react-native-async-storage/async-storage': 1.x
    peerDependenciesMeta:
      '@react-native-async-storage/async-storage':
        optional: true
    dependencies:
      '@walletconnect/safe-json': 1.0.2
      idb-keyval: 6.2.1
      unstorage: 1.10.1(idb-keyval@6.2.1)
    transitivePeerDependencies:
      - '@azure/app-configuration'
      - '@azure/cosmos'
      - '@azure/data-tables'
      - '@azure/identity'
      - '@azure/keyvault-secrets'
      - '@azure/storage-blob'
      - '@capacitor/preferences'
      - '@netlify/blobs'
      - '@planetscale/database'
      - '@upstash/redis'
      - '@vercel/kv'
      - supports-color
    dev: false

  /@walletconnect/logger@2.0.1:
    resolution: {integrity: sha512-SsTKdsgWm+oDTBeNE/zHxxr5eJfZmE9/5yp/Ku+zJtcTAjELb3DXueWkDXmE9h8uHIbJzIb5wj5lPdzyrjT6hQ==}
    dependencies:
      pino: 7.11.0
      tslib: 1.14.1
    dev: false

  /@walletconnect/relay-api@1.0.9:
    resolution: {integrity: sha512-Q3+rylJOqRkO1D9Su0DPE3mmznbAalYapJ9qmzDgK28mYF9alcP3UwG/og5V7l7CFOqzCLi7B8BvcBUrpDj0Rg==}
    dependencies:
      '@walletconnect/jsonrpc-types': 1.0.3
      tslib: 1.14.1
    dev: false

  /@walletconnect/relay-auth@1.0.4:
    resolution: {integrity: sha512-kKJcS6+WxYq5kshpPaxGHdwf5y98ZwbfuS4EE/NkQzqrDFm5Cj+dP8LofzWvjrrLkZq7Afy7WrQMXdLy8Sx7HQ==}
    dependencies:
      '@stablelib/ed25519': 1.0.3
      '@stablelib/random': 1.0.2
      '@walletconnect/safe-json': 1.0.2
      '@walletconnect/time': 1.0.2
      tslib: 1.14.1
      uint8arrays: 3.1.1
    dev: false

  /@walletconnect/safe-json@1.0.2:
    resolution: {integrity: sha512-Ogb7I27kZ3LPC3ibn8ldyUr5544t3/STow9+lzz7Sfo808YD7SBWk7SAsdBFlYgP2zDRy2hS3sKRcuSRM0OTmA==}
    dependencies:
      tslib: 1.14.1
    dev: false

  /@walletconnect/sign-client@2.10.6:
    resolution: {integrity: sha512-EvUWjaZBQu2yKnH5/5F2qzbuiIuUN9ZgrNKgvXkw5z1Dq5RJCks0S9/MFlKH/ZSGqXnLl7uAzBXtoX4sMgbCMA==}
    dependencies:
      '@walletconnect/core': 2.10.6
      '@walletconnect/events': 1.0.1
      '@walletconnect/heartbeat': 1.2.1
      '@walletconnect/jsonrpc-utils': 1.0.8
      '@walletconnect/logger': 2.0.1
      '@walletconnect/time': 1.0.2
      '@walletconnect/types': 2.10.6
      '@walletconnect/utils': 2.10.6
      events: 3.3.0
    transitivePeerDependencies:
      - '@azure/app-configuration'
      - '@azure/cosmos'
      - '@azure/data-tables'
      - '@azure/identity'
      - '@azure/keyvault-secrets'
      - '@azure/storage-blob'
      - '@capacitor/preferences'
      - '@netlify/blobs'
      - '@planetscale/database'
      - '@react-native-async-storage/async-storage'
      - '@upstash/redis'
      - '@vercel/kv'
      - bufferutil
      - supports-color
      - utf-8-validate
    dev: false

  /@walletconnect/time@1.0.2:
    resolution: {integrity: sha512-uzdd9woDcJ1AaBZRhqy5rNC9laqWGErfc4dxA9a87mPdKOgWMD85mcFo9dIYIts/Jwocfwn07EC6EzclKubk/g==}
    dependencies:
      tslib: 1.14.1
    dev: false

  /@walletconnect/types@2.10.6:
    resolution: {integrity: sha512-WgHfiTG1yakmxheaBRiXhUdEmgxwrvsAdOIWaMf/spvrzVKYh6sHI3oyEEky5qj5jjiMiyQBeB57QamzCotbcQ==}
    dependencies:
      '@walletconnect/events': 1.0.1
      '@walletconnect/heartbeat': 1.2.1
      '@walletconnect/jsonrpc-types': 1.0.3
      '@walletconnect/keyvaluestorage': 1.1.1
      '@walletconnect/logger': 2.0.1
      events: 3.3.0
    transitivePeerDependencies:
      - '@azure/app-configuration'
      - '@azure/cosmos'
      - '@azure/data-tables'
      - '@azure/identity'
      - '@azure/keyvault-secrets'
      - '@azure/storage-blob'
      - '@capacitor/preferences'
      - '@netlify/blobs'
      - '@planetscale/database'
      - '@react-native-async-storage/async-storage'
      - '@upstash/redis'
      - '@vercel/kv'
      - supports-color
    dev: false

  /@walletconnect/utils@2.10.6:
    resolution: {integrity: sha512-oRsWWhN2+hi3aiDXrQEOfysz6FHQJGXLsNQPVt+WIBJplO6Szmdau9dbleD88u1iiT4GKPqE0R9FOYvvPm1H/w==}
    dependencies:
      '@stablelib/chacha20poly1305': 1.0.1
      '@stablelib/hkdf': 1.0.1
      '@stablelib/random': 1.0.2
      '@stablelib/sha256': 1.0.1
      '@stablelib/x25519': 1.0.3
      '@walletconnect/relay-api': 1.0.9
      '@walletconnect/safe-json': 1.0.2
      '@walletconnect/time': 1.0.2
      '@walletconnect/types': 2.10.6
      '@walletconnect/window-getters': 1.0.1
      '@walletconnect/window-metadata': 1.0.1
      detect-browser: 5.3.0
      query-string: 7.1.3
      uint8arrays: 3.1.1
    transitivePeerDependencies:
      - '@azure/app-configuration'
      - '@azure/cosmos'
      - '@azure/data-tables'
      - '@azure/identity'
      - '@azure/keyvault-secrets'
      - '@azure/storage-blob'
      - '@capacitor/preferences'
      - '@netlify/blobs'
      - '@planetscale/database'
      - '@react-native-async-storage/async-storage'
      - '@upstash/redis'
      - '@vercel/kv'
      - supports-color
    dev: false

  /@walletconnect/window-getters@1.0.1:
    resolution: {integrity: sha512-vHp+HqzGxORPAN8gY03qnbTMnhqIwjeRJNOMOAzePRg4xVEEE2WvYsI9G2NMjOknA8hnuYbU3/hwLcKbjhc8+Q==}
    dependencies:
      tslib: 1.14.1
    dev: false

  /@walletconnect/window-metadata@1.0.1:
    resolution: {integrity: sha512-9koTqyGrM2cqFRW517BPY/iEtUDx2r1+Pwwu5m7sJ7ka79wi3EyqhqcICk/yDmv6jAS1rjKgTKXlEhanYjijcA==}
    dependencies:
      '@walletconnect/window-getters': 1.0.1
      tslib: 1.14.1
    dev: false

  /@web3modal/core@2.4.3(react@18.2.0):
    resolution: {integrity: sha512-7Z/sDe9RIYQ2k9ITcxgEa/u7FvlI76vcVVZn9UY4ISivefqrH4JAS3GX4JmVNUUlovwuiZdyqBv4llAQOMK6Rg==}
    dependencies:
      buffer: 6.0.3
      valtio: 1.10.5(react@18.2.0)
    transitivePeerDependencies:
      - react
    dev: false

  /@web3modal/standalone@2.4.3(react@18.2.0):
    resolution: {integrity: sha512-5ATXBoa4GGm+TIUSsKWsfWCJunv1XevOizpgTFhqyeGgRDmWhqsz9UIPzH/1mk+g0iJ/xqMKs5F6v9D2QeKxag==}
    deprecated: This package has been deprecated in favor of @walletconnect/modal. Please read more at https://docs.walletconnect.com
    dependencies:
      '@web3modal/core': 2.4.3(react@18.2.0)
      '@web3modal/ui': 2.4.3(react@18.2.0)
    transitivePeerDependencies:
      - react
    dev: false

  /@web3modal/ui@2.4.3(react@18.2.0):
    resolution: {integrity: sha512-J989p8CdtEhI9gZHf/rZ/WFqYlrAHWw9GmAhFoiNODwjAp0BoG/uoaPiijJMchXdngihZOjLGCQwDXU16DHiKg==}
    dependencies:
      '@web3modal/core': 2.4.3(react@18.2.0)
      lit: 2.7.5
      motion: 10.16.2
      qrcode: 1.5.3
    transitivePeerDependencies:
      - react
    dev: false

  /@wry/caches@1.0.1:
    resolution: {integrity: sha512-bXuaUNLVVkD20wcGBWRyo7j9N3TxePEWFZj2Y+r9OoUzfqmavM84+mFykRicNsBqatba5JLay1t48wxaXaWnlA==}
    engines: {node: '>=8'}
    dependencies:
      tslib: 2.6.2
    dev: false

  /@wry/context@0.7.4:
    resolution: {integrity: sha512-jmT7Sb4ZQWI5iyu3lobQxICu2nC/vbUhP0vIdd6tHC9PTfenmRmuIFqktc6GH9cgi+ZHnsLWPvfSvc4DrYmKiQ==}
    engines: {node: '>=8'}
    dependencies:
      tslib: 2.6.2
    dev: false

  /@wry/equality@0.5.7:
    resolution: {integrity: sha512-BRFORjsTuQv5gxcXsuDXx6oGRhuVsEGwZy6LOzRRfgu+eSfxbhUQ9L9YtSEIuIjY/o7g3iWFjrc5eSY1GXP2Dw==}
    engines: {node: '>=8'}
    dependencies:
      tslib: 2.6.2
    dev: false

  /@wry/trie@0.4.3:
    resolution: {integrity: sha512-I6bHwH0fSf6RqQcnnXLJKhkSXG45MFral3GxPaY4uAl0LYDZM+YDVDAiU9bYwjTuysy1S0IeecWtmq1SZA3M1w==}
    engines: {node: '>=8'}
    dependencies:
      tslib: 2.6.2
    dev: false

  /@wry/trie@0.5.0:
    resolution: {integrity: sha512-FNoYzHawTMk/6KMQoEG5O4PuioX19UbwdQKF44yw0nLfOypfQdjtfZzo/UIJWAJ23sNIFbD1Ug9lbaDGMwbqQA==}
    engines: {node: '>=8'}
    dependencies:
      tslib: 2.6.2
    dev: false

  /abab@2.0.6:
    resolution: {integrity: sha512-j2afSsaIENvHZN2B8GOpF566vZ5WVk5opAiMTvWgaQT8DkbOqsTfvNAvHoRGU2zzP8cPoqys+xHTRDWW8L+/BA==}
    deprecated: Use your platform's native atob() and btoa() methods instead
    dev: true

  /acorn-globals@7.0.1:
    resolution: {integrity: sha512-umOSDSDrfHbTNPuNpC2NSnnA3LUrqpevPb4T9jRx4MagXNS0rs+gwiTcAvqCRmsD6utzsrzNt+ebm00SNWiC3Q==}
    dependencies:
      acorn: 8.10.0
      acorn-walk: 8.3.2
    dev: true

  /acorn-jsx@5.3.2(acorn@8.10.0):
    resolution: {integrity: sha512-rq9s+JNhf0IChjtDXxllJ7g41oZk5SlXtp0LHwyA5cejwn7vKmKp4pPri6YEePv2PU65sAsegbXtIinmDFDXgQ==}
    peerDependencies:
      acorn: ^6.0.0 || ^7.0.0 || ^8.0.0
    dependencies:
      acorn: 8.10.0

  /acorn-walk@8.3.2:
    resolution: {integrity: sha512-cjkyv4OtNCIeqhHrfS81QWXoCBPExR/J62oyEqepVw8WaQeSqpW2uhuLPh1m9eWhDuOo/jUXVTlifvesOWp/4A==}
    engines: {node: '>=0.4.0'}
    dev: true

  /acorn@8.10.0:
    resolution: {integrity: sha512-F0SAmZ8iUtS//m8DmCTA0jlh6TDKkHQyK6xc6V4KDTyZKA9dnvX9/3sRTVQrWm79glUAZbnmmNcdYwUIHWVybw==}
    engines: {node: '>=0.4.0'}
    hasBin: true

  /agent-base@6.0.2:
    resolution: {integrity: sha512-RZNwNclF7+MS/8bDg70amg32dyeZGZxiDuQmZxKLAlQjr3jGyLx+4Kkk58UO7D2QdgFIQCovuSuZESne6RG6XQ==}
    engines: {node: '>= 6.0.0'}
    dependencies:
      debug: 4.3.4(supports-color@5.5.0)
    transitivePeerDependencies:
      - supports-color

  /ajv@6.12.6:
    resolution: {integrity: sha512-j3fVLgvTo527anyYyJOGTYJbG+vnnQYvE0m5mmkc1TK+nxAppkCLMIL0aZ4dblVCNoGShhm+kzE4ZUykBoMg4g==}
    dependencies:
      fast-deep-equal: 3.1.3
      fast-json-stable-stringify: 2.1.0
      json-schema-traverse: 0.4.1
      uri-js: 4.4.1

  /ansi-colors@4.1.3:
    resolution: {integrity: sha512-/6w/C21Pm1A7aZitlI5Ni/2J6FFQN8i1Cvz3kHABAAbw93v/NlvKdVOqz7CCWz/3iv/JplRSEEZ83XION15ovw==}
    engines: {node: '>=6'}
    dev: false

  /ansi-escapes@4.3.2:
    resolution: {integrity: sha512-gKXj5ALrKWQLsYG9jlTRmR/xKluxHV+Z9QEwNIgCfM1/uwPMCuzVVnh5mwTd+OuBZcwSIMbqssNWRm1lE51QaQ==}
    engines: {node: '>=8'}
    dependencies:
      type-fest: 0.21.3
    dev: true

  /ansi-regex@5.0.1:
    resolution: {integrity: sha512-quJQXlTSUGL2LH9SUXo8VwsY4soanhgo6LNSm84E1LBcE8s3O0wpdiRzyR9z/ZZJMlMWv37qOOb9pdJlMUEKFQ==}
    engines: {node: '>=8'}

  /ansi-regex@6.0.1:
    resolution: {integrity: sha512-n5M855fKb2SsfMIiFFoVrABHJC8QtHwVx+mHWP3QcEqBHYienj5dHSgjbxtC0WEZXYt4wcD6zrQElDPhFuZgfA==}
    engines: {node: '>=12'}
    dev: true

  /ansi-styles@3.2.1:
    resolution: {integrity: sha512-VT0ZI6kZRdTh8YyJw3SMbYm/u+NqfsAxEpWO0Pf9sq8/e94WxxOpPKx9FR1FlyCtOVDNOQ+8ntlqFxiRc+r5qA==}
    engines: {node: '>=4'}
    dependencies:
      color-convert: 1.9.3

  /ansi-styles@4.3.0:
    resolution: {integrity: sha512-zbB9rCJAT1rbjiVDb2hqKFHNYLxgtk8NURxZ3IZwD3F6NtxbXZQCnnSi1Lkx+IDohdPlFp222wVALIheZJQSEg==}
    engines: {node: '>=8'}
    dependencies:
      color-convert: 2.0.1

  /ansi-styles@5.2.0:
    resolution: {integrity: sha512-Cxwpt2SfTzTtXcfOlzGEee8O+c+MmUgGrNiBcXnuWxuFJHe6a5Hz7qwhwe5OgaSYI0IJvkLqWX1ASG+cJOkEiA==}
    engines: {node: '>=10'}
    dev: true

  /ansi-styles@6.2.1:
    resolution: {integrity: sha512-bN798gFfQX+viw3R7yrGWRqnrN2oRkEkUjjl4JNn4E8GxxbjtG3FbrEIIY3l8/hrwUwIeCZvi4QuOTP4MErVug==}
    engines: {node: '>=12'}
    dev: true

  /any-promise@1.3.0:
    resolution: {integrity: sha512-7UvmKalWRt1wgjL1RrGxoSJW/0QZFIegpeGvZG9kjp8vrRu55XTHbwnqq2GpXm9uLbcuhxm3IqX9OB4MZR1b2A==}
    dev: true

  /anymatch@3.1.3:
    resolution: {integrity: sha512-KMReFUr0B4t+D+OBkjR3KYqvocp2XaSzO55UcB6mgQMd3KbcE+mWTyvVV7D/zsdEbNnV6acZUutkiHQXvTr1Rw==}
    engines: {node: '>= 8'}
    dependencies:
      normalize-path: 3.0.0
      picomatch: 2.3.1

  /arch@2.2.0:
    resolution: {integrity: sha512-Of/R0wqp83cgHozfIYLbBMnej79U/SVGOOyuB3VVFv1NRM/PSFMK12x9KVtiYzJqmnU5WR2qp0Z5rHb7sWGnFQ==}
    dev: false

  /arg@5.0.2:
    resolution: {integrity: sha512-PYjyFOLKQ9y57JvQ6QLo8dAgNqswh8M1RMJYdQduT6xbWSgK36P/Z/v+p888pM69jMMfS8Xd8F6I1kQ/I9HUGg==}

  /argparse@1.0.10:
    resolution: {integrity: sha512-o5Roy6tNG4SL/FOkCAN6RzjiakZS25RLYFrcMttJqbdd8BWrnA+fGz57iN5Pb06pvBGvl5gQ0B48dJlslXvoTg==}
    dependencies:
      sprintf-js: 1.0.3

  /argparse@2.0.1:
    resolution: {integrity: sha512-8+9WqebbFzpX9OR+Wa6O29asIogeRMzcGtAINdpMHHyAg10f05aSFVBbcEqGf/PXw1EjAZ+q2/bEBg3DvurK3Q==}

  /aria-hidden@1.2.3:
    resolution: {integrity: sha512-xcLxITLe2HYa1cnYnwCjkOO1PqUHQpozB8x9AR0OgWN2woOBi5kSDVxKfd0b7sb1hw5qFeJhXm9H1nu3xSfLeQ==}
    engines: {node: '>=10'}
    dependencies:
      tslib: 2.6.2
    dev: false

  /aria-query@5.1.3:
    resolution: {integrity: sha512-R5iJ5lkuHybztUfuOAznmboyjWq8O6sqNqtK7CLOqdydi54VNbORp49mb14KbWgG1QD3JFO9hJdZ+y4KutfdOQ==}
    dependencies:
      deep-equal: 2.2.3
    dev: true

  /aria-query@5.3.0:
    resolution: {integrity: sha512-b0P0sZPKtyu8HkeRAfCq0IfURZK+SuwMjY1UXGBU27wpAiTwQAIlq56IbIO+ytk/JjS1fMR14ee5WBBfKi5J6A==}
    dependencies:
      dequal: 2.0.3
    dev: true

  /array-buffer-byte-length@1.0.0:
    resolution: {integrity: sha512-LPuwb2P+NrQw3XhxGc36+XSvuBPopovXYTR9Ew++Du9Yb/bx5AzBfrIsBoj0EZUifjQU+sHL21sseZ3jerWO/A==}
    dependencies:
      call-bind: 1.0.2
      is-array-buffer: 3.0.2

  /array-includes@3.1.6:
    resolution: {integrity: sha512-sgTbLvL6cNnw24FnbaDyjmvddQ2ML8arZsgaJhoABMoplz/4QRhtrYS+alr1BUM1Bwp6dhx8vVCBSLG+StwOFw==}
    engines: {node: '>= 0.4'}
    dependencies:
      call-bind: 1.0.2
      define-properties: 1.2.0
      es-abstract: 1.22.1
      get-intrinsic: 1.2.1
      is-string: 1.0.7
    dev: true

  /array-union@2.1.0:
    resolution: {integrity: sha512-HGyxoOTYUyCM6stUe6EJgnd4EoewAI7zMdfqO+kGjnlZmBDz/cR5pf8r/cR4Wq60sL/p0IkcjUEEPwS3GFrIyw==}
    engines: {node: '>=8'}

  /array.prototype.findlastindex@1.2.2:
    resolution: {integrity: sha512-tb5thFFlUcp7NdNF6/MpDk/1r/4awWG1FIz3YqDf+/zJSTezBb+/5WViH41obXULHVpDzoiCLpJ/ZO9YbJMsdw==}
    engines: {node: '>= 0.4'}
    dependencies:
      call-bind: 1.0.2
      define-properties: 1.2.0
      es-abstract: 1.22.1
      es-shim-unscopables: 1.0.0
      get-intrinsic: 1.2.1
    dev: true

  /array.prototype.flat@1.3.1:
    resolution: {integrity: sha512-roTU0KWIOmJ4DRLmwKd19Otg0/mT3qPNt0Qb3GWW8iObuZXxrjB/pzn0R3hqpRSWg4HCwqx+0vwOnWnvlOyeIA==}
    engines: {node: '>= 0.4'}
    dependencies:
      call-bind: 1.0.2
      define-properties: 1.2.0
      es-abstract: 1.22.1
      es-shim-unscopables: 1.0.0

  /array.prototype.flatmap@1.3.1:
    resolution: {integrity: sha512-8UGn9O1FDVvMNB0UlLv4voxRMze7+FpHyF5mSMRjWHUMlpoDViniy05870VlxhfgTnLbpuwTzvD76MTtWxB/mQ==}
    engines: {node: '>= 0.4'}
    dependencies:
      call-bind: 1.0.2
      define-properties: 1.2.0
      es-abstract: 1.22.1
      es-shim-unscopables: 1.0.0
    dev: true

  /array.prototype.tosorted@1.1.1:
    resolution: {integrity: sha512-pZYPXPRl2PqWcsUs6LOMn+1f1532nEoPTYowBtqLwAW+W8vSVhkIGnmOX1t/UQjD6YGI0vcD2B1U7ZFGQH9jnQ==}
    dependencies:
      call-bind: 1.0.2
      define-properties: 1.2.0
      es-abstract: 1.22.1
      es-shim-unscopables: 1.0.0
      get-intrinsic: 1.2.1
    dev: true

  /arraybuffer.prototype.slice@1.0.1:
    resolution: {integrity: sha512-09x0ZWFEjj4WD8PDbykUwo3t9arLn8NIzmmYEJFpYekOAQjpkGSyrQhNoRTcwwcFRu+ycWF78QZ63oWTqSjBcw==}
    engines: {node: '>= 0.4'}
    dependencies:
      array-buffer-byte-length: 1.0.0
      call-bind: 1.0.2
      define-properties: 1.2.0
      get-intrinsic: 1.2.1
      is-array-buffer: 3.0.2
      is-shared-array-buffer: 1.0.2

  /arrify@1.0.1:
    resolution: {integrity: sha512-3CYzex9M9FGQjCGMGyi6/31c8GJbgb0qGyrx5HWxPd0aCwh4cB2YjMb2Xf9UuoogrMrlO9cTqnB5rI5GHZTcUA==}
    engines: {node: '>=0.10.0'}
    dev: false

  /ast-types-flow@0.0.7:
    resolution: {integrity: sha512-eBvWn1lvIApYMhzQMsu9ciLfkBY499mFZlNqG+/9WR7PVlroQw0vG30cOQQbaKz3sCEc44TAOu2ykzqXSNnwag==}
    dev: true

  /asynciterator.prototype@1.0.0:
    resolution: {integrity: sha512-wwHYEIS0Q80f5mosx3L/dfG5t5rjEa9Ft51GTaNt862EnpyGHpgz2RkZvLPp1oF5TnAiTohkEKVEu8pQPJI7Vg==}
    dependencies:
      has-symbols: 1.0.3
    dev: true

  /asynckit@0.4.0:
    resolution: {integrity: sha512-Oei9OH4tRh0YqU3GxhX79dM/mwVgvbZJaSNaRk+bshkj0S5cfHcgYakreBjrHwatXKbz+IoIdYLxrKim2MjW0Q==}

  /atomic-sleep@1.0.0:
    resolution: {integrity: sha512-kNOjDqAh7px0XWNI+4QbzoiR/nTkHAWNud2uvnJquD1/x5a7EQZMJT0AczqK0Qn67oY/TTQ1LbUKajZpp3I9tQ==}
    engines: {node: '>=8.0.0'}
    dev: false

  /autoprefixer@10.4.13(postcss@8.4.28):
    resolution: {integrity: sha512-49vKpMqcZYsJjwotvt4+h/BCjJVnhGwcLpDt5xkcaOG3eLrG/HUYLagrihYsQ+qrIBgIzX1Rw7a6L8I/ZA1Atg==}
    engines: {node: ^10 || ^12 || >=14}
    hasBin: true
    peerDependencies:
      postcss: ^8.1.0
    dependencies:
      browserslist: 4.22.2
      caniuse-lite: 1.0.30001570
      fraction.js: 4.2.1
      normalize-range: 0.1.2
      picocolors: 1.0.0
      postcss: 8.4.28
      postcss-value-parser: 4.2.0
    dev: true

  /autoprefixer@10.4.13(postcss@8.4.31):
    resolution: {integrity: sha512-49vKpMqcZYsJjwotvt4+h/BCjJVnhGwcLpDt5xkcaOG3eLrG/HUYLagrihYsQ+qrIBgIzX1Rw7a6L8I/ZA1Atg==}
    engines: {node: ^10 || ^12 || >=14}
    hasBin: true
    peerDependencies:
      postcss: ^8.1.0
    dependencies:
      browserslist: 4.22.2
      caniuse-lite: 1.0.30001570
      fraction.js: 4.2.1
      normalize-range: 0.1.2
      picocolors: 1.0.0
      postcss: 8.4.31
      postcss-value-parser: 4.2.0
    dev: true

  /autoprefixer@10.4.15(postcss@8.4.28):
    resolution: {integrity: sha512-KCuPB8ZCIqFdA4HwKXsvz7j6gvSDNhDP7WnUjBleRkKjPdvCmHFuQ77ocavI8FT6NdvlBnE2UFr2H4Mycn8Vew==}
    engines: {node: ^10 || ^12 || >=14}
    hasBin: true
    peerDependencies:
      postcss: ^8.1.0
    dependencies:
      browserslist: 4.21.10
      caniuse-lite: 1.0.30001522
      fraction.js: 4.2.1
      normalize-range: 0.1.2
      picocolors: 1.0.0
      postcss: 8.4.28
      postcss-value-parser: 4.2.0
    dev: true

  /available-typed-arrays@1.0.5:
    resolution: {integrity: sha512-DMD0KiN46eipeziST1LPP/STfDU0sufISXmjSgvVsoU2tqxctQeASejWcfNtxYKqETM1UxQ8sp2OrSBWpHY6sw==}
    engines: {node: '>= 0.4'}

  /available-typed-arrays@1.0.7:
    resolution: {integrity: sha512-wvUjBtSGN7+7SjNpq/9M2Tg350UZD3q62IFZLbRAR1bSMlCo1ZaeW+BJ+D090e4hIIZLBcTDWe4Mh4jvUDajzQ==}
    engines: {node: '>= 0.4'}
    dependencies:
      possible-typed-array-names: 1.0.0
    dev: true

  /awesome-phonenumber@3.2.0:
    resolution: {integrity: sha512-FvO80NlYiYrpi3QR2B4fZwGeTgDb/MMYKNe2M9y7eDSmuy/7Gg9ifhmaO2z+p7eKZaNJGEx19Br4gAoSqSQyHA==}
    engines: {node: '>=12'}
    dev: false

  /axe-core@4.7.2:
    resolution: {integrity: sha512-zIURGIS1E1Q4pcrMjp+nnEh+16G56eG/MUllJH8yEvw7asDo7Ac9uhC9KIH5jzpITueEZolfYglnCGIuSBz39g==}
    engines: {node: '>=4'}
    dev: true

  /axios@0.21.4:
    resolution: {integrity: sha512-ut5vewkiu8jjGBdqpM44XxjuCjq9LAKeHVmoVfHVzy8eHgxxq8SbAVQNovDA8mVi05kP0Ea/n/UzcSHcTJQfNg==}
    dependencies:
      follow-redirects: 1.15.3
    transitivePeerDependencies:
      - debug
    dev: false

  /axios@1.6.7:
    resolution: {integrity: sha512-/hDJGff6/c7u0hDkvkGxR/oy6CbCs8ziCsC7SqmhjfozqiJGc8Z11wrv9z9lYfY4K8l+H9TpjcMDX0xOZmx+RA==}
    dependencies:
      follow-redirects: 1.15.5
      form-data: 4.0.0
      proxy-from-env: 1.1.0
    transitivePeerDependencies:
      - debug
    dev: false

  /axobject-query@3.2.1:
    resolution: {integrity: sha512-jsyHu61e6N4Vbz/v18DHwWYKK0bSWLqn47eeDSKPB7m8tqMHF9YJ+mhIk2lVteyZrY8tnSj/jHOv4YiTCuCJgg==}
    dependencies:
      dequal: 2.0.3
    dev: true

  /babel-jest@29.7.0(@babel/core@7.22.11):
    resolution: {integrity: sha512-BrvGY3xZSwEcCzKvKsCi2GgHqDqsYkOP4/by5xCgIwGXQxIEh+8ew3gmrE1y7XRR6LHZIj6yLYnUi/mm2KXKBg==}
    engines: {node: ^14.15.0 || ^16.10.0 || >=18.0.0}
    peerDependencies:
      '@babel/core': ^7.8.0
    dependencies:
      '@babel/core': 7.22.11
      '@jest/transform': 29.7.0
      '@types/babel__core': 7.20.5
      babel-plugin-istanbul: 6.1.1
      babel-preset-jest: 29.6.3(@babel/core@7.22.11)
      chalk: 4.1.2
      graceful-fs: 4.2.11
      slash: 3.0.0
    transitivePeerDependencies:
      - supports-color
    dev: true

  /babel-plugin-istanbul@6.1.1:
    resolution: {integrity: sha512-Y1IQok9821cC9onCx5otgFfRm7Lm+I+wwxOx738M/WLPZ9Q42m4IG5W0FNX8WLL2gYMZo3JkuXIH2DOpWM+qwA==}
    engines: {node: '>=8'}
    dependencies:
      '@babel/helper-plugin-utils': 7.22.5
      '@istanbuljs/load-nyc-config': 1.1.0
      '@istanbuljs/schema': 0.1.3
      istanbul-lib-instrument: 5.2.1
      test-exclude: 6.0.0
    transitivePeerDependencies:
      - supports-color
    dev: true

  /babel-plugin-jest-hoist@29.6.3:
    resolution: {integrity: sha512-ESAc/RJvGTFEzRwOTT4+lNDk/GNHMkKbNzsvT0qKRfDyyYTskxB5rnU2njIDYVxXCBHHEI1c0YwHob3WaYujOg==}
    engines: {node: ^14.15.0 || ^16.10.0 || >=18.0.0}
    dependencies:
      '@babel/template': 7.23.9
      '@babel/types': 7.23.9
      '@types/babel__core': 7.20.5
      '@types/babel__traverse': 7.20.5
    dev: true

  /babel-plugin-polyfill-corejs2@0.4.7(@babel/core@7.22.11):
    resolution: {integrity: sha512-LidDk/tEGDfuHW2DWh/Hgo4rmnw3cduK6ZkOI1NPFceSK3n/yAGeOsNT7FLnSGHkXj3RHGSEVkN3FsCTY6w2CQ==}
    peerDependencies:
      '@babel/core': ^7.4.0 || ^8.0.0-0 <8.0.0
    dependencies:
      '@babel/compat-data': 7.23.5
      '@babel/core': 7.22.11
      '@babel/helper-define-polyfill-provider': 0.4.4(@babel/core@7.22.11)
      semver: 6.3.1
    transitivePeerDependencies:
      - supports-color
    dev: true

  /babel-plugin-polyfill-corejs3@0.8.7(@babel/core@7.22.11):
    resolution: {integrity: sha512-KyDvZYxAzkC0Aj2dAPyDzi2Ym15e5JKZSK+maI7NAwSqofvuFglbSsxE7wUOvTg9oFVnHMzVzBKcqEb4PJgtOA==}
    peerDependencies:
      '@babel/core': ^7.4.0 || ^8.0.0-0 <8.0.0
    dependencies:
      '@babel/core': 7.22.11
      '@babel/helper-define-polyfill-provider': 0.4.4(@babel/core@7.22.11)
      core-js-compat: 3.34.0
    transitivePeerDependencies:
      - supports-color
    dev: true

  /babel-plugin-polyfill-regenerator@0.5.4(@babel/core@7.22.11):
    resolution: {integrity: sha512-S/x2iOCvDaCASLYsOOgWOq4bCfKYVqvO/uxjkaYyZ3rVsVE3CeAI/c84NpyuBBymEgNvHgjEot3a9/Z/kXvqsg==}
    peerDependencies:
      '@babel/core': ^7.4.0 || ^8.0.0-0 <8.0.0
    dependencies:
      '@babel/core': 7.22.11
      '@babel/helper-define-polyfill-provider': 0.4.4(@babel/core@7.22.11)
    transitivePeerDependencies:
      - supports-color
    dev: true

  /babel-plugin-styled-components@2.1.4(@babel/core@7.23.9)(styled-components@5.3.5):
    resolution: {integrity: sha512-Xgp9g+A/cG47sUyRwwYxGM4bR/jDRg5N6it/8+HxCnbT5XNKSKDT9xm4oag/osgqjC2It/vH0yXsomOG6k558g==}
    peerDependencies:
      styled-components: '>= 2'
    dependencies:
      '@babel/helper-annotate-as-pure': 7.22.5
      '@babel/helper-module-imports': 7.22.5
      '@babel/plugin-syntax-jsx': 7.23.3(@babel/core@7.23.9)
      lodash: 4.17.21
      picomatch: 2.3.1
      styled-components: 5.3.5(@babel/core@7.23.9)(react-dom@18.2.0)(react-is@18.2.0)(react@18.2.0)
    transitivePeerDependencies:
      - '@babel/core'
    dev: false

  /babel-preset-current-node-syntax@1.0.1(@babel/core@7.22.11):
    resolution: {integrity: sha512-M7LQ0bxarkxQoN+vz5aJPsLBn77n8QgTFmo8WK0/44auK2xlCXrYcUxHFxgU7qW5Yzw/CjmLRK2uJzaCd7LvqQ==}
    peerDependencies:
      '@babel/core': ^7.0.0
    dependencies:
      '@babel/core': 7.22.11
      '@babel/plugin-syntax-async-generators': 7.8.4(@babel/core@7.22.11)
      '@babel/plugin-syntax-bigint': 7.8.3(@babel/core@7.22.11)
      '@babel/plugin-syntax-class-properties': 7.12.13(@babel/core@7.22.11)
      '@babel/plugin-syntax-import-meta': 7.10.4(@babel/core@7.22.11)
      '@babel/plugin-syntax-json-strings': 7.8.3(@babel/core@7.22.11)
      '@babel/plugin-syntax-logical-assignment-operators': 7.10.4(@babel/core@7.22.11)
      '@babel/plugin-syntax-nullish-coalescing-operator': 7.8.3(@babel/core@7.22.11)
      '@babel/plugin-syntax-numeric-separator': 7.10.4(@babel/core@7.22.11)
      '@babel/plugin-syntax-object-rest-spread': 7.8.3(@babel/core@7.22.11)
      '@babel/plugin-syntax-optional-catch-binding': 7.8.3(@babel/core@7.22.11)
      '@babel/plugin-syntax-optional-chaining': 7.8.3(@babel/core@7.22.11)
      '@babel/plugin-syntax-top-level-await': 7.14.5(@babel/core@7.22.11)
    dev: true

  /babel-preset-jest@29.6.3(@babel/core@7.22.11):
    resolution: {integrity: sha512-0B3bhxR6snWXJZtR/RliHTDPRgn1sNHOR0yVtq/IiQFyuOVjFS+wuio/R4gSNkyYmKmJB4wGZv2NZanmKmTnNA==}
    engines: {node: ^14.15.0 || ^16.10.0 || >=18.0.0}
    peerDependencies:
      '@babel/core': ^7.0.0
    dependencies:
      '@babel/core': 7.22.11
      babel-plugin-jest-hoist: 29.6.3
      babel-preset-current-node-syntax: 1.0.1(@babel/core@7.22.11)
    dev: true

  /balanced-match@1.0.2:
    resolution: {integrity: sha512-3oSeUO0TMV67hN1AmbXsK4yaqU7tjiHlbxRDZOpH0KW9+CeX4bRAaX0Anxt0tx2MrpRpWwQaPwIlISEJhYU5Pw==}

  /base-x@3.0.9:
    resolution: {integrity: sha512-H7JU6iBHTal1gp56aKoaa//YUxEaAOUiydvrV/pILqIHXTtqxSkATOnDA2u+jZ/61sD+L/412+7kzXRtWukhpQ==}
    dependencies:
      safe-buffer: 5.2.1
    dev: false

  /base64-js@1.5.1:
    resolution: {integrity: sha512-AKpaYlHn8t4SVbOHCy+b5+KKgvR4vrsD8vbvrbiQJps7fKDTkjkDry6ji0rUJjC0kzbNePLwzxq8iypo41qeWA==}
    dev: false

  /bech32@1.1.4:
    resolution: {integrity: sha512-s0IrSOzLlbvX7yp4WBfPITzpAU8sqQcpsmwXDiKwrG4r491vwCO/XpejasRNl0piBMe/DvP4Tz0mIS/X1DPJBQ==}
    dev: false

  /bech32@2.0.0:
    resolution: {integrity: sha512-LcknSilhIGatDAsY1ak2I8VtGaHNhgMSYVxFrGLXv+xLHytaKZKcaUJJUE7qmBr7h33o5YQwP55pMI0xmkpJwg==}
    dev: false

  /better-path-resolve@1.0.0:
    resolution: {integrity: sha512-pbnl5XzGBdrFU/wT4jqmJVPn2B6UHPBOhzMQkY/SPUPB6QtUXtmBHBIwCbXJol93mOpGMnQyP/+BB19q04xj7g==}
    engines: {node: '>=4'}
    dependencies:
      is-windows: 1.0.2
    dev: false

  /big-integer@1.6.51:
    resolution: {integrity: sha512-GPEid2Y9QU1Exl1rpO9B2IPJGHPSupF5GnVIP0blYvNOMer2bTvSWs1jGOUg04hTmu67nmLsQ9TBo1puaotBHg==}
    engines: {node: '>=0.6'}

  /binary-extensions@2.2.0:
    resolution: {integrity: sha512-jDctJ/IVQbZoJykoeHbhXpOlNBqGNcwXJKJog42E5HDPUwQTSdjCHdihjj0DlnheQ7blbT6dHOafNAiS8ooQKA==}
    engines: {node: '>=8'}

  /bindings@1.5.0:
    resolution: {integrity: sha512-p2q/t/mhvuOj/UeLlV6566GD/guowlr0hHxClI0W9m7MWYkL1F0hLo+0Aexs9HSPCtR1SXQ0TD3MMKrXZajbiQ==}
    dependencies:
      file-uri-to-path: 1.0.0
    dev: false

  /bip32@2.0.6:
    resolution: {integrity: sha512-HpV5OMLLGTjSVblmrtYRfFFKuQB+GArM0+XP8HGWfJ5vxYBqo+DesvJwOdC2WJ3bCkZShGf0QIfoIpeomVzVdA==}
    engines: {node: '>=6.0.0'}
    dependencies:
      '@types/node': 10.12.18
      bs58check: 2.1.2
      create-hash: 1.2.0
      create-hmac: 1.1.7
      tiny-secp256k1: 1.1.6
      typeforce: 1.18.0
      wif: 2.0.6
    dev: false

  /bip39@3.1.0:
    resolution: {integrity: sha512-c9kiwdk45Do5GL0vJMe7tS95VjCii65mYAH7DfWl3uW8AVzXKQVUm64i3hzVybBDMp9r7j9iNxR85+ul8MdN/A==}
    dependencies:
      '@noble/hashes': 1.3.2
    dev: false

  /bn.js@4.12.0:
    resolution: {integrity: sha512-c98Bf3tPniI+scsdk237ku1Dc3ujXQTSgyiPUDEOe7tRkhrqridvh8klBv0HCEso1OLOYcHuCv/cS6DNxKH+ZA==}
    dev: false

  /bn.js@5.2.1:
    resolution: {integrity: sha512-eXRvHzWyYPBuB4NBy0cmYQjGitUrtqwbvlzP3G6VFnNRbsZQIxQ10PbKKHt8gZ/HW/D/747aDl+QkDqg3KQLMQ==}
    dev: false

  /boolbase@1.0.0:
    resolution: {integrity: sha512-JZOSA7Mo9sNGB8+UjSgzdLtokWAky1zbztM3WRLCbZ70/3cTANmQmOdR7y2g+J0e2WXywy1yS468tY+IruqEww==}
    dev: true

  /bplist-parser@0.2.0:
    resolution: {integrity: sha512-z0M+byMThzQmD9NILRniCUXYsYpjwnlO8N5uCFaCqIOpqRsJCrQL9NK3JsD67CN5a08nF5oIL2bD6loTdHOuKw==}
    engines: {node: '>= 5.10.0'}
    dependencies:
      big-integer: 1.6.51
    dev: true

  /brace-expansion@1.1.11:
    resolution: {integrity: sha512-iCuPHDFgrHX7H2vEI/5xpz07zSHB00TpugqhmYtVmMO6518mCuRMoOYFldEBl0g187ufozdaHgWKcYFb61qGiA==}
    dependencies:
      balanced-match: 1.0.2
      concat-map: 0.0.1

  /brace-expansion@2.0.1:
    resolution: {integrity: sha512-XnAIvQ8eM+kC6aULx6wuQiwVsnzsi9d3WxzV3FpWTGA19F621kwdbsAcFKXgKUHZWsy+mY6iL1sHTxWEFCytDA==}
    dependencies:
      balanced-match: 1.0.2

  /braces@3.0.2:
    resolution: {integrity: sha512-b8um+L1RzM3WDSzvhm6gIz1yfTbBt6YTlcEKAvsmqCZZFw46z626lVj9j1yEPW33H5H+lBQpZMP1k8l+78Ha0A==}
    engines: {node: '>=8'}
    dependencies:
      fill-range: 7.0.1

  /breakword@1.0.6:
    resolution: {integrity: sha512-yjxDAYyK/pBvws9H4xKYpLDpYKEH6CzrBPAuXq3x18I+c/2MkVtT3qAr7Oloi6Dss9qNhPVueAAVU1CSeNDIXw==}
    dependencies:
      wcwidth: 1.0.1
    dev: false

  /brorand@1.1.0:
    resolution: {integrity: sha512-cKV8tMCEpQs4hK/ik71d6LrPOnpkpGBR0wzxqr68g2m/LB2GxVYQroAjMJZRVM1Y4BCjCKc3vAamxSzOY2RP+w==}
    dev: false

  /browserslist@4.21.10:
    resolution: {integrity: sha512-bipEBdZfVH5/pwrvqc+Ub0kUPVfGUhlKxbvfD+z1BDnPEO/X98ruXGA1WP5ASpAFKan7Qr6j736IacbZQuAlKQ==}
    engines: {node: ^6 || ^7 || ^8 || ^9 || ^10 || ^11 || ^12 || >=13.7}
    hasBin: true
    dependencies:
      caniuse-lite: 1.0.30001570
      electron-to-chromium: 1.4.499
      node-releases: 2.0.13
      update-browserslist-db: 1.0.11(browserslist@4.21.10)
    dev: true

  /browserslist@4.22.2:
    resolution: {integrity: sha512-0UgcrvQmBDvZHFGdYUehrCNIazki7/lUP3kkoi/r3YB2amZbFM9J43ZRkJTXBUZK4gmx56+Sqk9+Vs9mwZx9+A==}
    engines: {node: ^6 || ^7 || ^8 || ^9 || ^10 || ^11 || ^12 || >=13.7}
    hasBin: true
    dependencies:
      caniuse-lite: 1.0.30001570
      electron-to-chromium: 1.4.615
      node-releases: 2.0.14
      update-browserslist-db: 1.0.13(browserslist@4.22.2)

  /bs-logger@0.2.6:
    resolution: {integrity: sha512-pd8DCoxmbgc7hyPKOvxtqNcjYoOsABPQdcCUjGp3d42VR2CX1ORhk2A87oqqu5R1kk+76nsxZupkmyd+MVtCog==}
    engines: {node: '>= 6'}
    dependencies:
      fast-json-stable-stringify: 2.1.0
    dev: true

  /bs58@4.0.1:
    resolution: {integrity: sha512-Ok3Wdf5vOIlBrgCvTq96gBkJw+JUEzdBgyaza5HLtPm7yTHkjRy8+JzNyHF7BHa0bNWOQIp3m5YF0nnFcOIKLw==}
    dependencies:
      base-x: 3.0.9
    dev: false

  /bs58check@2.1.2:
    resolution: {integrity: sha512-0TS1jicxdU09dwJMNZtVAfzPi6Q6QeN0pM1Fkzrjn+XYHvzMKPU3pHVpva+769iNVSfIYWf7LJ6WR+BuuMf8cA==}
    dependencies:
      bs58: 4.0.1
      create-hash: 1.2.0
      safe-buffer: 5.2.1
    dev: false

  /bser@2.1.1:
    resolution: {integrity: sha512-gQxTNE/GAfIIrmHLUE3oJyp5FO6HRBfhjnw4/wMmA63ZGDJnWBmgY/lyQBpnDUkGmAhbSe39tx2d/iTOAfglwQ==}
    dependencies:
      node-int64: 0.4.0
    dev: true

  /buffer-from@1.1.2:
    resolution: {integrity: sha512-E+XQCRwSbaaiChtv6k6Dwgc+bx+Bs6vuKJHHl5kox/BaKbhiXzqQOwK4cO22yElGp2OCmjwVhT3HmxgyPGnJfQ==}
    dev: true

  /buffer@6.0.3:
    resolution: {integrity: sha512-FTiCpNxtwiZZHEZbcbTIcZjERVICn9yq/pDFkTl95/AxzD1naBctN7YO68riM/gLSDY7sdrMby8hofADYuuqOA==}
    dependencies:
      base64-js: 1.5.1
      ieee754: 1.2.1
    dev: false

  /builtin-modules@3.3.0:
    resolution: {integrity: sha512-zhaCDicdLuWN5UbN5IMnFqNMhNfo919sH85y2/ea+5Yg9TsTkeZxpL+JLbp6cgYFS4sRLp3YV4S6yDuqVWHYOw==}
    engines: {node: '>=6'}
    dev: true

  /bundle-name@3.0.0:
    resolution: {integrity: sha512-PKA4BeSvBpQKQ8iPOGCSiell+N8P+Tf1DlwqmYhpe2gAhKPHn8EYOxVT+ShuGmhg8lN8XiSlS80yiExKXrURlw==}
    engines: {node: '>=12'}
    dependencies:
      run-applescript: 5.0.0
    dev: true

  /bundle-require@4.0.2(esbuild@0.17.19):
    resolution: {integrity: sha512-jwzPOChofl67PSTW2SGubV9HBQAhhR2i6nskiOThauo9dzwDUgOWQScFVaJkjEfYX+UXiD+LEx8EblQMc2wIag==}
    engines: {node: ^12.20.0 || ^14.13.1 || >=16.0.0}
    peerDependencies:
      esbuild: '>=0.17'
    dependencies:
      esbuild: 0.17.19
      load-tsconfig: 0.2.5
    dev: true

  /busboy@1.6.0:
    resolution: {integrity: sha512-8SFQbg/0hQ9xy3UNTB0YEnsNBbWfhf7RtnzpL7TkBiTBRfrQ9Fxcnz7VJsleJpyp6rVLvXiuORqjlHi5q+PYuA==}
    engines: {node: '>=10.16.0'}
    dependencies:
      streamsearch: 1.1.0
    dev: false

  /cac@6.7.14:
    resolution: {integrity: sha512-b6Ilus+c3RrdDk+JhLKUAQfzzgLEPy6wcXqS7f/xe1EETvsDP6GORG7SFuOs6cID5YkqchW/LXZbX5bc8j7ZcQ==}
    engines: {node: '>=8'}
    dev: true

  /call-bind@1.0.2:
    resolution: {integrity: sha512-7O+FbCihrB5WGbFYesctwmTKae6rOiIzmz1icreWJ+0aA7LJfuqhEso2T9ncpcFtzMQtzXf2QGGueWJGTYsqrA==}
    dependencies:
      function-bind: 1.1.1
      get-intrinsic: 1.2.1

  /call-bind@1.0.7:
    resolution: {integrity: sha512-GHTSNSYICQ7scH7sZ+M2rFopRoLh8t2bLSW6BbgrtLsahOIB5iyAVJf9GjWK3cYTDaMj4XdBpM1cA6pIS0Kv2w==}
    engines: {node: '>= 0.4'}
    dependencies:
      es-define-property: 1.0.0
      es-errors: 1.3.0
      function-bind: 1.1.2
      get-intrinsic: 1.2.4
      set-function-length: 1.2.1
    dev: true

  /callsites@3.1.0:
    resolution: {integrity: sha512-P8BjAsXvZS+VIDUI11hHCQEv74YT67YUi5JJFNWIqL235sBmjX4+qx9Muvls5ivyNENctx46xQLQ3aTuE7ssaQ==}
    engines: {node: '>=6'}

  /camelcase-css@2.0.1:
    resolution: {integrity: sha512-QOSvevhslijgYwRx6Rv7zKdMF8lbRmx+uQGx2+vDc+KI/eBnsy9kit5aj23AgGu3pa4t9AgwbnXWqS+iOY+2aA==}
    engines: {node: '>= 6'}
    dev: true

  /camelcase-keys@6.2.2:
    resolution: {integrity: sha512-YrwaA0vEKazPBkn0ipTiMpSajYDSe+KjQfrjhcBMxJt/znbvlHd8Pw/Vamaz5EB4Wfhs3SUR3Z9mwRu/P3s3Yg==}
    engines: {node: '>=8'}
    dependencies:
      camelcase: 5.3.1
      map-obj: 4.3.0
      quick-lru: 4.0.1
    dev: false

  /camelcase@5.3.1:
    resolution: {integrity: sha512-L28STB170nwWS63UjtlEOE3dldQApaJXZkOI1uMFfzf3rRuPegHaHesyee+YxQ+W6SvRDQV6UrdOdRiR153wJg==}
    engines: {node: '>=6'}

  /camelcase@6.3.0:
    resolution: {integrity: sha512-Gmy6FhYlCY7uOElZUSbxo2UCDH8owEk996gkbrpsgGtrJLM3J7jGxl9Ic7Qwwj4ivOE5AWZWRMecDdF7hqGjFA==}
    engines: {node: '>=10'}
    dev: true

  /camelize@1.0.1:
    resolution: {integrity: sha512-dU+Tx2fsypxTgtLoE36npi3UqcjSSMNYfkqgmoEhtZrraP5VWq0K7FkWVTYa8eMPtnU/G2txVsfdCJTn9uzpuQ==}
    dev: false

  /caniuse-lite@1.0.30001522:
    resolution: {integrity: sha512-TKiyTVZxJGhsTszLuzb+6vUZSjVOAhClszBr2Ta2k9IwtNBT/4dzmL6aywt0HCgEZlmwJzXJd8yNiob6HgwTRg==}
    dev: true

  /caniuse-lite@1.0.30001570:
    resolution: {integrity: sha512-+3e0ASu4sw1SWaoCtvPeyXp+5PsjigkSt8OXZbF9StH5pQWbxEjLAZE3n8Aup5udop1uRiKA7a4utUk/uoSpUw==}

  /chalk@2.4.2:
    resolution: {integrity: sha512-Mti+f9lpJNcwF4tWV8/OrTTtF1gZi+f8FqlyAdouralcFWFQWF2+NgCHShjkCb+IFBLq9buZwE1xckQU4peSuQ==}
    engines: {node: '>=4'}
    dependencies:
      ansi-styles: 3.2.1
      escape-string-regexp: 1.0.5
      supports-color: 5.5.0

  /chalk@3.0.0:
    resolution: {integrity: sha512-4D3B6Wf41KOYRFdszmDqMCGq5VV/uMAB273JILmO+3jAlh8X4qDtdtgCR3fxtbLEMzSx22QdhnDcJvu2u1fVwg==}
    engines: {node: '>=8'}
    dependencies:
      ansi-styles: 4.3.0
      supports-color: 7.2.0

  /chalk@4.1.2:
    resolution: {integrity: sha512-oKnbhFyRIXpUuez8iBMmyEa4nbj4IOQyuhc/wy9kY7/WVPcwIO9VA668Pu8RkO7+0G76SLROeyw9CpQ061i4mA==}
    engines: {node: '>=10'}
    dependencies:
      ansi-styles: 4.3.0
      supports-color: 7.2.0

  /char-regex@1.0.2:
    resolution: {integrity: sha512-kWWXztvZ5SBQV+eRgKFeh8q5sLuZY2+8WUIzlxWVTg+oGwY14qylx1KbKzHd8P6ZYkAg0xyIDU9JMHhyJMZ1jw==}
    engines: {node: '>=10'}
    dev: true

  /chardet@0.7.0:
    resolution: {integrity: sha512-mT8iDcrh03qDGRRmoA2hmBJnxpllMR+0/0qlzjqZES6NdiWDcZkCNAk4rPFZ9Q85r27unkiNNg8ZOiwZXBHwcA==}
    dev: false

  /chokidar@3.5.3:
    resolution: {integrity: sha512-Dr3sfKRP6oTcjf2JmUmFJfeVMvXBdegxB0iVQ5eb2V10uFJUCAS8OByZdVAyVb8xXNz3GjjTgj9kLWsZTqE6kw==}
    engines: {node: '>= 8.10.0'}
    dependencies:
      anymatch: 3.1.3
      braces: 3.0.2
      glob-parent: 5.1.2
      is-binary-path: 2.1.0
      is-glob: 4.0.3
      normalize-path: 3.0.0
      readdirp: 3.6.0
    optionalDependencies:
      fsevents: 2.3.3

  /ci-info@3.8.0:
    resolution: {integrity: sha512-eXTggHWSooYhq49F2opQhuHWgzucfF2YgODK4e1566GQs5BIfP30B0oenwBJHfWxAs2fyPB1s7Mg949zLf61Yw==}
    engines: {node: '>=8'}

  /cipher-base@1.0.4:
    resolution: {integrity: sha512-Kkht5ye6ZGmwv40uUDZztayT2ThLQGfnj/T71N/XzeZeo3nf8foyW7zGTsPYkEya3m5f3cAypH+qe7YOrM1U2Q==}
    dependencies:
      inherits: 2.0.4
      safe-buffer: 5.2.1
    dev: false

  /citty@0.1.5:
    resolution: {integrity: sha512-AS7n5NSc0OQVMV9v6wt3ByujNIrne0/cTjiC2MYqhvao57VNfiuVksTSr2p17nVOhEr2KtqiAkGwHcgMC/qUuQ==}
    dependencies:
      consola: 3.2.3
    dev: false

  /cjs-module-lexer@1.2.3:
    resolution: {integrity: sha512-0TNiGstbQmCFwt4akjjBg5pLRTSyj/PkWQ1ZoO2zntmg9yLqSRxwEa4iCfQLGjqhiqBfOJa7W/E8wfGrTDmlZQ==}
    dev: true

  /clean-regexp@1.0.0:
    resolution: {integrity: sha512-GfisEZEJvzKrmGWkvfhgzcz/BllN1USeqD2V6tg14OAOgaCD2Z/PUEuxnAZ/nPvmaHRG7a8y77p1T/IRQ4D1Hw==}
    engines: {node: '>=4'}
    dependencies:
      escape-string-regexp: 1.0.5
    dev: true

  /client-only@0.0.1:
    resolution: {integrity: sha512-IV3Ou0jSMzZrd3pZ48nLkT9DA7Ag1pnPzaiQhpW7c3RbcqqzvzzVu+L8gfqMp/8IM2MQtSiqaCxrrcfu8I8rMA==}
    dev: false

  /clipboardy@3.0.0:
    resolution: {integrity: sha512-Su+uU5sr1jkUy1sGRpLKjKrvEOVXgSgiSInwa/qeID6aJ07yh+5NWc3h2QfjHjBnfX4LhtFcuAWKUsJ3r+fjbg==}
    engines: {node: ^12.20.0 || ^14.13.1 || >=16.0.0}
    dependencies:
      arch: 2.2.0
      execa: 5.1.1
      is-wsl: 2.2.0
    dev: false

  /cliui@6.0.0:
    resolution: {integrity: sha512-t6wbgtoCXvAzst7QgXxJYqPt0usEfbgQdftEPbLL/cvv6HPE5VgvqCuAIDR0NgU52ds6rFwqrgakNLrHEjCbrQ==}
    dependencies:
      string-width: 4.2.3
      strip-ansi: 6.0.1
      wrap-ansi: 6.2.0
    dev: false

  /cliui@8.0.1:
    resolution: {integrity: sha512-BSeNnyus75C4//NQ9gQt1/csTXyo/8Sb+afLAkzAptFuMsod9HFokGNudZpi/oQV73hnVK+sR+5PVRMd+Dr7YQ==}
    engines: {node: '>=12'}
    dependencies:
      string-width: 4.2.3
      strip-ansi: 6.0.1
      wrap-ansi: 7.0.0

  /clone@1.0.4:
    resolution: {integrity: sha512-JQHZ2QMW6l3aH/j6xCqQThY/9OH4D/9ls34cgkUBiEeocRTU04tHfKPBsUK1PqZCUQM7GiA0IIXJSuXHI64Kbg==}
    engines: {node: '>=0.8'}
    dev: false

  /clsx@2.0.0:
    resolution: {integrity: sha512-rQ1+kcj+ttHG0MKVGBUXwayCCF1oh39BF5COIpRzuCEv8Mwjv0XucrI2ExNTOn9IlLifGClWQcU9BrZORvtw6Q==}
    engines: {node: '>=6'}
    dev: true

  /cluster-key-slot@1.1.2:
    resolution: {integrity: sha512-RMr0FhtfXemyinomL4hrWcYJxmX6deFdCxpJzhDttxgO1+bcCnkk+9drydLVDmAMG7NE6aN/fl4F7ucU/90gAA==}
    engines: {node: '>=0.10.0'}
    dev: false

  /co@4.6.0:
    resolution: {integrity: sha512-QVb0dM5HvG+uaxitm8wONl7jltx8dqhfU33DcqtOZcLSVIKSDDLDi7+0LbAKiyI8hD9u42m2YxXSkMGWThaecQ==}
    engines: {iojs: '>= 1.0.0', node: '>= 0.12.0'}
    dev: true

  /collect-v8-coverage@1.0.2:
    resolution: {integrity: sha512-lHl4d5/ONEbLlJvaJNtsF/Lz+WvB07u2ycqTYbdrq7UypDXailES4valYb2eWiJFxZlVmpGekfqoxQhzyFdT4Q==}
    dev: true

  /color-convert@1.9.3:
    resolution: {integrity: sha512-QfAUtd+vFdAtFQcC8CCyYt1fYWxSqAiK2cSD6zDB8N3cpsEBAvRxp9zOGg6G/SHHJYAT88/az/IuDGALsNVbGg==}
    dependencies:
      color-name: 1.1.3

  /color-convert@2.0.1:
    resolution: {integrity: sha512-RRECPsj7iu/xb5oKYcsFHSppFNnsj/52OVTRKb4zP5onXwVF3zVmmToNcOfGC+CRDpfK/U584fMg38ZHCaElKQ==}
    engines: {node: '>=7.0.0'}
    dependencies:
      color-name: 1.1.4

  /color-name@1.1.3:
    resolution: {integrity: sha512-72fSenhMw2HZMTVHeCA9KCmpEIbzWiQsjN+BHcBbS9vr1mtt+vJjPdksIBNUmKAW8TFUDPJK5SUU3QhE9NEXDw==}

  /color-name@1.1.4:
    resolution: {integrity: sha512-dOy+3AuW3a2wNbZHIuMZpTcgjGuLU/uBL/ubcZF9OXbDo8ff4O8yVp5Bf0efS8uEoYo5q4Fx7dY9OgQGXgAsQA==}

  /colorette@1.4.0:
    resolution: {integrity: sha512-Y2oEozpomLn7Q3HFP7dpww7AtMJplbM9lGZP6RDfHqmbeRjiwRg4n6VM6j4KLmRke85uWEI7JqF17f3pqdRA0g==}
    dev: true

  /combined-stream@1.0.8:
    resolution: {integrity: sha512-FQN4MRfuJeHf7cBbBMJFXhKSDq+2kAArBlmRBvcvFE5BB1HZKXtSFASDhdlz9zOYwxh8lDdnvmMOe/+5cdoEdg==}
    engines: {node: '>= 0.8'}
    dependencies:
      delayed-stream: 1.0.0

  /commander@4.1.1:
    resolution: {integrity: sha512-NOKm8xhkzAjzFx8B2v5OAHT+u5pRQc2UCa2Vq9jYL/31o2wi9mxBA7LIFs3sV5VSC49z6pEhfbMULvShKj26WA==}
    engines: {node: '>= 6'}
    dev: true

  /commander@7.2.0:
    resolution: {integrity: sha512-QrWXB+ZQSVPmIWIhtEO9H+gwHaMGYiF5ChvoJ+K9ZGHG/sVsa6yiesAD1GC/x46sET00Xlwo1u49RVVVzvcSkw==}
    engines: {node: '>= 10'}
    dev: true

  /commondir@1.0.1:
    resolution: {integrity: sha512-W9pAhw0ja1Edb5GVdIF1mjZw/ASI0AlShXM83UUGe2DVr5TdAPEA1OA8m/g8zWp9x6On7gqufY+FatDbC3MDQg==}
    dev: false

  /concat-map@0.0.1:
    resolution: {integrity: sha512-/Srv4dswyQNBfohGpz9o6Yb3Gz3SrUDqBH5rTuhGR7ahtlbYKnVxw2bCFMRljaA7EXHaXZ8wsHdodFvbkhKmqg==}

  /consola@3.2.3:
    resolution: {integrity: sha512-I5qxpzLv+sJhTVEoLYNcTW+bThDCPsit0vLNKShZx6rLtpilNpmmeTPaeqJb9ZE9dV3DGaeby6Vuhrw38WjeyQ==}
    engines: {node: ^14.18.0 || >=16.10.0}
    dev: false

  /convert-source-map@1.9.0:
    resolution: {integrity: sha512-ASFBup0Mz1uyiIjANan1jzLQami9z1PoYSZCiiYW2FczPbenXc45FZdBZLzOT+r6+iciuEModtmCti+hjaAk0A==}
    dev: true

  /convert-source-map@2.0.0:
    resolution: {integrity: sha512-Kvp459HrV2FEJ1CAsi1Ku+MY3kasH19TFykTz2xWmMeq6bk2NU3XXvfJ+Q61m0xktWwt+1HSYf3JZsTms3aRJg==}

  /cookie-es@1.0.0:
    resolution: {integrity: sha512-mWYvfOLrfEc996hlKcdABeIiPHUPC6DM2QYZdGGOvhOTbA3tjm2eBwqlJpoFdjC89NI4Qt6h0Pu06Mp+1Pj5OQ==}
    dev: false

  /copy-anything@3.0.5:
    resolution: {integrity: sha512-yCEafptTtb4bk7GLEQoM8KVJpxAfdBJYaXyzQEgQQQgYrZiDp8SJmGKlYza6CYjEDNstAdNdKA3UuoULlEbS6w==}
    engines: {node: '>=12.13'}
    dependencies:
      is-what: 4.1.16
    dev: false

  /core-js-compat@3.34.0:
    resolution: {integrity: sha512-4ZIyeNbW/Cn1wkMMDy+mvrRUxrwFNjKwbhCfQpDd+eLgYipDqp8oGFGtLmhh18EDPKA0g3VUBYOxQGGwvWLVpA==}
    dependencies:
      browserslist: 4.22.2
    dev: true

  /core-util-is@1.0.3:
    resolution: {integrity: sha512-ZQBvi1DcpJ4GDqanjucZ2Hj3wEO5pZDS89BWbkcrvdxksJorwUDDZamX9ldFkp9aw2lmBDLgkObEA4DWNJ9FYQ==}
    dev: false

  /cosmiconfig@8.3.6(typescript@5.2.2):
    resolution: {integrity: sha512-kcZ6+W5QzcJ3P1Mt+83OUv/oHFqZHIx8DuxG6eZ5RGMERoLqp4BuGjhHLYGK+Kf5XVkQvqBSmAy/nGWN3qDgEA==}
    engines: {node: '>=14'}
    peerDependencies:
      typescript: '>=4.9.5'
    peerDependenciesMeta:
      typescript:
        optional: true
    dependencies:
      import-fresh: 3.3.0
      js-yaml: 4.1.0
      parse-json: 5.2.0
      path-type: 4.0.0
      typescript: 5.2.2
    dev: true

  /cosmjs-types@0.8.0:
    resolution: {integrity: sha512-Q2Mj95Fl0PYMWEhA2LuGEIhipF7mQwd9gTQ85DdP9jjjopeoGaDxvmPa5nakNzsq7FnO1DMTatXTAx6bxMH7Lg==}
    dependencies:
      long: 4.0.0
      protobufjs: 6.11.4
    dev: false

  /cosmjs-types@0.9.0:
    resolution: {integrity: sha512-MN/yUe6mkJwHnCFfsNPeCfXVhyxHYW6c/xDUzrSbBycYzw++XvWDMJArXp2pLdgD6FQ8DW79vkPjeNKVrXaHeQ==}
    dev: false

  /cosmos-directory-client@0.0.6:
    resolution: {integrity: sha512-WIdaQ8uW1vIbYvNnAVunkC6yxTrneJC7VQ5UUQ0kuw8b0C0A39KTIpoQHCfc8tV7o9vF4niwRhdXEdfAgQEsQQ==}
    dependencies:
      cosmos-directory-types: 0.0.6
      node-fetch-native: 1.6.2
    dev: false

  /cosmos-directory-types@0.0.6:
    resolution: {integrity: sha512-9qlQ3kTNTHvhYglTXSnllGqKhrtGB08Weatw56ZqV5OqcmjuZdlY9iMtD00odgQLTEpTSQQL3gFGuqTkGdIDPA==}
    dev: false

  /create-hash@1.2.0:
    resolution: {integrity: sha512-z00bCGNHDG8mHAkP7CtT1qVu+bFQUPjYq/4Iv3C3kWjTFV10zIjfSoeqXo9Asws8gwSHDGj/hl2u4OGIjapeCg==}
    dependencies:
      cipher-base: 1.0.4
      inherits: 2.0.4
      md5.js: 1.3.5
      ripemd160: 2.0.2
      sha.js: 2.4.11
    dev: false

  /create-hmac@1.1.7:
    resolution: {integrity: sha512-MJG9liiZ+ogc4TzUwuvbER1JRdgvUFSB5+VR/g5h82fGaIRWMWddtKBHi7/sVhfjQZ6SehlyhvQYrcYkaUIpLg==}
    dependencies:
      cipher-base: 1.0.4
      create-hash: 1.2.0
      inherits: 2.0.4
      ripemd160: 2.0.2
      safe-buffer: 5.2.1
      sha.js: 2.4.11
    dev: false

  /create-jest@29.7.0(@types/node@20.10.5):
    resolution: {integrity: sha512-Adz2bdH0Vq3F53KEMJOoftQFutWCukm6J24wbPWRO4k1kMY7gS7ds/uoJkNuV8wDCtWWnuwGcJwpWcih+zEW1Q==}
    engines: {node: ^14.15.0 || ^16.10.0 || >=18.0.0}
    hasBin: true
    dependencies:
      '@jest/types': 29.6.3
      chalk: 4.1.2
      exit: 0.1.2
      graceful-fs: 4.2.11
      jest-config: 29.7.0(@types/node@20.10.5)
      jest-util: 29.7.0
      prompts: 2.4.2
    transitivePeerDependencies:
      - '@types/node'
      - babel-plugin-macros
      - supports-color
      - ts-node
    dev: true

  /cross-spawn@5.1.0:
    resolution: {integrity: sha512-pTgQJ5KC0d2hcY8eyL1IzlBPYjTkyH72XRZPnLyKus2mBfNjQs3klqbJU2VILqZryAZUt9JOb3h/mWMy23/f5A==}
    dependencies:
      lru-cache: 4.1.5
      shebang-command: 1.2.0
      which: 1.3.1
    dev: false

  /cross-spawn@7.0.3:
    resolution: {integrity: sha512-iRDPJKUPVEND7dHPO8rkbOnPpyDygcDFtWjpeWNCgy8WP2rXcxXL8TskReQl6OrB2G7+UJrags1q15Fudc7G6w==}
    engines: {node: '>= 8'}
    dependencies:
      path-key: 3.1.1
      shebang-command: 2.0.0
      which: 2.0.2

  /crypto-js@4.2.0:
    resolution: {integrity: sha512-KALDyEYgpY+Rlob/iriUtjV6d5Eq+Y191A5g4UqLAi8CyGP9N1+FdVbkc1SxKc2r4YAYqG8JzO2KGL+AizD70Q==}
    dev: false

  /css-color-keywords@1.0.0:
    resolution: {integrity: sha512-FyyrDHZKEjXDpNJYvVsV960FiqQyXc/LlYmsxl2BcdMb2WPx0OGRVgTg55rPSyLSNMqP52R9r8geSp7apN3Ofg==}
    engines: {node: '>=4'}
    dev: false

  /css-select@5.1.0:
    resolution: {integrity: sha512-nwoRF1rvRRnnCqqY7updORDsuqKzqYJ28+oSMaJMMgOauh3fvwHqMS7EZpIPqK8GL+g9mKxF1vP/ZjSeNjEVHg==}
    dependencies:
      boolbase: 1.0.0
      css-what: 6.1.0
      domhandler: 5.0.3
      domutils: 3.1.0
      nth-check: 2.1.1
    dev: true

  /css-to-react-native@3.2.0:
    resolution: {integrity: sha512-e8RKaLXMOFii+02mOlqwjbD00KSEKqblnpO9e++1aXS1fPQOpS1YoqdVHBqPjHNoxeF2mimzVqawm2KCbEdtHQ==}
    dependencies:
      camelize: 1.0.1
      css-color-keywords: 1.0.0
      postcss-value-parser: 4.2.0
    dev: false

  /css-tree@2.2.1:
    resolution: {integrity: sha512-OA0mILzGc1kCOCSJerOeqDxDQ4HOh+G8NbOJFOTgOCzpw7fCBubk0fEyxp8AgOL/jvLgYA/uV0cMbe43ElF1JA==}
    engines: {node: ^10 || ^12.20.0 || ^14.13.0 || >=15.0.0, npm: '>=7.0.0'}
    dependencies:
      mdn-data: 2.0.28
      source-map-js: 1.0.2
    dev: true

  /css-tree@2.3.1:
    resolution: {integrity: sha512-6Fv1DV/TYw//QF5IzQdqsNDjx/wc8TrMBZsqjL9eW01tWb7R7k/mq+/VXfJCl7SoD5emsJop9cOByJZfs8hYIw==}
    engines: {node: ^10 || ^12.20.0 || ^14.13.0 || >=15.0.0}
    dependencies:
      mdn-data: 2.0.30
      source-map-js: 1.0.2
    dev: true

  /css-what@6.1.0:
    resolution: {integrity: sha512-HTUrgRJ7r4dsZKU6GjmpfRK1O76h97Z8MfS1G0FozR+oF2kG6Vfe8JE6zwrkbxigziPHinCJ+gCPjA9EaBDtRw==}
    engines: {node: '>= 6'}
    dev: true

  /css.escape@1.5.1:
    resolution: {integrity: sha512-YUifsXXuknHlUsmlgyY0PKzgPOr7/FjCePfHNt0jxm83wHZi44VDMQ7/fGNkjY3/jV1MC+1CmZbaHzugyeRtpg==}
    dev: true

  /cssesc@3.0.0:
    resolution: {integrity: sha512-/Tb/JcjK111nNScGob5MNtsntNM1aCNUDipB/TkwZFhyDrrE47SOx/18wF2bbjgc3ZzCSKW1T5nt5EbFoAz/Vg==}
    engines: {node: '>=4'}
    hasBin: true
    dev: true

  /csso@5.0.5:
    resolution: {integrity: sha512-0LrrStPOdJj+SPCCrGhzryycLjwcgUSHBtxNA8aIDxf0GLsRh1cKYhB00Gd1lDOS4yGH69+SNn13+TWbVHETFQ==}
    engines: {node: ^10 || ^12.20.0 || ^14.13.0 || >=15.0.0, npm: '>=7.0.0'}
    dependencies:
      css-tree: 2.2.1
    dev: true

  /cssom@0.3.8:
    resolution: {integrity: sha512-b0tGHbfegbhPJpxpiBPU2sCkigAqtM9O121le6bbOlgyV+NyGyCmVfJ6QW9eRjz8CpNfWEOYBIMIGRYkLwsIYg==}
    dev: true

  /cssom@0.5.0:
    resolution: {integrity: sha512-iKuQcq+NdHqlAcwUY0o/HL69XQrUaQdMjmStJ8JFmUaiiQErlhrmuigkg/CU4E2J0IyUKUrMAgl36TvN67MqTw==}
    dev: true

  /cssstyle@2.3.0:
    resolution: {integrity: sha512-AZL67abkUzIuvcHqk7c09cezpGNcxUxU4Ioi/05xHk4DQeTkWmGYftIE6ctU6AEt+Gn4n1lDStOtj7FKycP71A==}
    engines: {node: '>=8'}
    dependencies:
      cssom: 0.3.8
    dev: true

  /csstype@3.1.2:
    resolution: {integrity: sha512-I7K1Uu0MBPzaFKg4nI5Q7Vs2t+3gWWW648spaF+Rg7pI9ds18Ugn+lvg4SHczUdKlHI5LWBXyqfS8+DufyBsgQ==}

  /csv-generate@3.4.3:
    resolution: {integrity: sha512-w/T+rqR0vwvHqWs/1ZyMDWtHHSJaN06klRqJXBEpDJaM/+dZkso0OKh1VcuuYvK3XM53KysVNq8Ko/epCK8wOw==}
    dev: false

  /csv-parse@4.16.3:
    resolution: {integrity: sha512-cO1I/zmz4w2dcKHVvpCr7JVRu8/FymG5OEpmvsZYlccYolPBLoVGKUHgNoc4ZGkFeFlWGEDmMyBM+TTqRdW/wg==}
    dev: false

  /csv-stringify@5.6.5:
    resolution: {integrity: sha512-PjiQ659aQ+fUTQqSrd1XEDnOr52jh30RBurfzkscaE2tPaFsDH5wOAHJiw8XAHphRknCwMUE9KRayc4K/NbO8A==}
    dev: false

  /csv@5.5.3:
    resolution: {integrity: sha512-QTaY0XjjhTQOdguARF0lGKm5/mEq9PD9/VhZZegHDIBq2tQwgNpHc3dneD4mGo2iJs+fTKv5Bp0fZ+BRuY3Z0g==}
    engines: {node: '>= 0.1.90'}
    dependencies:
      csv-generate: 3.4.3
      csv-parse: 4.16.3
      csv-stringify: 5.6.5
      stream-transform: 2.1.3
    dev: false

  /damerau-levenshtein@1.0.8:
    resolution: {integrity: sha512-sdQSFB7+llfUcQHUQO3+B8ERRj0Oa4w9POWMI/puGtuf7gFywGmkaLCElnudfTiKZV+NvHqL0ifzdrI8Ro7ESA==}
    dev: true

  /data-urls@3.0.2:
    resolution: {integrity: sha512-Jy/tj3ldjZJo63sVAvg6LHt2mHvl4V6AgRAmNDtLdm7faqtsx+aJG42rsyCo9JCoRVKwPFzKlIPx3DIibwSIaQ==}
    engines: {node: '>=12'}
    dependencies:
      abab: 2.0.6
      whatwg-mimetype: 3.0.0
      whatwg-url: 11.0.0
    dev: true

  /dataloader@1.4.0:
    resolution: {integrity: sha512-68s5jYdlvasItOJnCuI2Q9s4q98g0pCyL3HrcKJu8KNugUl8ahgmZYg38ysLTgQjjXX3H8CJLkAvWrclWfcalw==}
    dev: false

  /debug@3.2.7:
    resolution: {integrity: sha512-CFjzYYAi4ThfiQvizrFQevTTXHtnCqWfe7x1AhgEscTz6ZbLbfoLRLPugTQyBth6f8ZERVUSyWHFD/7Wu4t1XQ==}
    peerDependencies:
      supports-color: '*'
    peerDependenciesMeta:
      supports-color:
        optional: true
    dependencies:
      ms: 2.1.3
    dev: true

  /debug@4.3.4(supports-color@5.5.0):
    resolution: {integrity: sha512-PRWFHuSU3eDtQJPvnNY7Jcket1j0t5OuOsFzPPzsekD52Zl8qUfFIPEiswXqIvHWGVHOgX+7G/vCNNhehwxfkQ==}
    engines: {node: '>=6.0'}
    peerDependencies:
      supports-color: '*'
    peerDependenciesMeta:
      supports-color:
        optional: true
    dependencies:
      ms: 2.1.2
      supports-color: 5.5.0

  /decamelize-keys@1.1.1:
    resolution: {integrity: sha512-WiPxgEirIV0/eIOMcnFBA3/IJZAZqKnwAwWyvvdi4lsr1WCN22nhdf/3db3DoZcUjTV2SqfzIwNyp6y2xs3nmg==}
    engines: {node: '>=0.10.0'}
    dependencies:
      decamelize: 1.2.0
      map-obj: 1.0.1
    dev: false

  /decamelize@1.2.0:
    resolution: {integrity: sha512-z2S+W9X73hAUUki+N+9Za2lBlun89zigOyGrsax+KUQ6wKW4ZoWpEYBkGhQjwAjjDCkWxhY0VKEhk8wzY7F5cA==}
    engines: {node: '>=0.10.0'}
    dev: false

  /decimal.js@10.4.3:
    resolution: {integrity: sha512-VBBaLc1MgL5XpzgIP7ny5Z6Nx3UrRkIViUkPUdtl9aya5amy3De1gsUUSB1g3+3sExYNjCAsAznmukyxCb1GRA==}
    dev: true

  /decode-uri-component@0.2.2:
    resolution: {integrity: sha512-FqUYQ+8o158GyGTrMFJms9qh3CqTKvAqgqsTnkLI8sKu0028orqBhxNMFkFen0zGyg6epACD32pjVk58ngIErQ==}
    engines: {node: '>=0.10'}
    dev: false

  /dedent@1.5.1:
    resolution: {integrity: sha512-+LxW+KLWxu3HW3M2w2ympwtqPrqYRzU8fqi6Fhd18fBALe15blJPI/I4+UHveMVG6lJqB4JNd4UG0S5cnVHwIg==}
    peerDependencies:
      babel-plugin-macros: ^3.1.0
    peerDependenciesMeta:
      babel-plugin-macros:
        optional: true
    dev: true

  /deep-equal@2.2.3:
    resolution: {integrity: sha512-ZIwpnevOurS8bpT4192sqAowWM76JDKSHYzMLty3BZGSswgq6pBaH3DhCSW5xVAZICZyKdOBPjwww5wfgT/6PA==}
    engines: {node: '>= 0.4'}
    dependencies:
      array-buffer-byte-length: 1.0.0
      call-bind: 1.0.7
      es-get-iterator: 1.1.3
      get-intrinsic: 1.2.4
      is-arguments: 1.1.1
      is-array-buffer: 3.0.2
      is-date-object: 1.0.5
      is-regex: 1.1.4
      is-shared-array-buffer: 1.0.2
      isarray: 2.0.5
      object-is: 1.1.5
      object-keys: 1.1.1
      object.assign: 4.1.4
      regexp.prototype.flags: 1.5.2
      side-channel: 1.0.4
      which-boxed-primitive: 1.0.2
      which-collection: 1.0.1
      which-typed-array: 1.1.14
    dev: true

  /deep-is@0.1.4:
    resolution: {integrity: sha512-oIPzksmTg4/MriiaYGO+okXDT7ztn/w3Eptv/+gSIdMdKsJo0u4CfYNFJPy+4SKMuCqGw2wxnA+URMg3t8a/bQ==}

  /deepmerge@4.3.1:
    resolution: {integrity: sha512-3sUqbMEc77XqpdNO7FRyRog+eW3ph+GYCbj+rK+uYyRMuwsVy0rMiVtPn+QJlKFvWP/1PYpapqYn0Me2knFn+A==}
    engines: {node: '>=0.10.0'}
    dev: true

  /default-browser-id@3.0.0:
    resolution: {integrity: sha512-OZ1y3y0SqSICtE8DE4S8YOE9UZOJ8wO16fKWVP5J1Qz42kV9jcnMVFrEE/noXb/ss3Q4pZIH79kxofzyNNtUNA==}
    engines: {node: '>=12'}
    dependencies:
      bplist-parser: 0.2.0
      untildify: 4.0.0
    dev: true

  /default-browser@4.0.0:
    resolution: {integrity: sha512-wX5pXO1+BrhMkSbROFsyxUm0i/cJEScyNhA4PPxc41ICuv05ZZB/MX28s8aZx6xjmatvebIapF6hLEKEcpneUA==}
    engines: {node: '>=14.16'}
    dependencies:
      bundle-name: 3.0.0
      default-browser-id: 3.0.0
      execa: 7.2.0
      titleize: 3.0.0
    dev: true

  /defaults@1.0.4:
    resolution: {integrity: sha512-eFuaLoy/Rxalv2kr+lqMlUnrDWV+3j4pljOIJgLIhI058IQfWJ7vXhyEIHu+HtC738klGALYxOKDO0bQP3tg8A==}
    dependencies:
      clone: 1.0.4
    dev: false

  /define-data-property@1.1.4:
    resolution: {integrity: sha512-rBMvIzlpA8v6E+SJZoo++HAYqsLrkg7MSfIinMPFhmkorw7X+dOXVJQs+QT69zGkzMyfDnIMN2Wid1+NbL3T+A==}
    engines: {node: '>= 0.4'}
    dependencies:
      es-define-property: 1.0.0
      es-errors: 1.3.0
      gopd: 1.0.1
    dev: true

  /define-lazy-prop@3.0.0:
    resolution: {integrity: sha512-N+MeXYoqr3pOgn8xfyRPREN7gHakLYjhsHhWGT3fWAiL4IkAt0iDw14QiiEm2bE30c5XX5q0FtAA3CK5f9/BUg==}
    engines: {node: '>=12'}
    dev: true

  /define-properties@1.2.0:
    resolution: {integrity: sha512-xvqAVKGfT1+UAvPwKTVw/njhdQ8ZhXK4lI0bCIuCMrp2up9nPnaDftrLtmpTazqd1o+UY4zgzU+avtMbDP+ldA==}
    engines: {node: '>= 0.4'}
    dependencies:
      has-property-descriptors: 1.0.0
      object-keys: 1.1.1

  /define-properties@1.2.1:
    resolution: {integrity: sha512-8QmQKqEASLd5nx0U1B1okLElbUuuttJ/AnYmRXbbbGDWh6uS208EjD4Xqq/I9wK7u0v6O08XhTWnt5XtEbR6Dg==}
    engines: {node: '>= 0.4'}
    dependencies:
      define-data-property: 1.1.4
      has-property-descriptors: 1.0.0
      object-keys: 1.1.1
    dev: true

  /defu@6.1.3:
    resolution: {integrity: sha512-Vy2wmG3NTkmHNg/kzpuvHhkqeIx3ODWqasgCRbKtbXEN0G+HpEEv9BtJLp7ZG1CZloFaC41Ah3ZFbq7aqCqMeQ==}
    dev: false

  /delay@4.4.1:
    resolution: {integrity: sha512-aL3AhqtfhOlT/3ai6sWXeqwnw63ATNpnUiN4HL7x9q+My5QtHlO3OIkasmug9LKzpheLdmUKGRKnYXYAS7FQkQ==}
    engines: {node: '>=6'}
    dev: false

  /delayed-stream@1.0.0:
    resolution: {integrity: sha512-ZySD7Nf91aLB0RxL4KGrKHBXl7Eds1DAmEdcoVawXnLD7SDhpNgtuII2aAkg7a7QS41jxPSZ17p4VdGnMHk3MQ==}
    engines: {node: '>=0.4.0'}

  /denque@2.1.0:
    resolution: {integrity: sha512-HVQE3AAb/pxF8fQAoiqpvg9i3evqug3hoiwakOyZAwJm+6vZehbkYXZ0l4JxS+I3QxM97v5aaRNhj8v5oBhekw==}
    engines: {node: '>=0.10'}
    dev: false

  /dequal@2.0.3:
    resolution: {integrity: sha512-0je+qPKHEMohvfRTCEo3CrPG6cAzAYgmzKyxRiYSSDkS6eGJdyVJm7WaYA5ECaAD9wLB2T4EEeymA5aFVcYXCA==}
    engines: {node: '>=6'}
    dev: true

  /destr@2.0.2:
    resolution: {integrity: sha512-65AlobnZMiCET00KaFFjUefxDX0khFA/E4myqZ7a6Sq1yZtR8+FVIvilVX66vF2uobSumxooYZChiRPCKNqhmg==}
    dev: false

  /detect-browser@5.3.0:
    resolution: {integrity: sha512-53rsFbGdwMwlF7qvCt0ypLM5V5/Mbl0szB7GPN8y9NCcbknYOeVVXdrXEq+90IwAfrrzt6Hd+u2E2ntakICU8w==}
    dev: false

  /detect-indent@6.1.0:
    resolution: {integrity: sha512-reYkTUJAZb9gUuZ2RvVCNhVHdg62RHnJ7WJl8ftMi4diZ6NWlciOzQN88pUhSELEwflJht4oQDv0F0BMlwaYtA==}
    engines: {node: '>=8'}
    dev: false

  /detect-indent@7.0.1:
    resolution: {integrity: sha512-Mc7QhQ8s+cLrnUfU/Ji94vG/r8M26m8f++vyres4ZoojaRDpZ1eSIh/EpzLNwlWuvzSZ3UbDFspjFvTDXe6e/g==}
    engines: {node: '>=12.20'}
    dev: true

  /detect-libc@1.0.3:
    resolution: {integrity: sha512-pGjwhsmsp4kL2RTz08wcOlGN83otlqHeD/Z5T8GXZB+/YcpQ/dgo+lbU8ZsGxV0HIvqqxo9l7mqYwyYMD9bKDg==}
    engines: {node: '>=0.10'}
    hasBin: true
    dev: false

  /detect-newline@3.1.0:
    resolution: {integrity: sha512-TLz+x/vEXm/Y7P7wn1EJFNLxYpUD4TgMosxY6fAVJUnJMbupHBOncxyWUG9OpTaH9EBD7uFI5LfEgmMOc54DsA==}
    engines: {node: '>=8'}
    dev: true

  /detect-newline@4.0.0:
    resolution: {integrity: sha512-1aXUEPdfGdzVPFpzGJJNgq9o81bGg1s09uxTWsqBlo9PI332uyJRQq13+LK/UN4JfxJbFdCXonUFQ9R/p7yCtw==}
    engines: {node: ^12.20.0 || ^14.13.1 || >=16.0.0}
    dev: true

  /detect-node-es@1.1.0:
    resolution: {integrity: sha512-ypdmJU/TbBby2Dxibuv7ZLW3Bs1QEmM7nHjEANfohJLvE0XVujisn1qPJcZxg+qDucsr+bP6fLD1rPS3AhJ7EQ==}
    dev: false

  /didyoumean@1.2.2:
    resolution: {integrity: sha512-gxtyfqMg7GKyhQmb056K7M3xszy/myH8w+B4RT+QXBQsvAOdc3XymqDDPHx1BgPgsdAA5SIifona89YtRATDzw==}
    dev: true

  /diff-sequences@29.6.3:
    resolution: {integrity: sha512-EjePK1srD3P08o2j4f0ExnylqRs5B9tJjcp9t1krH2qRi8CCdsYfwe9JgSLurFBWwq4uOlipzfk5fHNvwFKr8Q==}
    engines: {node: ^14.15.0 || ^16.10.0 || >=18.0.0}
    dev: true

  /dijkstrajs@1.0.3:
    resolution: {integrity: sha512-qiSlmBq9+BCdCA/L46dw8Uy93mloxsPSbwnm5yrKn2vMPiy8KyAskTF6zuV/j5BMsmOGZDPs7KjU+mjb670kfA==}
    dev: false

  /dir-glob@3.0.1:
    resolution: {integrity: sha512-WkrWp9GR4KXfKGYzOLmTuGVi1UWFfws377n9cc55/tb6DuqyF6pcQ5AbiHEshaDpY9v6oaSr2XCDidGmMwdzIA==}
    engines: {node: '>=8'}
    dependencies:
      path-type: 4.0.0

  /dlv@1.1.3:
    resolution: {integrity: sha512-+HlytyjlPKnIG8XuRG8WvmBP8xs8P71y+SKKS6ZXWoEgLuePxtDoUEiH7WkdePWrQ5JBpE6aoVqfZfJUQkjXwA==}
    dev: true

  /doctrine@2.1.0:
    resolution: {integrity: sha512-35mSku4ZXK0vfCuHEDAwt55dg2jNajHZ1odvF+8SSr82EsZY4QmXfuWso8oEd8zRhVObSN18aM0CjSdoBX7zIw==}
    engines: {node: '>=0.10.0'}
    dependencies:
      esutils: 2.0.3
    dev: true

  /doctrine@3.0.0:
    resolution: {integrity: sha512-yS+Q5i3hBf7GBkd4KG8a7eBNNWNGLTaEwwYWUijIYM7zrlYDM0BFXHjjPWlWZ1Rg7UaddZeIDmi9jF3HmqiQ2w==}
    engines: {node: '>=6.0.0'}
    dependencies:
      esutils: 2.0.3

  /dom-accessibility-api@0.5.16:
    resolution: {integrity: sha512-X7BJ2yElsnOJ30pZF4uIIDfBEVgF4XEBxL9Bxhy6dnrm5hkzqmsWHGTiHqRiITNhMyFLyAiWndIJP7Z1NTteDg==}
    dev: true

  /dom-accessibility-api@0.6.3:
    resolution: {integrity: sha512-7ZgogeTnjuHbo+ct10G9Ffp0mif17idi0IyWNVA/wcwcm7NPOD/WEHVP3n7n3MhXqxoIYm8d6MuZohYWIZ4T3w==}
    dev: true

  /dom-serializer@2.0.0:
    resolution: {integrity: sha512-wIkAryiqt/nV5EQKqQpo3SToSOV9J0DnbJqwK7Wv/Trc92zIAYZ4FlMu+JPFW1DfGFt81ZTCGgDEabffXeLyJg==}
    dependencies:
      domelementtype: 2.3.0
      domhandler: 5.0.3
      entities: 4.5.0
    dev: true

  /domelementtype@2.3.0:
    resolution: {integrity: sha512-OLETBj6w0OsagBwdXnPdN0cnMfF9opN69co+7ZrbfPGrdpPVNBUj02spi6B1N7wChLQiPn4CSH/zJvXw56gmHw==}
    dev: true

  /domexception@4.0.0:
    resolution: {integrity: sha512-A2is4PLG+eeSfoTMA95/s4pvAoSo2mKtiM5jlHkAVewmiO8ISFTFKZjH7UAM1Atli/OT/7JHOrJRJiMKUZKYBw==}
    engines: {node: '>=12'}
    deprecated: Use your platform's native DOMException instead
    dependencies:
      webidl-conversions: 7.0.0
    dev: true

  /domhandler@5.0.3:
    resolution: {integrity: sha512-cgwlv/1iFQiFnU96XXgROh8xTeetsnJiDsTc7TYCLFd9+/WNkIqPTxiM/8pSd8VIrhXGTf1Ny1q1hquVqDJB5w==}
    engines: {node: '>= 4'}
    dependencies:
      domelementtype: 2.3.0
    dev: true

  /domutils@3.1.0:
    resolution: {integrity: sha512-H78uMmQtI2AhgDJjWeQmHwJJ2bLPD3GMmO7Zja/ZZh84wkm+4ut+IUnUdRa8uCGX88DiVx1j6FRe1XfxEgjEZA==}
    dependencies:
      dom-serializer: 2.0.0
      domelementtype: 2.3.0
      domhandler: 5.0.3
    dev: true

  /dot-case@3.0.4:
    resolution: {integrity: sha512-Kv5nKlh6yRrdrGvxeJ2e5y2eRUpkUosIW4A2AS38zwSz27zu7ufDwQPi5Jhs3XAlGNetl3bmnGhQsMtkKJnj3w==}
    dependencies:
      no-case: 3.0.4
      tslib: 2.6.2
    dev: true

  /dotenv@16.0.3:
    resolution: {integrity: sha512-7GO6HghkA5fYG9TYnNxi14/7K9f5occMlp3zXAuSxn7CKCxt9xbNWG7yF8hTCSUchlfWSe3uLmlPfigevRItzQ==}
    engines: {node: '>=12'}
    dev: true

  /dotenv@8.6.0:
    resolution: {integrity: sha512-IrPdXQsk2BbzvCBGBOTmmSH5SodmqZNt4ERAZDmW4CT+tL8VtvinqywuANaFu4bOMWki16nqf0e4oC0QIaDr/g==}
    engines: {node: '>=10'}
    dev: false

  /duplexify@4.1.2:
    resolution: {integrity: sha512-fz3OjcNCHmRP12MJoZMPglx8m4rrFP8rovnk4vT8Fs+aonZoCwGg10dSsQsfP/E62eZcPTMSMP6686fu9Qlqtw==}
    dependencies:
      end-of-stream: 1.4.4
      inherits: 2.0.4
      readable-stream: 3.6.2
      stream-shift: 1.0.1
    dev: false

  /eastasianwidth@0.2.0:
    resolution: {integrity: sha512-I88TYZWc9XiYHRQ4/3c5rjjfgkjhLyW2luGIheGERbNQ6OY7yTybanSpDXZa8y7VUP9YmDcYa+eyq4ca7iLqWA==}
    dev: true

  /electron-to-chromium@1.4.499:
    resolution: {integrity: sha512-0NmjlYBLKVHva4GABWAaHuPJolnDuL0AhV3h1hES6rcLCWEIbRL6/8TghfsVwkx6TEroQVdliX7+aLysUpKvjw==}
    dev: true

  /electron-to-chromium@1.4.615:
    resolution: {integrity: sha512-/bKPPcgZVUziECqDc+0HkT87+0zhaWSZHNXqF8FLd2lQcptpmUFwoCSWjCdOng9Gdq+afKArPdEg/0ZW461Eng==}

  /elliptic@6.5.4:
    resolution: {integrity: sha512-iLhC6ULemrljPZb+QutR5TQGB+pdW6KGD5RSegS+8sorOZT+rdQFbsQFJgvN3eRqNALqJer4oQ16YvJHlU8hzQ==}
    dependencies:
      bn.js: 4.12.0
      brorand: 1.1.0
      hash.js: 1.1.7
      hmac-drbg: 1.0.1
      inherits: 2.0.4
      minimalistic-assert: 1.0.1
      minimalistic-crypto-utils: 1.0.1
    dev: false

  /emittery@0.13.1:
    resolution: {integrity: sha512-DeWwawk6r5yR9jFgnDKYt4sLS0LmHJJi3ZOnb5/JdbYwj3nW+FxQnHIjhBKz8YLC7oRNPVM9NQ47I3CVx34eqQ==}
    engines: {node: '>=12'}
    dev: true

  /emoji-regex@8.0.0:
    resolution: {integrity: sha512-MSjYzcWNOA0ewAHpz0MxpYFvwg6yjy1NG3xteoqz644VCo/RPgnr1/GGt+ic3iJTzQ8Eu3TdM14SawnVUmGE6A==}

  /emoji-regex@9.2.2:
    resolution: {integrity: sha512-L18DaJsXSUk2+42pv8mLs5jJT2hqFkFE4j21wOmgbUqsZ2hL72NsUU785g9RXgo3s0ZNgVl42TiHp3ZtOv/Vyg==}
    dev: true

  /encode-utf8@1.0.3:
    resolution: {integrity: sha512-ucAnuBEhUK4boH2HjVYG5Q2mQyPorvv0u/ocS+zhdw0S8AlHYY+GOFhP1Gio5z4icpP2ivFSvhtFjQi8+T9ppw==}
    dev: false

  /end-of-stream@1.4.4:
    resolution: {integrity: sha512-+uw1inIHVPQoaVuHzRyXd21icM+cnt4CzD5rW+NC1wjOUSTOs+Te7FOv7AhN7vS9x/oIyhLP5PR1H+phQAHu5Q==}
    dependencies:
      once: 1.4.0
    dev: false

  /enhanced-resolve@5.15.0:
    resolution: {integrity: sha512-LXYT42KJ7lpIKECr2mAXIaMldcNCh/7E0KBKOu4KSfkHmP+mZmSs+8V5gBAqisWBy0OO4W5Oyys0GO1Y8KtdKg==}
    engines: {node: '>=10.13.0'}
    dependencies:
      graceful-fs: 4.2.11
      tapable: 2.2.1
    dev: true

  /enquirer@2.4.1:
    resolution: {integrity: sha512-rRqJg/6gd538VHvR3PSrdRBb/1Vy2YfzHqzvbhGIQpDRKIa4FgV/54b5Q1xYSxOOwKvjXweS26E0Q+nAMwp2pQ==}
    engines: {node: '>=8.6'}
    dependencies:
      ansi-colors: 4.1.3
      strip-ansi: 6.0.1
    dev: false

  /entities@4.5.0:
    resolution: {integrity: sha512-V0hjH4dGPh9Ao5p0MoRY6BVqtwCjhz6vI5LT8AJ55H+4g9/4vbHx1I54fS0XuclLhDHArPQCiMjDxjaL8fPxhw==}
    engines: {node: '>=0.12'}
    dev: true

  /error-ex@1.3.2:
    resolution: {integrity: sha512-7dFHNmqeFSEt2ZBsCriorKnn3Z2pj+fd9kmI6QoWw4//DL+icEBfc0U7qJCisqrTsKTjw4fNFy2pW9OqStD84g==}
    dependencies:
      is-arrayish: 0.2.1

  /es-abstract@1.22.1:
    resolution: {integrity: sha512-ioRRcXMO6OFyRpyzV3kE1IIBd4WG5/kltnzdxSCqoP8CMGs/Li+M1uF5o7lOkZVFjDs+NLesthnF66Pg/0q0Lw==}
    engines: {node: '>= 0.4'}
    dependencies:
      array-buffer-byte-length: 1.0.0
      arraybuffer.prototype.slice: 1.0.1
      available-typed-arrays: 1.0.5
      call-bind: 1.0.2
      es-set-tostringtag: 2.0.1
      es-to-primitive: 1.2.1
      function.prototype.name: 1.1.5
      get-intrinsic: 1.2.1
      get-symbol-description: 1.0.0
      globalthis: 1.0.3
      gopd: 1.0.1
      has: 1.0.3
      has-property-descriptors: 1.0.0
      has-proto: 1.0.1
      has-symbols: 1.0.3
      internal-slot: 1.0.5
      is-array-buffer: 3.0.2
      is-callable: 1.2.7
      is-negative-zero: 2.0.2
      is-regex: 1.1.4
      is-shared-array-buffer: 1.0.2
      is-string: 1.0.7
      is-typed-array: 1.1.12
      is-weakref: 1.0.2
      object-inspect: 1.12.3
      object-keys: 1.1.1
      object.assign: 4.1.4
      regexp.prototype.flags: 1.5.0
      safe-array-concat: 1.0.0
      safe-regex-test: 1.0.0
      string.prototype.trim: 1.2.7
      string.prototype.trimend: 1.0.6
      string.prototype.trimstart: 1.0.6
      typed-array-buffer: 1.0.0
      typed-array-byte-length: 1.0.0
      typed-array-byte-offset: 1.0.0
      typed-array-length: 1.0.4
      unbox-primitive: 1.0.2
      which-typed-array: 1.1.11

  /es-define-property@1.0.0:
    resolution: {integrity: sha512-jxayLKShrEqqzJ0eumQbVhTYQM27CfT1T35+gCgDFoL82JLsXqTJ76zv6A0YLOgEnLUMvLzsDsGIrl8NFpT2gQ==}
    engines: {node: '>= 0.4'}
    dependencies:
      get-intrinsic: 1.2.4
    dev: true

  /es-errors@1.3.0:
    resolution: {integrity: sha512-Zf5H2Kxt2xjTvbJvP2ZWLEICxA6j+hAmMzIlypy4xcBg1vKVnx89Wy0GbS+kf5cwCVFFzdCFh2XSCFNULS6csw==}
    engines: {node: '>= 0.4'}
    dev: true

  /es-get-iterator@1.1.3:
    resolution: {integrity: sha512-sPZmqHBe6JIiTfN5q2pEi//TwxmAFHwj/XEuYjTuse78i8KxaqMTTzxPoFKuzRpDpTJ+0NAbpfenkmH2rePtuw==}
    dependencies:
      call-bind: 1.0.7
      get-intrinsic: 1.2.4
      has-symbols: 1.0.3
      is-arguments: 1.1.1
      is-map: 2.0.2
      is-set: 2.0.2
      is-string: 1.0.7
      isarray: 2.0.5
      stop-iteration-iterator: 1.0.0
    dev: true

  /es-iterator-helpers@1.0.13:
    resolution: {integrity: sha512-LK3VGwzvaPWobO8xzXXGRUOGw8Dcjyfk62CsY/wfHN75CwsJPbuypOYJxK6g5RyEL8YDjIWcl6jgd8foO6mmrA==}
    dependencies:
      asynciterator.prototype: 1.0.0
      call-bind: 1.0.2
      define-properties: 1.2.0
      es-abstract: 1.22.1
      es-set-tostringtag: 2.0.1
      function-bind: 1.1.1
      get-intrinsic: 1.2.1
      globalthis: 1.0.3
      has-property-descriptors: 1.0.0
      has-proto: 1.0.1
      has-symbols: 1.0.3
      internal-slot: 1.0.5
      iterator.prototype: 1.1.0
      safe-array-concat: 1.0.0
    dev: true

  /es-set-tostringtag@2.0.1:
    resolution: {integrity: sha512-g3OMbtlwY3QewlqAiMLI47KywjWZoEytKr8pf6iTC8uJq5bIAH52Z9pnQ8pVL6whrCto53JZDuUIsifGeLorTg==}
    engines: {node: '>= 0.4'}
    dependencies:
      get-intrinsic: 1.2.1
      has: 1.0.3
      has-tostringtag: 1.0.0

  /es-shim-unscopables@1.0.0:
    resolution: {integrity: sha512-Jm6GPcCdC30eMLbZ2x8z2WuRwAws3zTBBKuusffYVUrNj/GVSUAZ+xKMaUpfNDR5IbyNA5LJbaecoUVbmUcB1w==}
    dependencies:
      has: 1.0.3

  /es-to-primitive@1.2.1:
    resolution: {integrity: sha512-QCOllgZJtaUo9miYBcLChTUaHNjJF3PYs1VidD7AwiEj1kYxKeQTctLAezAOH5ZKRH0g2IgPn6KwB4IT8iRpvA==}
    engines: {node: '>= 0.4'}
    dependencies:
      is-callable: 1.2.7
      is-date-object: 1.0.5
      is-symbol: 1.0.4

  /esbuild@0.17.19:
    resolution: {integrity: sha512-XQ0jAPFkK/u3LcVRcvVHQcTIqD6E2H1fvZMA5dQPSOWb3suUbWbfbRf94pjc0bNzRYLfIrDRQXr7X+LHIm5oHw==}
    engines: {node: '>=12'}
    hasBin: true
    requiresBuild: true
    optionalDependencies:
      '@esbuild/android-arm': 0.17.19
      '@esbuild/android-arm64': 0.17.19
      '@esbuild/android-x64': 0.17.19
      '@esbuild/darwin-arm64': 0.17.19
      '@esbuild/darwin-x64': 0.17.19
      '@esbuild/freebsd-arm64': 0.17.19
      '@esbuild/freebsd-x64': 0.17.19
      '@esbuild/linux-arm': 0.17.19
      '@esbuild/linux-arm64': 0.17.19
      '@esbuild/linux-ia32': 0.17.19
      '@esbuild/linux-loong64': 0.17.19
      '@esbuild/linux-mips64el': 0.17.19
      '@esbuild/linux-ppc64': 0.17.19
      '@esbuild/linux-riscv64': 0.17.19
      '@esbuild/linux-s390x': 0.17.19
      '@esbuild/linux-x64': 0.17.19
      '@esbuild/netbsd-x64': 0.17.19
      '@esbuild/openbsd-x64': 0.17.19
      '@esbuild/sunos-x64': 0.17.19
      '@esbuild/win32-arm64': 0.17.19
      '@esbuild/win32-ia32': 0.17.19
      '@esbuild/win32-x64': 0.17.19
    dev: true

  /esbuild@0.19.2:
    resolution: {integrity: sha512-G6hPax8UbFakEj3hWO0Vs52LQ8k3lnBhxZWomUJDxfz3rZTLqF5k/FCzuNdLx2RbpBiQQF9H9onlDDH1lZsnjg==}
    engines: {node: '>=12'}
    hasBin: true
    requiresBuild: true
    optionalDependencies:
      '@esbuild/android-arm': 0.19.2
      '@esbuild/android-arm64': 0.19.2
      '@esbuild/android-x64': 0.19.2
      '@esbuild/darwin-arm64': 0.19.2
      '@esbuild/darwin-x64': 0.19.2
      '@esbuild/freebsd-arm64': 0.19.2
      '@esbuild/freebsd-x64': 0.19.2
      '@esbuild/linux-arm': 0.19.2
      '@esbuild/linux-arm64': 0.19.2
      '@esbuild/linux-ia32': 0.19.2
      '@esbuild/linux-loong64': 0.19.2
      '@esbuild/linux-mips64el': 0.19.2
      '@esbuild/linux-ppc64': 0.19.2
      '@esbuild/linux-riscv64': 0.19.2
      '@esbuild/linux-s390x': 0.19.2
      '@esbuild/linux-x64': 0.19.2
      '@esbuild/netbsd-x64': 0.19.2
      '@esbuild/openbsd-x64': 0.19.2
      '@esbuild/sunos-x64': 0.19.2
      '@esbuild/win32-arm64': 0.19.2
      '@esbuild/win32-ia32': 0.19.2
      '@esbuild/win32-x64': 0.19.2
    dev: false

  /escalade@3.1.1:
    resolution: {integrity: sha512-k0er2gUkLf8O0zKJiAhmkTnJlTvINGv7ygDNPbeIsX/TJjGJZHuh9B2UxbsaEkmlEo9MfhrSzmhIlhRlI2GXnw==}
    engines: {node: '>=6'}

  /escape-string-regexp@1.0.5:
    resolution: {integrity: sha512-vbRorB5FUQWvla16U8R/qgaFIya2qGzwDrNmCZuYKrbdSUMG6I1ZCGQRefkRVhuOkIGVne7BQ35DSfo1qvJqFg==}
    engines: {node: '>=0.8.0'}

  /escape-string-regexp@2.0.0:
    resolution: {integrity: sha512-UpzcLCXolUWcNu5HtVMHYdXJjArjsF9C0aNnquZYY4uW/Vu0miy5YoWvbV345HauVvcAUnpRuhMMcqTcGOY2+w==}
    engines: {node: '>=8'}
    dev: true

  /escape-string-regexp@4.0.0:
    resolution: {integrity: sha512-TtpcNJ3XAzx3Gq8sWRzJaVajRs0uVxA2YAkdb1jm2YkPz4G6egUFAyA3n5vtEIZefPk5Wa4UXbKuS5fKkJWdgA==}
    engines: {node: '>=10'}

  /escodegen@2.1.0:
    resolution: {integrity: sha512-2NlIDTwUWJN0mRPQOdtQBzbUHvdGY2P1VXSyU83Q3xKxM7WHX2Ql8dKq782Q9TgQUNOLEzEYu9bzLNj1q88I5w==}
    engines: {node: '>=6.0'}
    hasBin: true
    dependencies:
      esprima: 4.0.1
      estraverse: 5.3.0
      esutils: 2.0.3
    optionalDependencies:
      source-map: 0.6.1
    dev: true

  /eslint-config-next@14.0.4(eslint@8.48.0)(typescript@5.2.2):
    resolution: {integrity: sha512-9/xbOHEQOmQtqvQ1UsTQZpnA7SlDMBtuKJ//S4JnoyK3oGLhILKXdBgu/UO7lQo/2xOykQULS1qQ6p2+EpHgAQ==}
    peerDependencies:
      eslint: ^7.23.0 || ^8.0.0
      typescript: '>=3.3.1'
    peerDependenciesMeta:
      typescript:
        optional: true
    dependencies:
      '@next/eslint-plugin-next': 14.0.4
      '@rushstack/eslint-patch': 1.3.3
      '@typescript-eslint/parser': 6.5.0(eslint@8.48.0)(typescript@5.2.2)
      eslint: 8.48.0
      eslint-import-resolver-node: 0.3.9
      eslint-import-resolver-typescript: 3.6.0(@typescript-eslint/parser@6.5.0)(eslint-import-resolver-node@0.3.9)(eslint-plugin-import@2.28.1)(eslint@8.48.0)
      eslint-plugin-import: 2.28.1(@typescript-eslint/parser@6.5.0)(eslint-import-resolver-typescript@3.6.0)(eslint@8.55.0)
      eslint-plugin-jsx-a11y: 6.7.1(eslint@8.48.0)
      eslint-plugin-react: 7.33.2(eslint@8.48.0)
      eslint-plugin-react-hooks: 4.6.0(eslint@8.48.0)
      typescript: 5.2.2
    transitivePeerDependencies:
      - eslint-import-resolver-webpack
      - supports-color
    dev: true

  /eslint-config-next@14.0.4(eslint@8.55.0)(typescript@5.2.2):
    resolution: {integrity: sha512-9/xbOHEQOmQtqvQ1UsTQZpnA7SlDMBtuKJ//S4JnoyK3oGLhILKXdBgu/UO7lQo/2xOykQULS1qQ6p2+EpHgAQ==}
    peerDependencies:
      eslint: ^7.23.0 || ^8.0.0
      typescript: '>=3.3.1'
    peerDependenciesMeta:
      typescript:
        optional: true
    dependencies:
      '@next/eslint-plugin-next': 14.0.4
      '@rushstack/eslint-patch': 1.3.3
      '@typescript-eslint/parser': 6.5.0(eslint@8.55.0)(typescript@5.2.2)
      eslint: 8.55.0
      eslint-import-resolver-node: 0.3.9
      eslint-import-resolver-typescript: 3.6.0(@typescript-eslint/parser@6.5.0)(eslint-import-resolver-node@0.3.9)(eslint-plugin-import@2.28.1)(eslint@8.55.0)
      eslint-plugin-import: 2.28.1(@typescript-eslint/parser@6.5.0)(eslint-import-resolver-typescript@3.6.0)(eslint@8.55.0)
      eslint-plugin-jsx-a11y: 6.7.1(eslint@8.55.0)
      eslint-plugin-react: 7.33.2(eslint@8.55.0)
      eslint-plugin-react-hooks: 4.6.0(eslint@8.55.0)
      typescript: 5.2.2
    transitivePeerDependencies:
      - eslint-import-resolver-webpack
      - supports-color
    dev: true

  /eslint-config-prettier@9.0.0(eslint@8.55.0):
    resolution: {integrity: sha512-IcJsTkJae2S35pRsRAwoCE+925rJJStOdkKnLVgtE+tEpqU0EVVM7OqrwxqgptKdX29NUwC82I5pXsGFIgSevw==}
    hasBin: true
    peerDependencies:
      eslint: '>=7.0.0'
    dependencies:
      eslint: 8.55.0
    dev: true

  /eslint-config-turbo@1.10.12(eslint@8.55.0):
    resolution: {integrity: sha512-z3jfh+D7UGYlzMWGh+Kqz++hf8LOE96q3o5R8X4HTjmxaBWlLAWG+0Ounr38h+JLR2TJno0hU9zfzoPNkR9BdA==}
    peerDependencies:
      eslint: '>6.6.0'
    dependencies:
      eslint: 8.55.0
      eslint-plugin-turbo: 1.10.12(eslint@8.55.0)
    dev: true

  /eslint-import-resolver-alias@1.1.2(eslint-plugin-import@2.28.1):
    resolution: {integrity: sha512-WdviM1Eu834zsfjHtcGHtGfcu+F30Od3V7I9Fi57uhBEwPkjDcii7/yW8jAT+gOhn4P/vOxxNAXbFAKsrrc15w==}
    engines: {node: '>= 4'}
    peerDependencies:
      eslint-plugin-import: '>=1.4.0'
    dependencies:
      eslint-plugin-import: 2.28.1(@typescript-eslint/parser@6.5.0)(eslint-import-resolver-typescript@3.6.0)(eslint@8.55.0)
    dev: true

  /eslint-import-resolver-node@0.3.9:
    resolution: {integrity: sha512-WFj2isz22JahUv+B788TlO3N6zL3nNJGU8CcZbPZvVEkBPaJdCV4vy5wyghty5ROFbCRnm132v8BScu5/1BQ8g==}
    dependencies:
      debug: 3.2.7
      is-core-module: 2.13.0
      resolve: 1.22.4
    transitivePeerDependencies:
      - supports-color
    dev: true

  /eslint-import-resolver-typescript@3.6.0(@typescript-eslint/parser@6.5.0)(eslint-import-resolver-node@0.3.9)(eslint-plugin-import@2.28.1)(eslint@8.48.0):
    resolution: {integrity: sha512-QTHR9ddNnn35RTxlaEnx2gCxqFlF2SEN0SE2d17SqwyM7YOSI2GHWRYp5BiRkObTUNYPupC/3Fq2a0PpT+EKpg==}
    engines: {node: ^14.18.0 || >=16.0.0}
    peerDependencies:
      eslint: '*'
      eslint-plugin-import: '*'
    dependencies:
      debug: 4.3.4(supports-color@5.5.0)
      enhanced-resolve: 5.15.0
      eslint: 8.48.0
      eslint-module-utils: 2.8.0(@typescript-eslint/parser@6.5.0)(eslint-import-resolver-node@0.3.9)(eslint-import-resolver-typescript@3.6.0)(eslint@8.48.0)
      eslint-plugin-import: 2.28.1(@typescript-eslint/parser@6.5.0)(eslint-import-resolver-typescript@3.6.0)(eslint@8.55.0)
      fast-glob: 3.3.1
      get-tsconfig: 4.7.0
      is-core-module: 2.13.0
      is-glob: 4.0.3
    transitivePeerDependencies:
      - '@typescript-eslint/parser'
      - eslint-import-resolver-node
      - eslint-import-resolver-webpack
      - supports-color
    dev: true

  /eslint-import-resolver-typescript@3.6.0(@typescript-eslint/parser@6.5.0)(eslint-import-resolver-node@0.3.9)(eslint-plugin-import@2.28.1)(eslint@8.55.0):
    resolution: {integrity: sha512-QTHR9ddNnn35RTxlaEnx2gCxqFlF2SEN0SE2d17SqwyM7YOSI2GHWRYp5BiRkObTUNYPupC/3Fq2a0PpT+EKpg==}
    engines: {node: ^14.18.0 || >=16.0.0}
    peerDependencies:
      eslint: '*'
      eslint-plugin-import: '*'
    dependencies:
      debug: 4.3.4(supports-color@5.5.0)
      enhanced-resolve: 5.15.0
      eslint: 8.55.0
      eslint-module-utils: 2.8.0(@typescript-eslint/parser@6.5.0)(eslint-import-resolver-node@0.3.9)(eslint-import-resolver-typescript@3.6.0)(eslint@8.55.0)
      eslint-plugin-import: 2.28.1(@typescript-eslint/parser@6.5.0)(eslint-import-resolver-typescript@3.6.0)(eslint@8.55.0)
      fast-glob: 3.3.1
      get-tsconfig: 4.7.0
      is-core-module: 2.13.0
      is-glob: 4.0.3
    transitivePeerDependencies:
      - '@typescript-eslint/parser'
      - eslint-import-resolver-node
      - eslint-import-resolver-webpack
      - supports-color
    dev: true

  /eslint-module-utils@2.8.0(@typescript-eslint/parser@6.5.0)(eslint-import-resolver-node@0.3.9)(eslint-import-resolver-typescript@3.6.0)(eslint@8.48.0):
    resolution: {integrity: sha512-aWajIYfsqCKRDgUfjEXNN/JlrzauMuSEy5sbd7WXbtW3EH6A6MpwEh42c7qD+MqQo9QMJ6fWLAeIJynx0g6OAw==}
    engines: {node: '>=4'}
    peerDependencies:
      '@typescript-eslint/parser': '*'
      eslint: '*'
      eslint-import-resolver-node: '*'
      eslint-import-resolver-typescript: '*'
      eslint-import-resolver-webpack: '*'
    peerDependenciesMeta:
      '@typescript-eslint/parser':
        optional: true
      eslint:
        optional: true
      eslint-import-resolver-node:
        optional: true
      eslint-import-resolver-typescript:
        optional: true
      eslint-import-resolver-webpack:
        optional: true
    dependencies:
      '@typescript-eslint/parser': 6.5.0(eslint@8.48.0)(typescript@5.2.2)
      debug: 3.2.7
      eslint: 8.48.0
      eslint-import-resolver-node: 0.3.9
      eslint-import-resolver-typescript: 3.6.0(@typescript-eslint/parser@6.5.0)(eslint-import-resolver-node@0.3.9)(eslint-plugin-import@2.28.1)(eslint@8.48.0)
    transitivePeerDependencies:
      - supports-color
    dev: true

  /eslint-module-utils@2.8.0(@typescript-eslint/parser@6.5.0)(eslint-import-resolver-node@0.3.9)(eslint-import-resolver-typescript@3.6.0)(eslint@8.55.0):
    resolution: {integrity: sha512-aWajIYfsqCKRDgUfjEXNN/JlrzauMuSEy5sbd7WXbtW3EH6A6MpwEh42c7qD+MqQo9QMJ6fWLAeIJynx0g6OAw==}
    engines: {node: '>=4'}
    peerDependencies:
      '@typescript-eslint/parser': '*'
      eslint: '*'
      eslint-import-resolver-node: '*'
      eslint-import-resolver-typescript: '*'
      eslint-import-resolver-webpack: '*'
    peerDependenciesMeta:
      '@typescript-eslint/parser':
        optional: true
      eslint:
        optional: true
      eslint-import-resolver-node:
        optional: true
      eslint-import-resolver-typescript:
        optional: true
      eslint-import-resolver-webpack:
        optional: true
    dependencies:
      '@typescript-eslint/parser': 6.5.0(eslint@8.55.0)(typescript@5.2.2)
      debug: 3.2.7
      eslint: 8.55.0
      eslint-import-resolver-node: 0.3.9
      eslint-import-resolver-typescript: 3.6.0(@typescript-eslint/parser@6.5.0)(eslint-import-resolver-node@0.3.9)(eslint-plugin-import@2.28.1)(eslint@8.55.0)
    transitivePeerDependencies:
      - supports-color
    dev: true

  /eslint-plugin-eslint-comments@3.2.0(eslint@8.55.0):
    resolution: {integrity: sha512-0jkOl0hfojIHHmEHgmNdqv4fmh7300NdpA9FFpF7zaoLvB/QeXOGNLIo86oAveJFrfB1p05kC8hpEMHM8DwWVQ==}
    engines: {node: '>=6.5.0'}
    peerDependencies:
      eslint: '>=4.19.1'
    dependencies:
      escape-string-regexp: 1.0.5
      eslint: 8.55.0
      ignore: 5.3.0
    dev: true

  /eslint-plugin-import@2.28.1(@typescript-eslint/parser@6.5.0)(eslint-import-resolver-typescript@3.6.0)(eslint@8.55.0):
    resolution: {integrity: sha512-9I9hFlITvOV55alzoKBI+K9q74kv0iKMeY6av5+umsNwayt59fz692daGyjR+oStBQgx6nwR9rXldDev3Clw+A==}
    engines: {node: '>=4'}
    peerDependencies:
      '@typescript-eslint/parser': '*'
      eslint: ^2 || ^3 || ^4 || ^5 || ^6 || ^7.2.0 || ^8
    peerDependenciesMeta:
      '@typescript-eslint/parser':
        optional: true
    dependencies:
      '@typescript-eslint/parser': 6.5.0(eslint@8.55.0)(typescript@5.2.2)
      array-includes: 3.1.6
      array.prototype.findlastindex: 1.2.2
      array.prototype.flat: 1.3.1
      array.prototype.flatmap: 1.3.1
      debug: 3.2.7
      doctrine: 2.1.0
      eslint: 8.55.0
      eslint-import-resolver-node: 0.3.9
      eslint-module-utils: 2.8.0(@typescript-eslint/parser@6.5.0)(eslint-import-resolver-node@0.3.9)(eslint-import-resolver-typescript@3.6.0)(eslint@8.55.0)
      has: 1.0.3
      is-core-module: 2.13.0
      is-glob: 4.0.3
      minimatch: 3.1.2
      object.fromentries: 2.0.6
      object.groupby: 1.0.0
      object.values: 1.1.6
      semver: 6.3.1
      tsconfig-paths: 3.14.2
    transitivePeerDependencies:
      - eslint-import-resolver-typescript
      - eslint-import-resolver-webpack
      - supports-color
    dev: true

  /eslint-plugin-jest@27.2.3(@typescript-eslint/eslint-plugin@6.5.0)(eslint@8.55.0)(typescript@5.3.3):
    resolution: {integrity: sha512-sRLlSCpICzWuje66Gl9zvdF6mwD5X86I4u55hJyFBsxYOsBCmT5+kSUjf+fkFWVMMgpzNEupjW8WzUqi83hJAQ==}
    engines: {node: ^14.15.0 || ^16.10.0 || >=18.0.0}
    peerDependencies:
      '@typescript-eslint/eslint-plugin': ^5.0.0 || ^6.0.0
      eslint: ^7.0.0 || ^8.0.0
      jest: '*'
    peerDependenciesMeta:
      '@typescript-eslint/eslint-plugin':
        optional: true
      jest:
        optional: true
    dependencies:
      '@typescript-eslint/eslint-plugin': 6.5.0(@typescript-eslint/parser@6.5.0)(eslint@8.55.0)(typescript@5.3.3)
      '@typescript-eslint/utils': 5.62.0(eslint@8.55.0)(typescript@5.3.3)
      eslint: 8.55.0
    transitivePeerDependencies:
      - supports-color
      - typescript
    dev: true

  /eslint-plugin-jsx-a11y@6.7.1(eslint@8.48.0):
    resolution: {integrity: sha512-63Bog4iIethyo8smBklORknVjB0T2dwB8Mr/hIC+fBS0uyHdYYpzM/Ed+YC8VxTjlXHEWFOdmgwcDn1U2L9VCA==}
    engines: {node: '>=4.0'}
    peerDependencies:
      eslint: ^3 || ^4 || ^5 || ^6 || ^7 || ^8
    dependencies:
      '@babel/runtime': 7.23.5
      aria-query: 5.3.0
      array-includes: 3.1.6
      array.prototype.flatmap: 1.3.1
      ast-types-flow: 0.0.7
      axe-core: 4.7.2
      axobject-query: 3.2.1
      damerau-levenshtein: 1.0.8
      emoji-regex: 9.2.2
      eslint: 8.48.0
      has: 1.0.3
      jsx-ast-utils: 3.3.5
      language-tags: 1.0.5
      minimatch: 3.1.2
      object.entries: 1.1.6
      object.fromentries: 2.0.6
      semver: 6.3.1
    dev: true

  /eslint-plugin-jsx-a11y@6.7.1(eslint@8.55.0):
    resolution: {integrity: sha512-63Bog4iIethyo8smBklORknVjB0T2dwB8Mr/hIC+fBS0uyHdYYpzM/Ed+YC8VxTjlXHEWFOdmgwcDn1U2L9VCA==}
    engines: {node: '>=4.0'}
    peerDependencies:
      eslint: ^3 || ^4 || ^5 || ^6 || ^7 || ^8
    dependencies:
      '@babel/runtime': 7.23.5
      aria-query: 5.3.0
      array-includes: 3.1.6
      array.prototype.flatmap: 1.3.1
      ast-types-flow: 0.0.7
      axe-core: 4.7.2
      axobject-query: 3.2.1
      damerau-levenshtein: 1.0.8
      emoji-regex: 9.2.2
      eslint: 8.55.0
      has: 1.0.3
      jsx-ast-utils: 3.3.5
      language-tags: 1.0.5
      minimatch: 3.1.2
      object.entries: 1.1.6
      object.fromentries: 2.0.6
      semver: 6.3.1
    dev: true

  /eslint-plugin-playwright@0.16.0(eslint-plugin-jest@27.2.3)(eslint@8.55.0):
    resolution: {integrity: sha512-DcHpF0SLbNeh9MT4pMzUGuUSnJ7q5MWbP8sSEFIMS6j7Ggnduq8ghNlfhURgty4c1YFny7Ge9xYTO1FSAoV2Vw==}
    peerDependencies:
      eslint: '>=7'
      eslint-plugin-jest: '>=25'
    peerDependenciesMeta:
      eslint-plugin-jest:
        optional: true
    dependencies:
      eslint: 8.55.0
      eslint-plugin-jest: 27.2.3(@typescript-eslint/eslint-plugin@6.5.0)(eslint@8.55.0)(typescript@5.3.3)
    dev: true

  /eslint-plugin-react-hooks@4.6.0(eslint@8.48.0):
    resolution: {integrity: sha512-oFc7Itz9Qxh2x4gNHStv3BqJq54ExXmfC+a1NjAta66IAN87Wu0R/QArgIS9qKzX3dXKPI9H5crl9QchNMY9+g==}
    engines: {node: '>=10'}
    peerDependencies:
      eslint: ^3.0.0 || ^4.0.0 || ^5.0.0 || ^6.0.0 || ^7.0.0 || ^8.0.0-0
    dependencies:
      eslint: 8.48.0
    dev: true

  /eslint-plugin-react-hooks@4.6.0(eslint@8.55.0):
    resolution: {integrity: sha512-oFc7Itz9Qxh2x4gNHStv3BqJq54ExXmfC+a1NjAta66IAN87Wu0R/QArgIS9qKzX3dXKPI9H5crl9QchNMY9+g==}
    engines: {node: '>=10'}
    peerDependencies:
      eslint: ^3.0.0 || ^4.0.0 || ^5.0.0 || ^6.0.0 || ^7.0.0 || ^8.0.0-0
    dependencies:
      eslint: 8.55.0
    dev: true

  /eslint-plugin-react@7.33.2(eslint@8.48.0):
    resolution: {integrity: sha512-73QQMKALArI8/7xGLNI/3LylrEYrlKZSb5C9+q3OtOewTnMQi5cT+aE9E41sLCmli3I9PGGmD1yiZydyo4FEPw==}
    engines: {node: '>=4'}
    peerDependencies:
      eslint: ^3 || ^4 || ^5 || ^6 || ^7 || ^8
    dependencies:
      array-includes: 3.1.6
      array.prototype.flatmap: 1.3.1
      array.prototype.tosorted: 1.1.1
      doctrine: 2.1.0
      es-iterator-helpers: 1.0.13
      eslint: 8.48.0
      estraverse: 5.3.0
      jsx-ast-utils: 3.3.5
      minimatch: 3.1.2
      object.entries: 1.1.6
      object.fromentries: 2.0.6
      object.hasown: 1.1.2
      object.values: 1.1.6
      prop-types: 15.8.1
      resolve: 2.0.0-next.4
      semver: 6.3.1
      string.prototype.matchall: 4.0.8
    dev: true

  /eslint-plugin-react@7.33.2(eslint@8.55.0):
    resolution: {integrity: sha512-73QQMKALArI8/7xGLNI/3LylrEYrlKZSb5C9+q3OtOewTnMQi5cT+aE9E41sLCmli3I9PGGmD1yiZydyo4FEPw==}
    engines: {node: '>=4'}
    peerDependencies:
      eslint: ^3 || ^4 || ^5 || ^6 || ^7 || ^8
    dependencies:
      array-includes: 3.1.6
      array.prototype.flatmap: 1.3.1
      array.prototype.tosorted: 1.1.1
      doctrine: 2.1.0
      es-iterator-helpers: 1.0.13
      eslint: 8.55.0
      estraverse: 5.3.0
      jsx-ast-utils: 3.3.5
      minimatch: 3.1.2
      object.entries: 1.1.6
      object.fromentries: 2.0.6
      object.hasown: 1.1.2
      object.values: 1.1.6
      prop-types: 15.8.1
      resolve: 2.0.0-next.4
      semver: 6.3.1
      string.prototype.matchall: 4.0.8
    dev: true

  /eslint-plugin-testing-library@6.0.1(eslint@8.55.0)(typescript@5.3.3):
    resolution: {integrity: sha512-CEYtjpcF3hAaQtYsTZqciR7s5z+T0LCMTwJeW+pz6kBnGtc866wAKmhaiK2Gsjc2jWNP7Gt6zhNr2DE1ZW4e+g==}
    engines: {node: ^12.22.0 || ^14.17.0 || >=16.0.0, npm: '>=6'}
    peerDependencies:
      eslint: ^7.5.0 || ^8.0.0
    dependencies:
      '@typescript-eslint/utils': 5.62.0(eslint@8.55.0)(typescript@5.3.3)
      eslint: 8.55.0
    transitivePeerDependencies:
      - supports-color
      - typescript
    dev: true

  /eslint-plugin-tsdoc@0.2.17:
    resolution: {integrity: sha512-xRmVi7Zx44lOBuYqG8vzTXuL6IdGOeF9nHX17bjJ8+VE6fsxpdGem0/SBTmAwgYMKYB1WBkqRJVQ+n8GK041pA==}
    dependencies:
      '@microsoft/tsdoc': 0.14.2
      '@microsoft/tsdoc-config': 0.16.2
    dev: true

  /eslint-plugin-turbo@1.10.12(eslint@8.55.0):
    resolution: {integrity: sha512-uNbdj+ohZaYo4tFJ6dStRXu2FZigwulR1b3URPXe0Q8YaE7thuekKNP+54CHtZPH9Zey9dmDx5btAQl9mfzGOw==}
    peerDependencies:
      eslint: '>6.6.0'
    dependencies:
      dotenv: 16.0.3
      eslint: 8.55.0
    dev: true

  /eslint-plugin-unicorn@48.0.1(eslint@8.55.0):
    resolution: {integrity: sha512-FW+4r20myG/DqFcCSzoumaddKBicIPeFnTrifon2mWIzlfyvzwyqZjqVP7m4Cqr/ZYisS2aiLghkUWaPg6vtCw==}
    engines: {node: '>=16'}
    peerDependencies:
      eslint: '>=8.44.0'
    dependencies:
      '@babel/helper-validator-identifier': 7.22.5
      '@eslint-community/eslint-utils': 4.4.0(eslint@8.55.0)
      ci-info: 3.8.0
      clean-regexp: 1.0.0
      eslint: 8.55.0
      esquery: 1.5.0
      indent-string: 4.0.0
      is-builtin-module: 3.2.1
      jsesc: 3.0.2
      lodash: 4.17.21
      pluralize: 8.0.0
      read-pkg-up: 7.0.1
      regexp-tree: 0.1.27
      regjsparser: 0.10.0
      semver: 7.5.4
      strip-indent: 3.0.0
    dev: true

  /eslint-scope@5.1.1:
    resolution: {integrity: sha512-2NxwbF/hZ0KpepYN0cNbo+FN6XoK7GaHlQhgx/hIZl6Va0bF45RQOOwhLIy8lQDbuCiadSLCBnH2CFYquit5bw==}
    engines: {node: '>=8.0.0'}
    dependencies:
      esrecurse: 4.3.0
      estraverse: 4.3.0
    dev: true

  /eslint-scope@7.2.2:
    resolution: {integrity: sha512-dOt21O7lTMhDM+X9mB4GX+DZrZtCUJPL/wlcTqxyrx5IvO0IYtILdtrQGQp+8n5S0gwSVmOf9NQrjMOgfQZlIg==}
    engines: {node: ^12.22.0 || ^14.17.0 || >=16.0.0}
    dependencies:
      esrecurse: 4.3.0
      estraverse: 5.3.0

  /eslint-visitor-keys@2.1.0:
    resolution: {integrity: sha512-0rSmRBzXgDzIsD6mGdJgevzgezI534Cer5L/vyMX0kHzT/jiB43jRhd9YUlMGYLQy2zprNmoT8qasCGtY+QaKw==}
    engines: {node: '>=10'}
    dev: true

  /eslint-visitor-keys@3.4.3:
    resolution: {integrity: sha512-wpc+LXeiyiisxPlEkUzU6svyS1frIO3Mgxj1fdy7Pm8Ygzguax2N3Fa/D/ag1WqbOprdI+uY6wMUl8/a2G+iag==}
    engines: {node: ^12.22.0 || ^14.17.0 || >=16.0.0}

  /eslint@8.48.0:
    resolution: {integrity: sha512-sb6DLeIuRXxeM1YljSe1KEx9/YYeZFQWcV8Rq9HfigmdDEugjLEVEa1ozDjL6YDjBpQHPJxJzze+alxi4T3OLg==}
    engines: {node: ^12.22.0 || ^14.17.0 || >=16.0.0}
    hasBin: true
    dependencies:
      '@eslint-community/eslint-utils': 4.4.0(eslint@8.48.0)
      '@eslint-community/regexpp': 4.10.0
      '@eslint/eslintrc': 2.1.4
      '@eslint/js': 8.48.0
      '@humanwhocodes/config-array': 0.11.13
      '@humanwhocodes/module-importer': 1.0.1
      '@nodelib/fs.walk': 1.2.8
      ajv: 6.12.6
      chalk: 4.1.2
      cross-spawn: 7.0.3
      debug: 4.3.4(supports-color@5.5.0)
      doctrine: 3.0.0
      escape-string-regexp: 4.0.0
      eslint-scope: 7.2.2
      eslint-visitor-keys: 3.4.3
      espree: 9.6.1
      esquery: 1.5.0
      esutils: 2.0.3
      fast-deep-equal: 3.1.3
      file-entry-cache: 6.0.1
      find-up: 5.0.0
      glob-parent: 6.0.2
      globals: 13.23.0
      graphemer: 1.4.0
      ignore: 5.3.0
      imurmurhash: 0.1.4
      is-glob: 4.0.3
      is-path-inside: 3.0.3
      js-yaml: 4.1.0
      json-stable-stringify-without-jsonify: 1.0.1
      levn: 0.4.1
      lodash.merge: 4.6.2
      minimatch: 3.1.2
      natural-compare: 1.4.0
      optionator: 0.9.3
      strip-ansi: 6.0.1
      text-table: 0.2.0
    transitivePeerDependencies:
      - supports-color

  /eslint@8.55.0:
    resolution: {integrity: sha512-iyUUAM0PCKj5QpwGfmCAG9XXbZCWsqP/eWAWrG/W0umvjuLRBECwSFdt+rCntju0xEH7teIABPwXpahftIaTdA==}
    engines: {node: ^12.22.0 || ^14.17.0 || >=16.0.0}
    hasBin: true
    dependencies:
      '@eslint-community/eslint-utils': 4.4.0(eslint@8.55.0)
      '@eslint-community/regexpp': 4.10.0
      '@eslint/eslintrc': 2.1.4
      '@eslint/js': 8.55.0
      '@humanwhocodes/config-array': 0.11.13
      '@humanwhocodes/module-importer': 1.0.1
      '@nodelib/fs.walk': 1.2.8
      '@ungap/structured-clone': 1.2.0
      ajv: 6.12.6
      chalk: 4.1.2
      cross-spawn: 7.0.3
      debug: 4.3.4(supports-color@5.5.0)
      doctrine: 3.0.0
      escape-string-regexp: 4.0.0
      eslint-scope: 7.2.2
      eslint-visitor-keys: 3.4.3
      espree: 9.6.1
      esquery: 1.5.0
      esutils: 2.0.3
      fast-deep-equal: 3.1.3
      file-entry-cache: 6.0.1
      find-up: 5.0.0
      glob-parent: 6.0.2
      globals: 13.23.0
      graphemer: 1.4.0
      ignore: 5.3.0
      imurmurhash: 0.1.4
      is-glob: 4.0.3
      is-path-inside: 3.0.3
      js-yaml: 4.1.0
      json-stable-stringify-without-jsonify: 1.0.1
      levn: 0.4.1
      lodash.merge: 4.6.2
      minimatch: 3.1.2
      natural-compare: 1.4.0
      optionator: 0.9.3
      strip-ansi: 6.0.1
      text-table: 0.2.0
    transitivePeerDependencies:
      - supports-color
    dev: true

  /espree@9.6.1:
    resolution: {integrity: sha512-oruZaFkjorTpF32kDSI5/75ViwGeZginGGy2NoOSg3Q9bnwlnmDm4HLnkl0RE3n+njDXR037aY1+x58Z/zFdwQ==}
    engines: {node: ^12.22.0 || ^14.17.0 || >=16.0.0}
    dependencies:
      acorn: 8.10.0
      acorn-jsx: 5.3.2(acorn@8.10.0)
      eslint-visitor-keys: 3.4.3

  /esprima@4.0.1:
    resolution: {integrity: sha512-eGuFFw7Upda+g4p+QHvnW0RyTX/SVeJBDM/gCtMARO0cLuT2HcEKnTPvhjV6aGeqrCB/sbNop0Kszm0jsaWU4A==}
    engines: {node: '>=4'}
    hasBin: true

  /esquery@1.5.0:
    resolution: {integrity: sha512-YQLXUplAwJgCydQ78IMJywZCceoqk1oH01OERdSAJc/7U2AylwjhSCLDEtqwg811idIS/9fIU5GjG73IgjKMVg==}
    engines: {node: '>=0.10'}
    dependencies:
      estraverse: 5.3.0

  /esrecurse@4.3.0:
    resolution: {integrity: sha512-KmfKL3b6G+RXvP8N1vr3Tq1kL/oCFgn2NYXEtqP8/L3pKapUA4G8cFVaoF3SU323CD4XypR/ffioHmkti6/Tag==}
    engines: {node: '>=4.0'}
    dependencies:
      estraverse: 5.3.0

  /estraverse@4.3.0:
    resolution: {integrity: sha512-39nnKffWz8xN1BU/2c79n9nB9HDzo0niYUqx6xyqUnyoAnQyyWpOTdZEeiCch8BBu515t4wp9ZmgVfVhn9EBpw==}
    engines: {node: '>=4.0'}
    dev: true

  /estraverse@5.3.0:
    resolution: {integrity: sha512-MMdARuVEQziNTeJD8DgMqmhwR11BRQ/cBP+pLtYdSTnf3MIO8fFeiINEbX36ZdNlfU/7A9f3gUw49B3oQsvwBA==}
    engines: {node: '>=4.0'}

  /estree-walker@2.0.2:
    resolution: {integrity: sha512-Rfkk/Mp/DL7JVje3u18FxFujQlTNR2q6QfMSMB7AvCBx91NGj/ba3kCfza0f6dVDbw7YlRf/nDrn7pQrCCyQ/w==}
    dev: false

  /esutils@2.0.3:
    resolution: {integrity: sha512-kVscqXk4OCp68SZ0dkgEKVi6/8ij300KBWTJq32P/dYeWTSwK41WyTxalN1eRmA5Z9UU/LX9D7FWSmV9SAYx6g==}
    engines: {node: '>=0.10.0'}

  /eth-rpc-errors@4.0.3:
    resolution: {integrity: sha512-Z3ymjopaoft7JDoxZcEb3pwdGh7yiYMhOwm2doUt6ASXlMavpNlK6Cre0+IMl2VSGyEU9rkiperQhp5iRxn5Pg==}
    dependencies:
      fast-safe-stringify: 2.1.1
    dev: false

  /events@3.3.0:
    resolution: {integrity: sha512-mQw+2fkQbALzQ7V0MY0IqdnXNOeTtP4r0lN9z7AAawCXgqea7bDii20AYrIBrFd/Hx0M2Ocz6S111CaFkUcb0Q==}
    engines: {node: '>=0.8.x'}
    dev: false

  /execa@5.1.1:
    resolution: {integrity: sha512-8uSpZZocAZRBAPIEINJj3Lo9HyGitllczc27Eh5YYojjMFMn8yHMDMaUHE2Jqfq05D/wucwI4JGURyXt1vchyg==}
    engines: {node: '>=10'}
    dependencies:
      cross-spawn: 7.0.3
      get-stream: 6.0.1
      human-signals: 2.1.0
      is-stream: 2.0.1
      merge-stream: 2.0.0
      npm-run-path: 4.0.1
      onetime: 5.1.2
      signal-exit: 3.0.7
      strip-final-newline: 2.0.0

  /execa@7.2.0:
    resolution: {integrity: sha512-UduyVP7TLB5IcAQl+OzLyLcS/l32W/GLg+AhHJ+ow40FOk2U3SAllPwR44v4vmdFwIWqpdwxxpQbF1n5ta9seA==}
    engines: {node: ^14.18.0 || ^16.14.0 || >=18.0.0}
    dependencies:
      cross-spawn: 7.0.3
      get-stream: 6.0.1
      human-signals: 4.3.1
      is-stream: 3.0.0
      merge-stream: 2.0.0
      npm-run-path: 5.1.0
      onetime: 6.0.0
      signal-exit: 3.0.7
      strip-final-newline: 3.0.0
    dev: true

  /exit@0.1.2:
    resolution: {integrity: sha512-Zk/eNKV2zbjpKzrsQ+n1G6poVbErQxJ0LBOJXaKZ1EViLzH+hrLu9cdXI4zw9dBQJslwBEpbQ2P1oS7nDxs6jQ==}
    engines: {node: '>= 0.8.0'}
    dev: true

  /expect@29.7.0:
    resolution: {integrity: sha512-2Zks0hf1VLFYI1kbh0I5jP3KHHyCHpkfyHBzsSXRFgl/Bg9mWYfMW8oD+PdMPlEwy5HNsR9JutYy6pMeOh61nw==}
    engines: {node: ^14.15.0 || ^16.10.0 || >=18.0.0}
    dependencies:
      '@jest/expect-utils': 29.7.0
      jest-get-type: 29.6.3
      jest-matcher-utils: 29.7.0
      jest-message-util: 29.7.0
      jest-util: 29.7.0
    dev: true

  /extendable-error@0.1.7:
    resolution: {integrity: sha512-UOiS2in6/Q0FK0R0q6UY9vYpQ21mr/Qn1KOnte7vsACuNJf514WvCCUHSRCPcgjPT2bAhNIJdlE6bVap1GKmeg==}
    dev: false

  /extension-port-stream@2.1.1:
    resolution: {integrity: sha512-qknp5o5rj2J9CRKfVB8KJr+uXQlrojNZzdESUPhKYLXf97TPcGf6qWWKmpsNNtUyOdzFhab1ON0jzouNxHHvow==}
    engines: {node: '>=12.0.0'}
    dependencies:
      webextension-polyfill: 0.10.0
    dev: false

  /external-editor@3.1.0:
    resolution: {integrity: sha512-hMQ4CX1p1izmuLYyZqLMO/qGNw10wSv9QDCPfzXfyFrOaCSSoRfqE1Kf1s5an66J5JZC62NewG+mK49jOCtQew==}
    engines: {node: '>=4'}
    dependencies:
      chardet: 0.7.0
      iconv-lite: 0.4.24
      tmp: 0.0.33
    dev: false

  /fast-deep-equal@3.1.3:
    resolution: {integrity: sha512-f3qQ9oQy9j2AhBe/H9VC91wLmKBCCU/gDOnKNAYG5hswO7BLKj09Hc5HYNz9cGI++xlpDCIgDaitVs03ATR84Q==}

  /fast-glob@3.3.1:
    resolution: {integrity: sha512-kNFPyjhh5cKjrUltxs+wFx+ZkbRaxxmZ+X0ZU31SOsxCEtP9VPgtq2teZw1DebupL5GmDaNQ6yKMMVcM41iqDg==}
    engines: {node: '>=8.6.0'}
    dependencies:
      '@nodelib/fs.stat': 2.0.5
      '@nodelib/fs.walk': 1.2.8
      glob-parent: 5.1.2
      merge2: 1.4.1
      micromatch: 4.0.5

  /fast-json-stable-stringify@2.1.0:
    resolution: {integrity: sha512-lhd/wF+Lk98HZoTCtlVraHtfh5XYijIjalXck7saUtuanSDyLMxnHhSXEDJqHxD7msR8D0uCmqlkwjCV8xvwHw==}

  /fast-levenshtein@2.0.6:
    resolution: {integrity: sha512-DCXu6Ifhqcks7TZKY3Hxp3y6qphY5SJZmrWMDrKcERSOXWQdMhU9Ig/PYrzyw/ul9jOIyh0N4M0tbC5hodg8dw==}

  /fast-redact@3.3.0:
    resolution: {integrity: sha512-6T5V1QK1u4oF+ATxs1lWUmlEk6P2T9HqJG3e2DnHOdVgZy2rFJBoEnrIedcTXlkAHU/zKC+7KETJ+KGGKwxgMQ==}
    engines: {node: '>=6'}
    dev: false

  /fast-safe-stringify@2.1.1:
    resolution: {integrity: sha512-W+KJc2dmILlPplD/H4K9l9LcAHAfPtP6BY84uVLXQ6Evcz9Lcg33Y2z1IVblT6xdY54PXYVHEv+0Wpq8Io6zkA==}
    dev: false

  /fastq@1.15.0:
    resolution: {integrity: sha512-wBrocU2LCXXa+lWBt8RoIRD89Fi8OdABODa/kEnyeyjS5aZO5/GNvI5sEINADqP/h8M29UHTHUb53sUu5Ihqdw==}
    dependencies:
      reusify: 1.0.4

  /fb-watchman@2.0.2:
    resolution: {integrity: sha512-p5161BqbuCaSnB8jIbzQHOlpgsPmK5rJVDfDKO91Axs5NC1uu3HRQm6wt9cd9/+GtQQIO53JdGXXoyDpTAsgYA==}
    dependencies:
      bser: 2.1.1
    dev: true

  /file-entry-cache@6.0.1:
    resolution: {integrity: sha512-7Gps/XWymbLk2QLYK4NzpMOrYjMhdIxXuIvy2QBsLE6ljuodKvdkWs/cpyJJ3CVIVpH0Oi1Hvg1ovbMzLdFBBg==}
    engines: {node: ^10.12.0 || >=12.0.0}
    dependencies:
      flat-cache: 3.0.4

  /file-uri-to-path@1.0.0:
    resolution: {integrity: sha512-0Zt+s3L7Vf1biwWZ29aARiVYLx7iMGnEUl9x33fbB/j3jR81u/O2LbqK+Bm1CDSNDKVtJ/YjwY7TUd5SkeLQLw==}
    dev: false

  /fill-range@7.0.1:
    resolution: {integrity: sha512-qOo9F+dMUmC2Lcb4BbVvnKJxTPjCm+RRpe4gDuGrzkL7mEVl/djYSu2OdQ2Pa302N4oqkSg9ir6jaLWJ2USVpQ==}
    engines: {node: '>=8'}
    dependencies:
      to-regex-range: 5.0.1

  /filter-obj@1.1.0:
    resolution: {integrity: sha512-8rXg1ZnX7xzy2NGDVkBVaAy+lSlPNwad13BtgSlLuxfIslyt5Vg64U7tFcCt4WS1R0hvtnQybT/IyCkGZ3DpXQ==}
    engines: {node: '>=0.10.0'}
    dev: false

  /find-up@4.1.0:
    resolution: {integrity: sha512-PpOwAdQ/YlXQ2vj8a3h8IipDuYRi3wceVQQGYWxNINccq40Anw7BlsEXCMbt1Zt+OLA6Fq9suIpIWD0OsnISlw==}
    engines: {node: '>=8'}
    dependencies:
      locate-path: 5.0.0
      path-exists: 4.0.0

  /find-up@5.0.0:
    resolution: {integrity: sha512-78/PXT1wlLLDgTzDs7sjq9hzz0vXD+zn+7wypEe4fXQxCmdmqfGsEPQxmiCSQI3ajFV91bVSsvNtrJRiW6nGng==}
    engines: {node: '>=10'}
    dependencies:
      locate-path: 6.0.0
      path-exists: 4.0.0

  /find-yarn-workspace-root2@1.2.16:
    resolution: {integrity: sha512-hr6hb1w8ePMpPVUK39S4RlwJzi+xPLuVuG8XlwXU3KD5Yn3qgBWVfy3AzNlDhWvE1EORCE65/Qm26rFQt3VLVA==}
    dependencies:
      micromatch: 4.0.5
      pkg-dir: 4.2.0
    dev: false

  /flat-cache@3.0.4:
    resolution: {integrity: sha512-dm9s5Pw7Jc0GvMYbshN6zchCA9RgQlzzEZX3vylR9IqFfS8XciblUXOKfW6SiuJ0e13eDYZoZV5wdrev7P3Nwg==}
    engines: {node: ^10.12.0 || >=12.0.0}
    dependencies:
      flatted: 3.2.7
      rimraf: 3.0.2

  /flatted@3.2.7:
    resolution: {integrity: sha512-5nqDSxl8nn5BSNxyR3n4I6eDmbolI6WT+QqR547RwxQapgjQBmtktdP+HTBb/a/zLsbzERTONyUB5pefh5TtjQ==}

  /follow-redirects@1.15.3:
    resolution: {integrity: sha512-1VzOtuEM8pC9SFU1E+8KfTjZyMztRsgEfwQl44z8A25uy13jSzTj6dyK2Df52iV0vgHCfBwLhDWevLn95w5v6Q==}
    engines: {node: '>=4.0'}
    peerDependencies:
      debug: '*'
    peerDependenciesMeta:
      debug:
        optional: true
    dev: false

  /follow-redirects@1.15.5:
    resolution: {integrity: sha512-vSFWUON1B+yAw1VN4xMfxgn5fTUiaOzAJCKBwIIgT/+7CuGy9+r+5gITvP62j3RmaD5Ph65UaERdOSRGUzZtgw==}
    engines: {node: '>=4.0'}
    peerDependencies:
      debug: '*'
    peerDependenciesMeta:
      debug:
        optional: true
    dev: false

  /for-each@0.3.3:
    resolution: {integrity: sha512-jqYfLp7mo9vIyQf8ykW2v7A+2N4QjeCeI5+Dz9XraiO1ign81wjiH7Fb9vSOWvQfNtmSa4H2RoQTrrXivdUZmw==}
    dependencies:
      is-callable: 1.2.7

  /foreground-child@3.1.1:
    resolution: {integrity: sha512-TMKDUnIte6bfb5nWv7V/caI169OHgvwjb7V4WkeUvbQQdjr5rWKqHFiKWb/fcOwB+CzBT+qbWjvj+DVwRskpIg==}
    engines: {node: '>=14'}
    dependencies:
      cross-spawn: 7.0.3
      signal-exit: 4.1.0
    dev: true

  /form-data@4.0.0:
    resolution: {integrity: sha512-ETEklSGi5t0QMZuiXoA/Q6vcnxcLQP5vdugSpuAyi6SVGi2clPPp+xgEhuMaHC+zGgn31Kd235W35f7Hykkaww==}
    engines: {node: '>= 6'}
    dependencies:
      asynckit: 0.4.0
      combined-stream: 1.0.8
      mime-types: 2.1.35

  /fraction.js@4.2.1:
    resolution: {integrity: sha512-/KxoyCnPM0GwYI4NN0Iag38Tqt+od3/mLuguepLgCAKPn0ZhC544nssAW0tG2/00zXEYl9W+7hwAIpLHo6Oc7Q==}
    dev: true

  /fs-extra@7.0.1:
    resolution: {integrity: sha512-YJDaCJZEnBmcbw13fvdAM9AwNOJwOzrE4pqMqBq5nFiEqXUqHwlK4B+3pUw6JNvfSPtX05xFHtYy/1ni01eGCw==}
    engines: {node: '>=6 <7 || >=8'}
    dependencies:
      graceful-fs: 4.2.11
      jsonfile: 4.0.0
      universalify: 0.1.2
    dev: false

  /fs-extra@8.1.0:
    resolution: {integrity: sha512-yhlQgA6mnOJUKOsRUFsgJdQCvkKhcz8tlZG5HBQfReYZy46OwLcY+Zia0mtdHsOo9y/hP+CxMN0TU9QxoOtG4g==}
    engines: {node: '>=6 <7 || >=8'}
    dependencies:
      graceful-fs: 4.2.11
      jsonfile: 4.0.0
      universalify: 0.1.2

  /fs.realpath@1.0.0:
    resolution: {integrity: sha512-OO0pH2lK6a0hZnAdau5ItzHPI6pUlvI7jMVnxUQRtw4owF2wk8lOSabtGDCTP4Ggrg2MbGnWO9X8K1t4+fGMDw==}

  /fsevents@2.3.3:
    resolution: {integrity: sha512-5xoDfX+fL7faATnagmWPpbFtwh/R77WmMMqqHGS65C3vvB0YHrgF+B1YmZ3441tMj5n63k0212XNoJwzlhffQw==}
    engines: {node: ^8.16.0 || ^10.6.0 || >=11.0.0}
    os: [darwin]
    requiresBuild: true
    optional: true

  /function-bind@1.1.1:
    resolution: {integrity: sha512-yIovAzMX49sF8Yl58fSCWJ5svSLuaibPxXQJFLmBObTuCr0Mf1KiPopGM9NiFjiYBCbfaa2Fh6breQ6ANVTI0A==}

  /function-bind@1.1.2:
    resolution: {integrity: sha512-7XHNxH7qX9xG5mIwxkhumTox/MIRNcOgDrxWsMt2pAr23WHp6MrRlN7FBSFpCpr+oVO0F744iUgR82nJMfG2SA==}
    dev: true

  /function.prototype.name@1.1.5:
    resolution: {integrity: sha512-uN7m/BzVKQnCUF/iW8jYea67v++2u7m5UgENbHRtdDVclOUP+FMPlCNdmk0h/ysGyo2tavMJEDqJAkJdRa1vMA==}
    engines: {node: '>= 0.4'}
    dependencies:
      call-bind: 1.0.2
      define-properties: 1.2.0
      es-abstract: 1.22.1
      functions-have-names: 1.2.3

  /functions-have-names@1.2.3:
    resolution: {integrity: sha512-xckBUXyTIqT97tq2x2AMb+g163b5JFysYk0x4qxNFwbfQkmNZoiRHb6sPzI9/QV33WeuvVYBUIiD4NzNIyqaRQ==}

  /gensync@1.0.0-beta.2:
    resolution: {integrity: sha512-3hN7NaskYvMDLQY55gnW3NQ+mesEAepTqlg+VEbj7zzqEMBVNhzcGYYeqFo/TlYz6eQiFcp1HcsCZO+nGgS8zg==}
    engines: {node: '>=6.9.0'}

  /get-caller-file@2.0.5:
    resolution: {integrity: sha512-DyFP3BM/3YHTQOCUL/w0OZHR0lpKeGrxotcHWcqNEdnltqFwXVfhEBQ94eIo34AfQpo0rGki4cyIiftY06h2Fg==}
    engines: {node: 6.* || 8.* || >= 10.*}

  /get-intrinsic@1.2.1:
    resolution: {integrity: sha512-2DcsyfABl+gVHEfCOaTrWgyt+tb6MSEGmKq+kI5HwLbIYgjgmMcV8KQ41uaKz1xxUcn9tJtgFbQUEVcEbd0FYw==}
    dependencies:
      function-bind: 1.1.1
      has: 1.0.3
      has-proto: 1.0.1
      has-symbols: 1.0.3

  /get-intrinsic@1.2.4:
    resolution: {integrity: sha512-5uYhsJH8VJBTv7oslg4BznJYhDoRI6waYCxMmCdnTrcCrHA/fCFKoTFz2JKKE0HdDFUF7/oQuhzumXJK7paBRQ==}
    engines: {node: '>= 0.4'}
    dependencies:
      es-errors: 1.3.0
      function-bind: 1.1.2
      has-proto: 1.0.1
      has-symbols: 1.0.3
      hasown: 2.0.1
    dev: true

  /get-nonce@1.0.1:
    resolution: {integrity: sha512-FJhYRoDaiatfEkUK8HKlicmu/3SGFD51q3itKDGoSTysQJBnfOcxU5GxnhE1E6soB76MbT0MBtnKJuXyAx+96Q==}
    engines: {node: '>=6'}
    dev: false

  /get-package-type@0.1.0:
    resolution: {integrity: sha512-pjzuKtY64GYfWizNAJ0fr9VqttZkNiK2iS430LtIHzjBEr6bX8Am2zm4sW4Ro5wjWW5cAlRL1qAMTcXbjNAO2Q==}
    engines: {node: '>=8.0.0'}
    dev: true

  /get-port-please@3.1.1:
    resolution: {integrity: sha512-3UBAyM3u4ZBVYDsxOQfJDxEa6XTbpBDrOjp4mf7ExFRt5BKs/QywQQiJsh2B+hxcZLSapWqCRvElUe8DnKcFHA==}
    dev: false

  /get-stdin@9.0.0:
    resolution: {integrity: sha512-dVKBjfWisLAicarI2Sf+JuBE/DghV4UzNAVe9yhEJuzeREd3JhOTE9cUaJTeSa77fsbQUK3pcOpJfM59+VKZaA==}
    engines: {node: '>=12'}
    dev: true

  /get-stream@6.0.1:
    resolution: {integrity: sha512-ts6Wi+2j3jQjqi70w5AlN8DFnkSwC+MqmxEzdEALB2qXZYV3X/b1CTfgPLGJNMeAWxdPfU8FO1ms3NUfaHCPYg==}
    engines: {node: '>=10'}

  /get-symbol-description@1.0.0:
    resolution: {integrity: sha512-2EmdH1YvIQiZpltCNgkuiUnyukzxM/R6NDJX31Ke3BG1Nq5b0S2PhX59UKi9vZpPDQVdqn+1IcaAwnzTT5vCjw==}
    engines: {node: '>= 0.4'}
    dependencies:
      call-bind: 1.0.2
      get-intrinsic: 1.2.1

  /get-tsconfig@4.7.0:
    resolution: {integrity: sha512-pmjiZ7xtB8URYm74PlGJozDNyhvsVLUcpBa8DZBG3bWHwaHa9bPiRpiSfovw+fjhwONSCWKRyk+JQHEGZmMrzw==}
    dependencies:
      resolve-pkg-maps: 1.0.0
    dev: true

  /git-hooks-list@3.1.0:
    resolution: {integrity: sha512-LF8VeHeR7v+wAbXqfgRlTSX/1BJR9Q1vEMR8JAz1cEg6GX07+zyj3sAdDvYjj/xnlIfVuGgj4qBei1K3hKH+PA==}
    dev: true

  /glob-parent@5.1.2:
    resolution: {integrity: sha512-AOIgSQCepiJYwP3ARnGx+5VnTu2HBYdzbGP45eLw1vr3zB3vZLeyed1sC9hnbcOc9/SrMyM5RPQrkGz4aS9Zow==}
    engines: {node: '>= 6'}
    dependencies:
      is-glob: 4.0.3

  /glob-parent@6.0.2:
    resolution: {integrity: sha512-XxwI8EOhVQgWp6iDL+3b0r86f4d6AX6zSU55HfB4ydCEuXLXc5FcYeOu+nnGftS4TEju/11rt4KJPTMgbfmv4A==}
    engines: {node: '>=10.13.0'}
    dependencies:
      is-glob: 4.0.3

  /glob-to-regexp@0.4.1:
    resolution: {integrity: sha512-lkX1HJXwyMcprw/5YUZc2s7DrpAiHB21/V+E1rHUrVNokkvB6bqMzT0VfV6/86ZNabt1k14YOIaT7nDvOX3Iiw==}
    dev: false

  /glob@10.3.10:
    resolution: {integrity: sha512-fa46+tv1Ak0UPK1TOy/pZrIybNNt4HCv7SDzwyfiOZkvZLEbjsZkJBPtDHVshZjbecAoAGSC20MjLDG/qr679g==}
    engines: {node: '>=16 || 14 >=14.17'}
    hasBin: true
    dependencies:
      foreground-child: 3.1.1
      jackspeak: 2.3.6
      minimatch: 9.0.3
      minipass: 7.0.4
      path-scurry: 1.10.1
    dev: true

  /glob@7.1.6:
    resolution: {integrity: sha512-LwaxwyZ72Lk7vZINtNNrywX0ZuLyStrdDtabefZKAY5ZGJhVtgdznluResxNmPitE0SAO+O26sWTHeKSI2wMBA==}
    dependencies:
      fs.realpath: 1.0.0
      inflight: 1.0.6
      inherits: 2.0.4
      minimatch: 3.1.2
      once: 1.4.0
      path-is-absolute: 1.0.1
    dev: true

  /glob@7.1.7:
    resolution: {integrity: sha512-OvD9ENzPLbegENnYP5UUfJIirTg4+XwMWGaQfQTY0JenxNvvIKP3U3/tAQSPIu/lHxXYSZmpXlUHeqAIdKzBLQ==}
    dependencies:
      fs.realpath: 1.0.0
      inflight: 1.0.6
      inherits: 2.0.4
      minimatch: 3.1.2
      once: 1.4.0
      path-is-absolute: 1.0.1
    dev: true

  /glob@7.2.3:
    resolution: {integrity: sha512-nFR0zLpU2YCaRxwoCJvL6UvCH2JFyFVIvwTLsIf21AuHlMskA1hhTdk+LlYJtOlYt9v6dvszD2BGRqBL+iQK9Q==}
    dependencies:
      fs.realpath: 1.0.0
      inflight: 1.0.6
      inherits: 2.0.4
      minimatch: 3.1.2
      once: 1.4.0
      path-is-absolute: 1.0.1

  /glob@8.1.0:
    resolution: {integrity: sha512-r8hpEjiQEYlF2QU0df3dS+nxxSIreXQS1qRhMJM0Q5NDdR386C7jb7Hwwod8Fgiuex+k0GFjgft18yvxm5XoCQ==}
    engines: {node: '>=12'}
    dependencies:
      fs.realpath: 1.0.0
      inflight: 1.0.6
      inherits: 2.0.4
      minimatch: 5.1.6
      once: 1.4.0
    dev: false

  /globals@11.12.0:
    resolution: {integrity: sha512-WOBp/EEGUiIsJSp7wcv/y6MO+lV9UoncWqxuFfm8eBwzWNgyfBd6Gz+IeKQ9jCmyhoH99g15M3T+QaVHFjizVA==}
    engines: {node: '>=4'}

  /globals@13.23.0:
    resolution: {integrity: sha512-XAmF0RjlrjY23MA51q3HltdlGxUpXPvg0GioKiD9X6HD28iMjo2dKC8Vqwm7lne4GNr78+RHTfliktR6ZH09wA==}
    engines: {node: '>=8'}
    dependencies:
      type-fest: 0.20.2

  /globalthis@1.0.3:
    resolution: {integrity: sha512-sFdI5LyBiNTHjRd7cGPWapiHWMOXKyuBNX/cWJ3NfzrZQVa8GI/8cofCl74AOVqq9W5kNmguTIzJ/1s2gyI9wA==}
    engines: {node: '>= 0.4'}
    dependencies:
      define-properties: 1.2.0

  /globby@10.0.1:
    resolution: {integrity: sha512-sSs4inE1FB2YQiymcmTv6NWENryABjUNPeWhOvmn4SjtKybglsyPZxFB3U1/+L1bYi0rNZDqCLlHyLYDl1Pq5A==}
    engines: {node: '>=8'}
    dependencies:
      '@types/glob': 7.2.0
      array-union: 2.1.0
      dir-glob: 3.0.1
      fast-glob: 3.3.1
      glob: 7.2.3
      ignore: 5.3.0
      merge2: 1.4.1
      slash: 3.0.0
    dev: true

  /globby@11.1.0:
    resolution: {integrity: sha512-jhIXaOzy1sb8IyocaruWSn1TjmnBVs8Ayhcy83rmxNJ8q2uWKCAj3CnJY+KpGSXCueAPc0i05kVvVKtP1t9S3g==}
    engines: {node: '>=10'}
    dependencies:
      array-union: 2.1.0
      dir-glob: 3.0.1
      fast-glob: 3.3.1
      ignore: 5.3.0
      merge2: 1.4.1
      slash: 3.0.0

  /globby@13.2.2:
    resolution: {integrity: sha512-Y1zNGV+pzQdh7H39l9zgB4PJqjRNqydvdYCDG4HFXM4XuvSaQQlEc91IU1yALL8gUTDomgBAfz3XJdmUS+oo0w==}
    engines: {node: ^12.20.0 || ^14.13.1 || >=16.0.0}
    dependencies:
      dir-glob: 3.0.1
      fast-glob: 3.3.1
      ignore: 5.3.0
      merge2: 1.4.1
      slash: 4.0.0
    dev: true

  /goober@2.1.13(csstype@3.1.2):
    resolution: {integrity: sha512-jFj3BQeleOoy7t93E9rZ2de+ScC4lQICLwiAQmKMg9F6roKGaLSHoCDYKkWlSafg138jejvq/mTdvmnwDQgqoQ==}
    peerDependencies:
      csstype: ^3.0.10
    dependencies:
      csstype: 3.1.2
    dev: false

  /gopd@1.0.1:
    resolution: {integrity: sha512-d65bNlIadxvpb/A2abVdlqKqV563juRnZ1Wtk6s1sIR8uNsXR70xqIzVqxVf1eTqDunwT2MkczEeaezCKTZhwA==}
    dependencies:
      get-intrinsic: 1.2.1

  /graceful-fs@4.2.11:
    resolution: {integrity: sha512-RbJ5/jmFcNNCcDV5o9eTnBLJ/HszWV0P73bc+Ff4nS/rJj+YaS6IGyiOL0VoBYX+l1Wrl3k63h/KrH+nhJ0XvQ==}

  /grapheme-splitter@1.0.4:
    resolution: {integrity: sha512-bzh50DW9kTPM00T8y4o8vQg89Di9oLJVLW/KaOGIXJWP/iqCN6WKYkbNOF04vFLJhwcpYUh9ydh/+5vpOqV4YQ==}
    dev: false

  /graphemer@1.4.0:
    resolution: {integrity: sha512-EtKwoO6kxCL9WO5xipiHTZlSzBm7WLT627TqC/uVRd0HKmq8NXyebnNYxDoBi7wt8eTWrUrKXCOVaFq9x1kgag==}

  /graphql-tag@2.12.6(graphql@16.8.0):
    resolution: {integrity: sha512-FdSNcu2QQcWnM2VNvSCCDCVS5PpPqpzgFT8+GXzqJuoDd0CBncxCY278u4mhRO7tMgo2JjgJA5aZ+nWSQ/Z+xg==}
    engines: {node: '>=10'}
    peerDependencies:
      graphql: ^0.9.0 || ^0.10.0 || ^0.11.0 || ^0.12.0 || ^0.13.0 || ^14.0.0 || ^15.0.0 || ^16.0.0
    dependencies:
      graphql: 16.8.0
      tslib: 2.6.2
    dev: false

  /graphql@16.8.0:
    resolution: {integrity: sha512-0oKGaR+y3qcS5mCu1vb7KG+a89vjn06C7Ihq/dDl3jA+A8B3TKomvi3CiEcVLJQGalbu8F52LxkOym7U5sSfbg==}
    engines: {node: ^12.22.0 || ^14.16.0 || ^16.0.0 || >=17.0.0}
    dev: false

  /graz@0.0.51(@types/react@18.2.47)(react-dom@18.2.0)(react@18.2.0):
    resolution: {integrity: sha512-JT6SPGYDOXDUOk/lYJKRCY6hU/eHiIBSovmk7i0UmD7PQAtQqwEEmHincw5rG21u+w451APMso96cid4SaiKzQ==}
    hasBin: true
    peerDependencies:
      react: '>=17'
    dependencies:
      '@cosmjs/cosmwasm-stargate': 0.31.3
      '@cosmjs/launchpad': 0.27.1
      '@cosmjs/proto-signing': 0.31.3
      '@cosmjs/stargate': 0.31.3
      '@cosmjs/tendermint-rpc': 0.31.3
      '@keplr-wallet/cosmos': 0.12.46
      '@metamask/providers': 11.1.2
      '@tanstack/react-query': 4.36.1(react-dom@18.2.0)(react@18.2.0)
      '@tanstack/react-query-devtools': 4.36.1(@tanstack/react-query@4.36.1)(react-dom@18.2.0)(react@18.2.0)
      '@vectis/extension-client': 0.7.2
      '@walletconnect/sign-client': 2.10.6
      '@walletconnect/utils': 2.10.6
      '@web3modal/standalone': 2.4.3(react@18.2.0)
      arg: 5.0.2
      cosmos-directory-client: 0.0.6
      react: 18.2.0
      zustand: 4.4.7(@types/react@18.2.47)(react@18.2.0)
    transitivePeerDependencies:
      - '@azure/app-configuration'
      - '@azure/cosmos'
      - '@azure/data-tables'
      - '@azure/identity'
      - '@azure/keyvault-secrets'
      - '@azure/storage-blob'
      - '@capacitor/preferences'
      - '@netlify/blobs'
      - '@planetscale/database'
      - '@react-native-async-storage/async-storage'
      - '@types/react'
      - '@upstash/redis'
      - '@vercel/kv'
      - bufferutil
      - debug
      - immer
      - react-dom
      - react-native
      - supports-color
      - utf-8-validate
    dev: false

  /h3@1.9.0:
    resolution: {integrity: sha512-+F3ZqrNV/CFXXfZ2lXBINHi+rM4Xw3CDC5z2CDK3NMPocjonKipGLLDSkrqY9DOrioZNPTIdDMWfQKm//3X2DA==}
    dependencies:
      cookie-es: 1.0.0
      defu: 6.1.3
      destr: 2.0.2
      iron-webcrypto: 1.0.0
      radix3: 1.1.0
      ufo: 1.3.2
      uncrypto: 0.1.3
      unenv: 1.8.0
    dev: false

  /hard-rejection@2.1.0:
    resolution: {integrity: sha512-VIZB+ibDhx7ObhAe7OVtoEbuP4h/MuOTHJ+J8h/eBXotJYl0fBgR72xDFCKgIh22OJZIOVNxBMWuhAr10r8HdA==}
    engines: {node: '>=6'}
    dev: false

  /has-bigints@1.0.2:
    resolution: {integrity: sha512-tSvCKtBr9lkF0Ex0aQiP9N+OpV4zi2r/Nee5VkRDbaqv35RLYMzbwQfFSZZH0kR+Rd6302UJZ2p/bJCEoR3VoQ==}

  /has-flag@3.0.0:
    resolution: {integrity: sha512-sKJf1+ceQBr4SMkvQnBDNDtf4TXpVhVGateu0t918bl30FnbE2m4vNLX+VWe/dpjlb+HugGYzW7uQXH98HPEYw==}
    engines: {node: '>=4'}

  /has-flag@4.0.0:
    resolution: {integrity: sha512-EykJT/Q1KjTWctppgIAgfSO0tKVuZUjhgMr17kqTumMl6Afv3EISleU7qZUzoXDFTAHTDC4NOoG/ZxU3EvlMPQ==}
    engines: {node: '>=8'}

  /has-property-descriptors@1.0.0:
    resolution: {integrity: sha512-62DVLZGoiEBDHQyqG4w9xCuZ7eJEwNmJRWw2VY84Oedb7WFcA27fiEVe8oUQx9hAUJ4ekurquucTGwsyO1XGdQ==}
    dependencies:
      get-intrinsic: 1.2.1

  /has-property-descriptors@1.0.2:
    resolution: {integrity: sha512-55JNKuIW+vq4Ke1BjOTjM2YctQIvCT7GFzHwmfZPGo5wnrgkid0YQtnAleFSqumZm4az3n2BS+erby5ipJdgrg==}
    dependencies:
      es-define-property: 1.0.0
    dev: true

  /has-proto@1.0.1:
    resolution: {integrity: sha512-7qE+iP+O+bgF9clE5+UoBFzE65mlBiVj3tKCrlNQ0Ogwm0BjpT/gK4SlLYDMybDh5I3TCTKnPPa0oMG7JDYrhg==}
    engines: {node: '>= 0.4'}

  /has-symbols@1.0.3:
    resolution: {integrity: sha512-l3LCuF6MgDNwTDKkdYGEihYjt5pRPbEg46rtlmnSPlUbgmB8LOIrKJbYYFBSbnPaJexMKtiPO8hmeRjRz2Td+A==}
    engines: {node: '>= 0.4'}

  /has-tostringtag@1.0.0:
    resolution: {integrity: sha512-kFjcSNhnlGV1kyoGk7OXKSawH5JOb/LzUc5w9B02hOTO0dfFRjbHQKvg1d6cf3HbeUmtU9VbbV3qzZ2Teh97WQ==}
    engines: {node: '>= 0.4'}
    dependencies:
      has-symbols: 1.0.3

  /has-tostringtag@1.0.2:
    resolution: {integrity: sha512-NqADB8VjPFLM2V0VvHUewwwsw0ZWBaIdgo+ieHtK3hasLz4qeCRjYcqfB6AQrBggRKppKF8L52/VqdVsO47Dlw==}
    engines: {node: '>= 0.4'}
    dependencies:
      has-symbols: 1.0.3
    dev: true

  /has@1.0.3:
    resolution: {integrity: sha512-f2dvO0VU6Oej7RkWJGrehjbzMAjFp5/VKPp5tTpWIV4JHHZK1/BxbFRtf/siA2SWTe09caDmVtYYzWEIbBS4zw==}
    engines: {node: '>= 0.4.0'}
    dependencies:
      function-bind: 1.1.1

  /hash-base@3.1.0:
    resolution: {integrity: sha512-1nmYp/rhMDiE7AYkDw+lLwlAzz0AntGIe51F3RfFfEqyQ3feY2eI/NcwC6umIQVOASPMsWJLJScWKSSvzL9IVA==}
    engines: {node: '>=4'}
    dependencies:
      inherits: 2.0.4
      readable-stream: 3.6.2
      safe-buffer: 5.2.1
    dev: false

  /hash.js@1.1.7:
    resolution: {integrity: sha512-taOaskGt4z4SOANNseOviYDvjEJinIkRgmp7LbKP2YTTmVxWBl87s/uzK9r+44BclBSp2X7K1hqeNfz9JbBeXA==}
    dependencies:
      inherits: 2.0.4
      minimalistic-assert: 1.0.1
    dev: false

  /hasown@2.0.1:
    resolution: {integrity: sha512-1/th4MHjnwncwXsIW6QMzlvYL9kG5e/CpVvLRZe4XPa8TOUNbCELqmvhDmnkNsAjwaG4+I8gJJL0JBvTTLO9qA==}
    engines: {node: '>= 0.4'}
    dependencies:
      function-bind: 1.1.2
    dev: true

  /hey-listen@1.0.8:
    resolution: {integrity: sha512-COpmrF2NOg4TBWUJ5UVyaCU2A88wEMkUPK4hNqyCkqHbxT92BbvfjoSozkAIIm6XhicGlJHhFdullInrdhwU8Q==}
    dev: false

  /hmac-drbg@1.0.1:
    resolution: {integrity: sha512-Tti3gMqLdZfhOQY1Mzf/AanLiqh1WTiJgEj26ZuYQ9fbkLomzGchCws4FyrSd4VkpBfiNhaE1On+lOz894jvXg==}
    dependencies:
      hash.js: 1.1.7
      minimalistic-assert: 1.0.1
      minimalistic-crypto-utils: 1.0.1
    dev: false

  /hoist-non-react-statics@3.3.2:
    resolution: {integrity: sha512-/gGivxi8JPKWNm/W0jSmzcMPpfpPLc3dY/6GxhX2hQ9iGj3aDfklV4ET7NjKpSinLpJ5vafa9iiGIEZg10SfBw==}
    dependencies:
      react-is: 16.13.1
    dev: false

  /hosted-git-info@2.8.9:
    resolution: {integrity: sha512-mxIDAb9Lsm6DoOJ7xH+5+X4y1LU/4Hi50L9C5sIswK3JzULS4bwk1FvjdBgvYR4bzT4tuUQiC15FE2f5HbLvYw==}

  /html-encoding-sniffer@3.0.0:
    resolution: {integrity: sha512-oWv4T4yJ52iKrufjnyZPkrN0CH3QnrUqdB6In1g5Fe1mia8GmF36gnfNySxoZtxD5+NmYw1EElVXiBk93UeskA==}
    engines: {node: '>=12'}
    dependencies:
      whatwg-encoding: 2.0.0
    dev: true

  /html-escaper@2.0.2:
    resolution: {integrity: sha512-H2iMtd0I4Mt5eYiapRdIDjp+XzelXQ0tFE4JS7YFwFevXXMmOp9myNrUvCg0D6ws8iqkRPBfKHgbwig1SmlLfg==}
    dev: true

  /http-proxy-agent@5.0.0:
    resolution: {integrity: sha512-n2hY8YdoRE1i7r6M0w9DIw5GgZN0G25P8zLCRQ8rjXtTU3vsNFBI/vWK/UIeE6g5MUUz6avwAPXmL6Fy9D/90w==}
    engines: {node: '>= 6'}
    dependencies:
      '@tootallnate/once': 2.0.0
      agent-base: 6.0.2
      debug: 4.3.4(supports-color@5.5.0)
    transitivePeerDependencies:
      - supports-color
    dev: true

  /http-shutdown@1.2.2:
    resolution: {integrity: sha512-S9wWkJ/VSY9/k4qcjG318bqJNruzE4HySUhFYknwmu6LBP97KLLfwNf+n4V1BHurvFNkSKLFnK/RsuUnRTf9Vw==}
    engines: {iojs: '>= 1.0.0', node: '>= 0.12.0'}
    dev: false

  /https-proxy-agent@5.0.1:
    resolution: {integrity: sha512-dFcAjpTQFgoLMzC2VwU+C/CbS7uRL0lWmxDITmqm7C+7F0Odmj6s9l6alZc6AELXhrnggM2CeWSXHGOdX2YtwA==}
    engines: {node: '>= 6'}
    dependencies:
      agent-base: 6.0.2
      debug: 4.3.4(supports-color@5.5.0)
    transitivePeerDependencies:
      - supports-color

  /human-id@1.0.2:
    resolution: {integrity: sha512-UNopramDEhHJD+VR+ehk8rOslwSfByxPIZyJRfV739NDhN5LF1fa1MqnzKm2lGTQRjNrjK19Q5fhkgIfjlVUKw==}
    dev: false

  /human-signals@2.1.0:
    resolution: {integrity: sha512-B4FFZ6q/T2jhhksgkbEW3HBvWIfDW85snkQgawt07S7J5QXTk6BkNV+0yAeZrM5QpMAdYlocGoljn0sJ/WQkFw==}
    engines: {node: '>=10.17.0'}

  /human-signals@4.3.1:
    resolution: {integrity: sha512-nZXjEF2nbo7lIw3mgYjItAfgQXog3OjJogSbKa2CQIIvSGWcKgeJnQlNXip6NglNzYH45nSRiEVimMvYL8DDqQ==}
    engines: {node: '>=14.18.0'}
    dev: true

  /iconv-lite@0.4.24:
    resolution: {integrity: sha512-v3MXnZAcvnywkTUEZomIActle7RXXeedOR31wwl7VlyoXO4Qi9arvSenNQWne1TcRwhCL1HwLI21bEqdpj8/rA==}
    engines: {node: '>=0.10.0'}
    dependencies:
      safer-buffer: 2.1.2
    dev: false

  /iconv-lite@0.6.3:
    resolution: {integrity: sha512-4fCk79wshMdzMp2rH06qWrJE4iolqLhCUH+OiuIgU++RB0+94NlDL81atO7GX55uUKueo0txHNtvEyI6D7WdMw==}
    engines: {node: '>=0.10.0'}
    dependencies:
      safer-buffer: 2.1.2
    dev: true

  /idb-keyval@6.2.1:
    resolution: {integrity: sha512-8Sb3veuYCyrZL+VBt9LJfZjLUPWVvqn8tG28VqYNFCo43KHcKuq+b4EiXGeuaLAQWL2YmyDgMp2aSpH9JHsEQg==}
    dev: false

  /ieee754@1.2.1:
    resolution: {integrity: sha512-dcyqhDvX1C46lXZcVqCpK+FtMRQVdIMN6/Df5js2zouUsqG7I6sFxitIC+7KYK29KdXOLHdu9zL4sFnoVQnqaA==}
    dev: false

  /ignore@5.3.0:
    resolution: {integrity: sha512-g7dmpshy+gD7mh88OC9NwSGTKoc3kyLAZQRU1mt53Aw/vnvfXnbC+F/7F7QoYVKbV+KNvJx8wArewKy1vXMtlg==}
    engines: {node: '>= 4'}

  /immediate@3.0.6:
    resolution: {integrity: sha512-XXOFtyqDjNDAQxVfYxuF7g9Il/IbWmmlQg2MYKOH8ExIT1qg6xc4zyS3HaEEATgs1btfzxq15ciUiY7gjSXRGQ==}
    dev: false

  /import-fresh@3.3.0:
    resolution: {integrity: sha512-veYYhQa+D1QBKznvhUHxb8faxlrwUnxseDAbAp457E0wLNio2bOSKnjYDhMj+YiAq61xrMGhQk9iXVk5FzgQMw==}
    engines: {node: '>=6'}
    dependencies:
      parent-module: 1.0.1
      resolve-from: 4.0.0

  /import-local@3.1.0:
    resolution: {integrity: sha512-ASB07uLtnDs1o6EHjKpX34BKYDSqnFerfTOJL2HvMqF70LnxpjkzDB8J44oT9pu4AMPkQwf8jl6szgvNd2tRIg==}
    engines: {node: '>=8'}
    hasBin: true
    dependencies:
      pkg-dir: 4.2.0
      resolve-cwd: 3.0.0
    dev: true

  /imurmurhash@0.1.4:
    resolution: {integrity: sha512-JmXMZ6wuvDmLiHEml9ykzqO6lwFbof0GG4IkcGaENdCRDDmMVnny7s5HsIgHCbaq0w2MyPhDqkhTUgS2LU2PHA==}
    engines: {node: '>=0.8.19'}

  /indent-string@4.0.0:
    resolution: {integrity: sha512-EdDDZu4A2OyIK7Lr/2zG+w5jmbuk1DVBnEwREQvBzspBJkCEbRa8GxU1lghYcaGJCnRWibjDXlq779X1/y5xwg==}
    engines: {node: '>=8'}

  /inflight@1.0.6:
    resolution: {integrity: sha512-k92I/b08q4wvFscXCLvqfsHCrjrF7yiXsQuIVvVE7N82W3+aqpzuUdBbfhWcy/FZR3/4IgflMgKLOsvPDrGCJA==}
    dependencies:
      once: 1.4.0
      wrappy: 1.0.2

  /inherits@2.0.4:
    resolution: {integrity: sha512-k/vGaX4/Yla3WzyMCvTQOXYeIHvqOKtnqBduzTHpzpQZzAskKMhZ2K+EnBiSM9zGSoIFeMpXKxa4dYeZIQqewQ==}

  /internal-slot@1.0.5:
    resolution: {integrity: sha512-Y+R5hJrzs52QCG2laLn4udYVnxsfny9CpOhNhUvk/SSSVyF6T27FzRbF0sroPidSu3X8oEAkOn2K804mjpt6UQ==}
    engines: {node: '>= 0.4'}
    dependencies:
      get-intrinsic: 1.2.1
      has: 1.0.3
      side-channel: 1.0.4

  /invariant@2.2.4:
    resolution: {integrity: sha512-phJfQVBuaJM5raOpJjSfkiD6BpbCE4Ns//LaXl6wGYtUBY83nWS6Rf9tXm2e8VaK60JEjYldbPif/A2B1C2gNA==}
    dependencies:
      loose-envify: 1.4.0
    dev: false

  /ioredis@5.3.2:
    resolution: {integrity: sha512-1DKMMzlIHM02eBBVOFQ1+AolGjs6+xEcM4PDL7NqOS6szq7H9jSaEkIUH6/a5Hl241LzW6JLSiAbNvTQjUupUA==}
    engines: {node: '>=12.22.0'}
    dependencies:
      '@ioredis/commands': 1.2.0
      cluster-key-slot: 1.1.2
      debug: 4.3.4(supports-color@5.5.0)
      denque: 2.1.0
      lodash.defaults: 4.2.0
      lodash.isarguments: 3.1.0
      redis-errors: 1.2.0
      redis-parser: 3.0.0
      standard-as-callback: 2.1.0
    transitivePeerDependencies:
      - supports-color
    dev: false

  /iron-webcrypto@1.0.0:
    resolution: {integrity: sha512-anOK1Mktt8U1Xi7fCM3RELTuYbnFikQY5VtrDj7kPgpejV7d43tWKhzgioO0zpkazLEL/j/iayRqnJhrGfqUsg==}
    dev: false

  /is-arguments@1.1.1:
    resolution: {integrity: sha512-8Q7EARjzEnKpt/PCD7e1cgUS0a6X8u5tdSiMqXhojOdoV9TsMsiO+9VLC5vAmO8N7/GmXn7yjR8qnA6bVAEzfA==}
    engines: {node: '>= 0.4'}
    dependencies:
      call-bind: 1.0.7
      has-tostringtag: 1.0.0
    dev: true

  /is-array-buffer@3.0.2:
    resolution: {integrity: sha512-y+FyyR/w8vfIRq4eQcM1EYgSTnmHXPqaF+IgzgraytCFq5Xh8lllDVmAZolPJiZttZLeFSINPYMaEJ7/vWUa1w==}
    dependencies:
      call-bind: 1.0.2
      get-intrinsic: 1.2.1
      is-typed-array: 1.1.12

  /is-arrayish@0.2.1:
    resolution: {integrity: sha512-zz06S8t0ozoDXMG+ube26zeCTNXcKIPJZJi8hBrF4idCLms4CG9QtK7qBl1boi5ODzFpjswb5JPmHCbMpjaYzg==}

  /is-async-function@2.0.0:
    resolution: {integrity: sha512-Y1JXKrfykRJGdlDwdKlLpLyMIiWqWvuSd17TvZk68PLAOGOoF4Xyav1z0Xhoi+gCYjZVeC5SI+hYFOfvXmGRCA==}
    engines: {node: '>= 0.4'}
    dependencies:
      has-tostringtag: 1.0.0
    dev: true

  /is-bigint@1.0.4:
    resolution: {integrity: sha512-zB9CruMamjym81i2JZ3UMn54PKGsQzsJeo6xvN3HJJ4CAsQNB6iRutp2To77OfCNuoxspsIhzaPoO1zyCEhFOg==}
    dependencies:
      has-bigints: 1.0.2

  /is-binary-path@2.1.0:
    resolution: {integrity: sha512-ZMERYes6pDydyuGidse7OsHxtbI7WVeUEozgR/g7rd0xUimYNlvZRE/K2MgZTjWy725IfelLeVcEM97mmtRGXw==}
    engines: {node: '>=8'}
    dependencies:
      binary-extensions: 2.2.0

  /is-boolean-object@1.1.2:
    resolution: {integrity: sha512-gDYaKHJmnj4aWxyj6YHyXVpdQawtVLHU5cb+eztPGczf6cjuTdwve5ZIEfgXqH4e57An1D1AKf8CZ3kYrQRqYA==}
    engines: {node: '>= 0.4'}
    dependencies:
      call-bind: 1.0.2
      has-tostringtag: 1.0.0

  /is-builtin-module@3.2.1:
    resolution: {integrity: sha512-BSLE3HnV2syZ0FK0iMA/yUGplUeMmNz4AW5fnTunbCIqZi4vG3WjJT9FHMy5D69xmAYBHXQhJdALdpwVxV501A==}
    engines: {node: '>=6'}
    dependencies:
      builtin-modules: 3.3.0
    dev: true

  /is-callable@1.2.7:
    resolution: {integrity: sha512-1BC0BVFhS/p0qtw6enp8e+8OD0UrK0oFLztSjNzhcKA3WDuJxxAPXzPuPtKkjEY9UUoEWlX/8fgKeu2S8i9JTA==}
    engines: {node: '>= 0.4'}

  /is-core-module@2.13.0:
    resolution: {integrity: sha512-Z7dk6Qo8pOCp3l4tsX2C5ZVas4V+UxwQodwZhLopL91TX8UyyHEXafPcyoeeWuLrwzHcr3igO78wNLwHJHsMCQ==}
    dependencies:
      has: 1.0.3

  /is-date-object@1.0.5:
    resolution: {integrity: sha512-9YQaSxsAiSwcvS33MBk3wTCVnWK+HhF8VZR2jRxehM16QcVOdHqPn4VPHmRK4lSr38n9JriurInLcP90xsYNfQ==}
    engines: {node: '>= 0.4'}
    dependencies:
      has-tostringtag: 1.0.0

  /is-docker@2.2.1:
    resolution: {integrity: sha512-F+i2BKsFrH66iaUFc0woD8sLy8getkwTwtOBjvs56Cx4CgJDeKQeqfz8wAYiSb8JOprWhHH5p77PbmYCvvUuXQ==}
    engines: {node: '>=8'}

  /is-docker@3.0.0:
    resolution: {integrity: sha512-eljcgEDlEns/7AXFosB5K/2nCM4P7FQPkGc/DWLy5rmFEWvZayGrik1d9/QIY5nJ4f9YsVvBkA6kJpHn9rISdQ==}
    engines: {node: ^12.20.0 || ^14.13.1 || >=16.0.0}
    hasBin: true
    dev: true

  /is-extglob@2.1.1:
    resolution: {integrity: sha512-SbKbANkN603Vi4jEZv49LeVJMn4yGwsbzZworEoyEiutsN3nJYdbO36zfhGJ6QEDpOZIFkDtnq5JRxmvl3jsoQ==}
    engines: {node: '>=0.10.0'}

  /is-finalizationregistry@1.0.2:
    resolution: {integrity: sha512-0by5vtUJs8iFQb5TYUHHPudOR+qXYIMKtiUzvLIZITZUjknFmziyBJuLhVRc+Ds0dREFlskDNJKYIdIzu/9pfw==}
    dependencies:
      call-bind: 1.0.2
    dev: true

  /is-fullwidth-code-point@3.0.0:
    resolution: {integrity: sha512-zymm5+u+sCsSWyD9qNaejV3DFvhCKclKdizYaJUuHA83RLjb7nSuGnddCHGv0hk+KY7BMAlsWeK4Ueg6EV6XQg==}
    engines: {node: '>=8'}

  /is-generator-fn@2.1.0:
    resolution: {integrity: sha512-cTIB4yPYL/Grw0EaSzASzg6bBy9gqCofvWN8okThAYIxKJZC+udlRAmGbM0XLeniEJSs8uEgHPGuHSe1XsOLSQ==}
    engines: {node: '>=6'}
    dev: true

  /is-generator-function@1.0.10:
    resolution: {integrity: sha512-jsEjy9l3yiXEQ+PsXdmBwEPcOxaXWLspKdplFUVI9vq1iZgIekeC0L167qeu86czQaxed3q/Uzuw0swL0irL8A==}
    engines: {node: '>= 0.4'}
    dependencies:
      has-tostringtag: 1.0.0
    dev: true

  /is-glob@4.0.3:
    resolution: {integrity: sha512-xelSayHH36ZgE7ZWhli7pW34hNbNl8Ojv5KVmkJD4hBdD3th8Tfk9vYasLM+mXWOZhFkgZfxhLSnrwRr4elSSg==}
    engines: {node: '>=0.10.0'}
    dependencies:
      is-extglob: 2.1.1

  /is-inside-container@1.0.0:
    resolution: {integrity: sha512-KIYLCCJghfHZxqjYBE7rEy0OBuTd5xCHS7tHVgvCLkx7StIoaxwNW3hCALgEUjFfeRk+MG/Qxmp/vtETEF3tRA==}
    engines: {node: '>=14.16'}
    hasBin: true
    dependencies:
      is-docker: 3.0.0
    dev: true

  /is-map@2.0.2:
    resolution: {integrity: sha512-cOZFQQozTha1f4MxLFzlgKYPTyj26picdZTx82hbc/Xf4K/tZOOXSCkMvU4pKioRXGDLJRn0GM7Upe7kR721yg==}
    dev: true

  /is-negative-zero@2.0.2:
    resolution: {integrity: sha512-dqJvarLawXsFbNDeJW7zAz8ItJ9cd28YufuuFzh0G8pNHjJMnY08Dv7sYX2uF5UpQOwieAeOExEYAWWfu7ZZUA==}
    engines: {node: '>= 0.4'}

  /is-number-object@1.0.7:
    resolution: {integrity: sha512-k1U0IRzLMo7ZlYIfzRu23Oh6MiIFasgpb9X76eqfFZAqwH44UI4KTBvBYIZ1dSL9ZzChTB9ShHfLkR4pdW5krQ==}
    engines: {node: '>= 0.4'}
    dependencies:
      has-tostringtag: 1.0.0

  /is-number@7.0.0:
    resolution: {integrity: sha512-41Cifkg6e8TylSpdtTpeLVMqvSBEVzTttHvERD741+pnZ8ANv0004MRL43QKPDlK9cGvNp6NZWZUBlbGXYxxng==}
    engines: {node: '>=0.12.0'}

  /is-path-inside@3.0.3:
    resolution: {integrity: sha512-Fd4gABb+ycGAmKou8eMftCupSir5lRxqf4aD/vd0cD2qc4HL07OjCeuHMr8Ro4CoMaeCKDB0/ECBOVWjTwUvPQ==}
    engines: {node: '>=8'}

  /is-plain-obj@1.1.0:
    resolution: {integrity: sha512-yvkRyxmFKEOQ4pNXCmJG5AEQNlXJS5LaONXo5/cLdTZdWvsZ1ioJEonLGAosKlMWE8lwUy/bJzMjcw8az73+Fg==}
    engines: {node: '>=0.10.0'}
    dev: false

  /is-plain-obj@4.1.0:
    resolution: {integrity: sha512-+Pgi+vMuUNkJyExiMBt5IlFoMyKnr5zhJ4Uspz58WOhBF5QoIZkFyNHIbBAtHwzVAgk5RtndVNsDRN61/mmDqg==}
    engines: {node: '>=12'}
    dev: true

  /is-plain-object@3.0.1:
    resolution: {integrity: sha512-Xnpx182SBMrr/aBik8y+GuR4U1L9FqMSojwDQwPMmxyC6bvEqly9UBCxhauBF5vNh2gwWJNX6oDV7O+OM4z34g==}
    engines: {node: '>=0.10.0'}
    dev: true

  /is-potential-custom-element-name@1.0.1:
    resolution: {integrity: sha512-bCYeRA2rVibKZd+s2625gGnGF/t7DSqDs4dP7CrLA1m7jKWz6pps0LpYLJN8Q64HtmPKJ1hrN3nzPNKFEKOUiQ==}
    dev: true

  /is-reference@1.2.1:
    resolution: {integrity: sha512-U82MsXXiFIrjCK4otLT+o2NA2Cd2g5MLoOVXUZjIOhLurrRxpEXzI8O0KZHr3IjLvlAH1kTPYSuqer5T9ZVBKQ==}
    dependencies:
      '@types/estree': 1.0.5
    dev: false

  /is-regex@1.1.4:
    resolution: {integrity: sha512-kvRdxDsxZjhzUX07ZnLydzS1TU/TJlTUHHY4YLL87e37oUA49DfkLqgy+VjFocowy29cKvcSiu+kIv728jTTVg==}
    engines: {node: '>= 0.4'}
    dependencies:
      call-bind: 1.0.2
      has-tostringtag: 1.0.0

  /is-set@2.0.2:
    resolution: {integrity: sha512-+2cnTEZeY5z/iXGbLhPrOAaK/Mau5k5eXq9j14CpRTftq0pAJu2MwVRSZhyZWBzx3o6X795Lz6Bpb6R0GKf37g==}
    dev: true

  /is-shared-array-buffer@1.0.2:
    resolution: {integrity: sha512-sqN2UDu1/0y6uvXyStCOzyhAjCSlHceFoMKJW8W9EU9cvic/QdsZ0kEU93HEy3IUEFZIiH/3w+AH/UQbPHNdhA==}
    dependencies:
      call-bind: 1.0.2

  /is-stream@2.0.1:
    resolution: {integrity: sha512-hFoiJiTl63nn+kstHGBtewWSKnQLpyb155KHheA1l39uvtO9nWIop1p3udqPcUd/xbF1VLMO4n7OI6p7RbngDg==}
    engines: {node: '>=8'}

  /is-stream@3.0.0:
    resolution: {integrity: sha512-LnQR4bZ9IADDRSkvpqMGvt/tEJWclzklNgSw48V5EAaAeDd6qGvN8ei6k5p0tvxSR171VmGyHuTiAOfxAbr8kA==}
    engines: {node: ^12.20.0 || ^14.13.1 || >=16.0.0}
    dev: true

  /is-string@1.0.7:
    resolution: {integrity: sha512-tE2UXzivje6ofPW7l23cjDOMa09gb7xlAqG6jG5ej6uPV32TlWP3NKPigtaGeHNu9fohccRYvIiZMfOOnOYUtg==}
    engines: {node: '>= 0.4'}
    dependencies:
      has-tostringtag: 1.0.0

  /is-subdir@1.2.0:
    resolution: {integrity: sha512-2AT6j+gXe/1ueqbW6fLZJiIw3F8iXGJtt0yDrZaBhAZEG1raiTxKWU+IPqMCzQAXOUCKdA4UDMgacKH25XG2Cw==}
    engines: {node: '>=4'}
    dependencies:
      better-path-resolve: 1.0.0
    dev: false

  /is-symbol@1.0.4:
    resolution: {integrity: sha512-C/CPBqKWnvdcxqIARxyOh4v1UUEOCHpgDa0WYgpKDFMszcrPcffg5uhwSgPCLD2WWxmq6isisz87tzT01tuGhg==}
    engines: {node: '>= 0.4'}
    dependencies:
      has-symbols: 1.0.3

  /is-typed-array@1.1.12:
    resolution: {integrity: sha512-Z14TF2JNG8Lss5/HMqt0//T9JeHXttXy5pH/DBU4vi98ozO2btxzq9MwYDZYnKwU8nRsz/+GVFVRDq3DkVuSPg==}
    engines: {node: '>= 0.4'}
    dependencies:
      which-typed-array: 1.1.11

  /is-weakmap@2.0.1:
    resolution: {integrity: sha512-NSBR4kH5oVj1Uwvv970ruUkCV7O1mzgVFO4/rev2cLRda9Tm9HrL70ZPut4rOHgY0FNrUu9BCbXA2sdQ+x0chA==}
    dev: true

  /is-weakref@1.0.2:
    resolution: {integrity: sha512-qctsuLZmIQ0+vSSMfoVvyFe2+GSEvnmZ2ezTup1SBse9+twCCeial6EEi3Nc2KFcf6+qz2FBPnjXsk8xhKSaPQ==}
    dependencies:
      call-bind: 1.0.2

  /is-weakset@2.0.2:
    resolution: {integrity: sha512-t2yVvttHkQktwnNNmBQ98AhENLdPUTDTE21uPqAQ0ARwQfGeQKRVS0NNurH7bTf7RrvcVn1OOge45CnBeHCSmg==}
    dependencies:
      call-bind: 1.0.2
      get-intrinsic: 1.2.1
    dev: true

  /is-what@4.1.16:
    resolution: {integrity: sha512-ZhMwEosbFJkA0YhFnNDgTM4ZxDRsS6HqTo7qsZM08fehyRYIYa0yHu5R6mgo1n/8MgaPBXiPimPD77baVFYg+A==}
    engines: {node: '>=12.13'}
    dev: false

  /is-windows@1.0.2:
    resolution: {integrity: sha512-eXK1UInq2bPmjyX6e3VHIzMLobc4J94i4AWn+Hpq3OU5KkrRC96OAcR3PRJ/pGu6m8TRnBHP9dkXQVsT/COVIA==}
    engines: {node: '>=0.10.0'}
    dev: false

  /is-wsl@2.2.0:
    resolution: {integrity: sha512-fKzAra0rGJUUBwGBgNkHZuToZcn+TtXHpeCgmkMJMMYx1sQDYaCSyjJBSCa2nH1DGm7s3n1oBnohoVTBaN7Lww==}
    engines: {node: '>=8'}
    dependencies:
      is-docker: 2.2.1

  /isarray@1.0.0:
    resolution: {integrity: sha512-VLghIWNM6ELQzo7zwmcg0NmTVyWKYjvIeM83yjp0wRDTmUnrM678fQbcKBo6n2CJEF0szoG//ytg+TKla89ALQ==}
    dev: false

  /isarray@2.0.5:
    resolution: {integrity: sha512-xHjhDr3cNBK0BzdUJSPXZntQUx/mwMS5Rw4A7lPJ90XGAO6ISP/ePDNuo0vhqOZU+UD5JoodwCAAoZQd3FeAKw==}

  /isexe@2.0.0:
    resolution: {integrity: sha512-RHxMLp9lnKHGHRng9QFhRCMbYAcVpn69smSGcq3f36xjgVVWThj4qqLbTLlq7Ssj8B+fIQ1EuCEGI2lKsyQeIw==}

  /isomorphic-ws@4.0.1(ws@7.5.9):
    resolution: {integrity: sha512-BhBvN2MBpWTaSHdWRb/bwdZJ1WaehQ2L1KngkCkfLUGF0mAWAT1sQUQacEmQ0jXkFw/czDXPNQSL5u2/Krsz1w==}
    peerDependencies:
      ws: '*'
    dependencies:
      ws: 7.5.9
    dev: false

  /istanbul-lib-coverage@3.2.2:
    resolution: {integrity: sha512-O8dpsF+r0WV/8MNRKfnmrtCWhuKjxrq2w+jpzBL5UZKTi2LeVWnWOmWRxFlesJONmc+wLAGvKQZEOanko0LFTg==}
    engines: {node: '>=8'}
    dev: true

  /istanbul-lib-instrument@5.2.1:
    resolution: {integrity: sha512-pzqtp31nLv/XFOzXGuvhCb8qhjmTVo5vjVk19XE4CRlSWz0KoeJ3bw9XsA7nOp9YBf4qHjwBxkDzKcME/J29Yg==}
    engines: {node: '>=8'}
    dependencies:
      '@babel/core': 7.23.9
      '@babel/parser': 7.23.9
      '@istanbuljs/schema': 0.1.3
      istanbul-lib-coverage: 3.2.2
      semver: 6.3.1
    transitivePeerDependencies:
      - supports-color
    dev: true

  /istanbul-lib-instrument@6.0.2:
    resolution: {integrity: sha512-1WUsZ9R1lA0HtBSohTkm39WTPlNKSJ5iFk7UwqXkBLoHQT+hfqPsfsTDVuZdKGaBwn7din9bS7SsnoAr943hvw==}
    engines: {node: '>=10'}
    dependencies:
      '@babel/core': 7.23.9
      '@babel/parser': 7.23.9
      '@istanbuljs/schema': 0.1.3
      istanbul-lib-coverage: 3.2.2
      semver: 7.5.4
    transitivePeerDependencies:
      - supports-color
    dev: true

  /istanbul-lib-report@3.0.1:
    resolution: {integrity: sha512-GCfE1mtsHGOELCU8e/Z7YWzpmybrx/+dSTfLrvY8qRmaY6zXTKWn6WQIjaAFw069icm6GVMNkgu0NzI4iPZUNw==}
    engines: {node: '>=10'}
    dependencies:
      istanbul-lib-coverage: 3.2.2
      make-dir: 4.0.0
      supports-color: 7.2.0
    dev: true

  /istanbul-lib-source-maps@4.0.1:
    resolution: {integrity: sha512-n3s8EwkdFIJCG3BPKBYvskgXGoy88ARzvegkitk60NxRdwltLOTaH7CUiMRXvwYorl0Q712iEjcWB+fK/MrWVw==}
    engines: {node: '>=10'}
    dependencies:
      debug: 4.3.4(supports-color@5.5.0)
      istanbul-lib-coverage: 3.2.2
      source-map: 0.6.1
    transitivePeerDependencies:
      - supports-color
    dev: true

  /istanbul-reports@3.1.7:
    resolution: {integrity: sha512-BewmUXImeuRk2YY0PVbxgKAysvhRPUQE0h5QRM++nVWyubKGV0l8qQ5op8+B2DOmwSe63Jivj0BjkPQVf8fP5g==}
    engines: {node: '>=8'}
    dependencies:
      html-escaper: 2.0.2
      istanbul-lib-report: 3.0.1
    dev: true

  /iterator.prototype@1.1.0:
    resolution: {integrity: sha512-rjuhAk1AJ1fssphHD0IFV6TWL40CwRZ53FrztKx43yk2v6rguBYsY4Bj1VU4HmoMmKwZUlx7mfnhDf9cOp4YTw==}
    dependencies:
      define-properties: 1.2.0
      get-intrinsic: 1.2.1
      has-symbols: 1.0.3
      has-tostringtag: 1.0.0
      reflect.getprototypeof: 1.0.3
    dev: true

  /jackspeak@2.3.6:
    resolution: {integrity: sha512-N3yCS/NegsOBokc8GAdM8UcmfsKiSS8cipheD/nivzr700H+nsMOxJjQnvwOcRYVuFkdH0wGUvW2WbXGmrZGbQ==}
    engines: {node: '>=14'}
    dependencies:
      '@isaacs/cliui': 8.0.2
    optionalDependencies:
      '@pkgjs/parseargs': 0.11.0
    dev: true

  /jest-changed-files@29.7.0:
    resolution: {integrity: sha512-fEArFiwf1BpQ+4bXSprcDc3/x4HSzL4al2tozwVpDFpsxALjLYdyiIK4e5Vz66GQJIbXJ82+35PtysofptNX2w==}
    engines: {node: ^14.15.0 || ^16.10.0 || >=18.0.0}
    dependencies:
      execa: 5.1.1
      jest-util: 29.7.0
      p-limit: 3.1.0
    dev: true

  /jest-circus@29.7.0:
    resolution: {integrity: sha512-3E1nCMgipcTkCocFwM90XXQab9bS+GMsjdpmPrlelaxwD93Ad8iVEjX/vvHPdLPnFf+L40u+5+iutRdA1N9myw==}
    engines: {node: ^14.15.0 || ^16.10.0 || >=18.0.0}
    dependencies:
      '@jest/environment': 29.7.0
      '@jest/expect': 29.7.0
      '@jest/test-result': 29.7.0
      '@jest/types': 29.6.3
      '@types/node': 20.10.5
      chalk: 4.1.2
      co: 4.6.0
      dedent: 1.5.1
      is-generator-fn: 2.1.0
      jest-each: 29.7.0
      jest-matcher-utils: 29.7.0
      jest-message-util: 29.7.0
      jest-runtime: 29.7.0
      jest-snapshot: 29.7.0
      jest-util: 29.7.0
      p-limit: 3.1.0
      pretty-format: 29.7.0
      pure-rand: 6.0.4
      slash: 3.0.0
      stack-utils: 2.0.6
    transitivePeerDependencies:
      - babel-plugin-macros
      - supports-color
    dev: true

  /jest-cli@29.7.0(@types/node@20.10.5):
    resolution: {integrity: sha512-OVVobw2IubN/GSYsxETi+gOe7Ka59EFMR/twOU3Jb2GnKKeMGJB5SGUUrEz3SFVmJASUdZUzy83sLNNQ2gZslg==}
    engines: {node: ^14.15.0 || ^16.10.0 || >=18.0.0}
    hasBin: true
    peerDependencies:
      node-notifier: ^8.0.1 || ^9.0.0 || ^10.0.0
    peerDependenciesMeta:
      node-notifier:
        optional: true
    dependencies:
      '@jest/core': 29.7.0
      '@jest/test-result': 29.7.0
      '@jest/types': 29.6.3
      chalk: 4.1.2
      create-jest: 29.7.0(@types/node@20.10.5)
      exit: 0.1.2
      import-local: 3.1.0
      jest-config: 29.7.0(@types/node@20.10.5)
      jest-util: 29.7.0
      jest-validate: 29.7.0
      yargs: 17.7.2
    transitivePeerDependencies:
      - '@types/node'
      - babel-plugin-macros
      - supports-color
      - ts-node
    dev: true

  /jest-config@29.7.0(@types/node@20.10.5):
    resolution: {integrity: sha512-uXbpfeQ7R6TZBqI3/TxCU4q4ttk3u0PJeC+E0zbfSoSjq6bJ7buBPxzQPL0ifrkY4DNu4JUdk0ImlBUYi840eQ==}
    engines: {node: ^14.15.0 || ^16.10.0 || >=18.0.0}
    peerDependencies:
      '@types/node': '*'
      ts-node: '>=9.0.0'
    peerDependenciesMeta:
      '@types/node':
        optional: true
      ts-node:
        optional: true
    dependencies:
      '@babel/core': 7.22.11
      '@jest/test-sequencer': 29.7.0
      '@jest/types': 29.6.3
      '@types/node': 20.10.5
      babel-jest: 29.7.0(@babel/core@7.22.11)
      chalk: 4.1.2
      ci-info: 3.8.0
      deepmerge: 4.3.1
      glob: 7.2.3
      graceful-fs: 4.2.11
      jest-circus: 29.7.0
      jest-environment-node: 29.7.0
      jest-get-type: 29.6.3
      jest-regex-util: 29.6.3
      jest-resolve: 29.7.0
      jest-runner: 29.7.0
      jest-util: 29.7.0
      jest-validate: 29.7.0
      micromatch: 4.0.5
      parse-json: 5.2.0
      pretty-format: 29.7.0
      slash: 3.0.0
      strip-json-comments: 3.1.1
    transitivePeerDependencies:
      - babel-plugin-macros
      - supports-color
    dev: true

  /jest-diff@29.7.0:
    resolution: {integrity: sha512-LMIgiIrhigmPrs03JHpxUh2yISK3vLFPkAodPeo0+BuF7wA2FoQbkEg1u8gBYBThncu7e1oEDUfIXVuTqLRUjw==}
    engines: {node: ^14.15.0 || ^16.10.0 || >=18.0.0}
    dependencies:
      chalk: 4.1.2
      diff-sequences: 29.6.3
      jest-get-type: 29.6.3
      pretty-format: 29.7.0
    dev: true

  /jest-docblock@29.7.0:
    resolution: {integrity: sha512-q617Auw3A612guyaFgsbFeYpNP5t2aoUNLwBUbc/0kD1R4t9ixDbyFTHd1nok4epoVFpr7PmeWHrhvuV3XaJ4g==}
    engines: {node: ^14.15.0 || ^16.10.0 || >=18.0.0}
    dependencies:
      detect-newline: 3.1.0
    dev: true

  /jest-each@29.7.0:
    resolution: {integrity: sha512-gns+Er14+ZrEoC5fhOfYCY1LOHHr0TI+rQUHZS8Ttw2l7gl+80eHc/gFf2Ktkw0+SIACDTeWvpFcv3B04VembQ==}
    engines: {node: ^14.15.0 || ^16.10.0 || >=18.0.0}
    dependencies:
      '@jest/types': 29.6.3
      chalk: 4.1.2
      jest-get-type: 29.6.3
      jest-util: 29.7.0
      pretty-format: 29.7.0
    dev: true

  /jest-environment-jsdom@29.7.0:
    resolution: {integrity: sha512-k9iQbsf9OyOfdzWH8HDmrRT0gSIcX+FLNW7IQq94tFX0gynPwqDTW0Ho6iMVNjGz/nb+l/vW3dWM2bbLLpkbXA==}
    engines: {node: ^14.15.0 || ^16.10.0 || >=18.0.0}
    peerDependencies:
      canvas: ^2.5.0
    peerDependenciesMeta:
      canvas:
        optional: true
    dependencies:
      '@jest/environment': 29.7.0
      '@jest/fake-timers': 29.7.0
      '@jest/types': 29.6.3
      '@types/jsdom': 20.0.1
      '@types/node': 20.10.5
      jest-mock: 29.7.0
      jest-util: 29.7.0
      jsdom: 20.0.3
    transitivePeerDependencies:
      - bufferutil
      - supports-color
      - utf-8-validate
    dev: true

  /jest-environment-node@29.7.0:
    resolution: {integrity: sha512-DOSwCRqXirTOyheM+4d5YZOrWcdu0LNZ87ewUoywbcb2XR4wKgqiG8vNeYwhjFMbEkfju7wx2GYH0P2gevGvFw==}
    engines: {node: ^14.15.0 || ^16.10.0 || >=18.0.0}
    dependencies:
      '@jest/environment': 29.7.0
      '@jest/fake-timers': 29.7.0
      '@jest/types': 29.6.3
      '@types/node': 20.10.5
      jest-mock: 29.7.0
      jest-util: 29.7.0
    dev: true

  /jest-get-type@29.6.3:
    resolution: {integrity: sha512-zrteXnqYxfQh7l5FHyL38jL39di8H8rHoecLH3JNxH3BwOrBsNeabdap5e0I23lD4HHI8W5VFBZqG4Eaq5LNcw==}
    engines: {node: ^14.15.0 || ^16.10.0 || >=18.0.0}
    dev: true

  /jest-haste-map@29.7.0:
    resolution: {integrity: sha512-fP8u2pyfqx0K1rGn1R9pyE0/KTn+G7PxktWidOBTqFPLYX0b9ksaMFkhK5vrS3DVun09pckLdlx90QthlW7AmA==}
    engines: {node: ^14.15.0 || ^16.10.0 || >=18.0.0}
    dependencies:
      '@jest/types': 29.6.3
      '@types/graceful-fs': 4.1.9
      '@types/node': 20.10.5
      anymatch: 3.1.3
      fb-watchman: 2.0.2
      graceful-fs: 4.2.11
      jest-regex-util: 29.6.3
      jest-util: 29.7.0
      jest-worker: 29.7.0
      micromatch: 4.0.5
      walker: 1.0.8
    optionalDependencies:
      fsevents: 2.3.3
    dev: true

  /jest-leak-detector@29.7.0:
    resolution: {integrity: sha512-kYA8IJcSYtST2BY9I+SMC32nDpBT3J2NvWJx8+JCuCdl/CR1I4EKUJROiP8XtCcxqgTTBGJNdbB1A8XRKbTetw==}
    engines: {node: ^14.15.0 || ^16.10.0 || >=18.0.0}
    dependencies:
      jest-get-type: 29.6.3
      pretty-format: 29.7.0
    dev: true

  /jest-matcher-utils@29.7.0:
    resolution: {integrity: sha512-sBkD+Xi9DtcChsI3L3u0+N0opgPYnCRPtGcQYrgXmR+hmt/fYfWAL0xRXYU8eWOdfuLgBe0YCW3AFtnRLagq/g==}
    engines: {node: ^14.15.0 || ^16.10.0 || >=18.0.0}
    dependencies:
      chalk: 4.1.2
      jest-diff: 29.7.0
      jest-get-type: 29.6.3
      pretty-format: 29.7.0
    dev: true

  /jest-message-util@29.7.0:
    resolution: {integrity: sha512-GBEV4GRADeP+qtB2+6u61stea8mGcOT4mCtrYISZwfu9/ISHFJ/5zOMXYbpBE9RsS5+Gb63DW4FgmnKJ79Kf6w==}
    engines: {node: ^14.15.0 || ^16.10.0 || >=18.0.0}
    dependencies:
      '@babel/code-frame': 7.23.5
      '@jest/types': 29.6.3
      '@types/stack-utils': 2.0.3
      chalk: 4.1.2
      graceful-fs: 4.2.11
      micromatch: 4.0.5
      pretty-format: 29.7.0
      slash: 3.0.0
      stack-utils: 2.0.6
    dev: true

  /jest-mock@29.7.0:
    resolution: {integrity: sha512-ITOMZn+UkYS4ZFh83xYAOzWStloNzJFO2s8DWrE4lhtGD+AorgnbkiKERe4wQVBydIGPx059g6riW5Btp6Llnw==}
    engines: {node: ^14.15.0 || ^16.10.0 || >=18.0.0}
    dependencies:
      '@jest/types': 29.6.3
      '@types/node': 20.10.5
      jest-util: 29.7.0
    dev: true

  /jest-pnp-resolver@1.2.3(jest-resolve@29.7.0):
    resolution: {integrity: sha512-+3NpwQEnRoIBtx4fyhblQDPgJI0H1IEIkX7ShLUjPGA7TtUTvI1oiKi3SR4oBR0hQhQR80l4WAe5RrXBwWMA8w==}
    engines: {node: '>=6'}
    peerDependencies:
      jest-resolve: '*'
    peerDependenciesMeta:
      jest-resolve:
        optional: true
    dependencies:
      jest-resolve: 29.7.0
    dev: true

  /jest-regex-util@29.6.3:
    resolution: {integrity: sha512-KJJBsRCyyLNWCNBOvZyRDnAIfUiRJ8v+hOBQYGn8gDyF3UegwiP4gwRR3/SDa42g1YbVycTidUF3rKjyLFDWbg==}
    engines: {node: ^14.15.0 || ^16.10.0 || >=18.0.0}
    dev: true

  /jest-resolve-dependencies@29.7.0:
    resolution: {integrity: sha512-un0zD/6qxJ+S0et7WxeI3H5XSe9lTBBR7bOHCHXkKR6luG5mwDDlIzVQ0V5cZCuoTgEdcdwzTghYkTWfubi+nA==}
    engines: {node: ^14.15.0 || ^16.10.0 || >=18.0.0}
    dependencies:
      jest-regex-util: 29.6.3
      jest-snapshot: 29.7.0
    transitivePeerDependencies:
      - supports-color
    dev: true

  /jest-resolve@29.7.0:
    resolution: {integrity: sha512-IOVhZSrg+UvVAshDSDtHyFCCBUl/Q3AAJv8iZ6ZjnZ74xzvwuzLXid9IIIPgTnY62SJjfuupMKZsZQRsCvxEgA==}
    engines: {node: ^14.15.0 || ^16.10.0 || >=18.0.0}
    dependencies:
      chalk: 4.1.2
      graceful-fs: 4.2.11
      jest-haste-map: 29.7.0
      jest-pnp-resolver: 1.2.3(jest-resolve@29.7.0)
      jest-util: 29.7.0
      jest-validate: 29.7.0
      resolve: 1.22.8
      resolve.exports: 2.0.2
      slash: 3.0.0
    dev: true

  /jest-runner@29.7.0:
    resolution: {integrity: sha512-fsc4N6cPCAahybGBfTRcq5wFR6fpLznMg47sY5aDpsoejOcVYFb07AHuSnR0liMcPTgBsA3ZJL6kFOjPdoNipQ==}
    engines: {node: ^14.15.0 || ^16.10.0 || >=18.0.0}
    dependencies:
      '@jest/console': 29.7.0
      '@jest/environment': 29.7.0
      '@jest/test-result': 29.7.0
      '@jest/transform': 29.7.0
      '@jest/types': 29.6.3
      '@types/node': 20.10.5
      chalk: 4.1.2
      emittery: 0.13.1
      graceful-fs: 4.2.11
      jest-docblock: 29.7.0
      jest-environment-node: 29.7.0
      jest-haste-map: 29.7.0
      jest-leak-detector: 29.7.0
      jest-message-util: 29.7.0
      jest-resolve: 29.7.0
      jest-runtime: 29.7.0
      jest-util: 29.7.0
      jest-watcher: 29.7.0
      jest-worker: 29.7.0
      p-limit: 3.1.0
      source-map-support: 0.5.13
    transitivePeerDependencies:
      - supports-color
    dev: true

  /jest-runtime@29.7.0:
    resolution: {integrity: sha512-gUnLjgwdGqW7B4LvOIkbKs9WGbn+QLqRQQ9juC6HndeDiezIwhDP+mhMwHWCEcfQ5RUXa6OPnFF8BJh5xegwwQ==}
    engines: {node: ^14.15.0 || ^16.10.0 || >=18.0.0}
    dependencies:
      '@jest/environment': 29.7.0
      '@jest/fake-timers': 29.7.0
      '@jest/globals': 29.7.0
      '@jest/source-map': 29.6.3
      '@jest/test-result': 29.7.0
      '@jest/transform': 29.7.0
      '@jest/types': 29.6.3
      '@types/node': 20.10.5
      chalk: 4.1.2
      cjs-module-lexer: 1.2.3
      collect-v8-coverage: 1.0.2
      glob: 7.2.3
      graceful-fs: 4.2.11
      jest-haste-map: 29.7.0
      jest-message-util: 29.7.0
      jest-mock: 29.7.0
      jest-regex-util: 29.6.3
      jest-resolve: 29.7.0
      jest-snapshot: 29.7.0
      jest-util: 29.7.0
      slash: 3.0.0
      strip-bom: 4.0.0
    transitivePeerDependencies:
      - supports-color
    dev: true

  /jest-snapshot@29.7.0:
    resolution: {integrity: sha512-Rm0BMWtxBcioHr1/OX5YCP8Uov4riHvKPknOGs804Zg9JGZgmIBkbtlxJC/7Z4msKYVbIJtfU+tKb8xlYNfdkw==}
    engines: {node: ^14.15.0 || ^16.10.0 || >=18.0.0}
    dependencies:
      '@babel/core': 7.22.11
      '@babel/generator': 7.22.10
      '@babel/plugin-syntax-jsx': 7.23.3(@babel/core@7.22.11)
      '@babel/plugin-syntax-typescript': 7.23.3(@babel/core@7.22.11)
      '@babel/types': 7.23.6
      '@jest/expect-utils': 29.7.0
      '@jest/transform': 29.7.0
      '@jest/types': 29.6.3
      babel-preset-current-node-syntax: 1.0.1(@babel/core@7.22.11)
      chalk: 4.1.2
      expect: 29.7.0
      graceful-fs: 4.2.11
      jest-diff: 29.7.0
      jest-get-type: 29.6.3
      jest-matcher-utils: 29.7.0
      jest-message-util: 29.7.0
      jest-util: 29.7.0
      natural-compare: 1.4.0
      pretty-format: 29.7.0
      semver: 7.5.4
    transitivePeerDependencies:
      - supports-color
    dev: true

  /jest-util@29.7.0:
    resolution: {integrity: sha512-z6EbKajIpqGKU56y5KBUgy1dt1ihhQJgWzUlZHArA/+X2ad7Cb5iF+AK1EWVL/Bo7Rz9uurpqw6SiBCefUbCGA==}
    engines: {node: ^14.15.0 || ^16.10.0 || >=18.0.0}
    dependencies:
      '@jest/types': 29.6.3
      '@types/node': 20.10.5
      chalk: 4.1.2
      ci-info: 3.8.0
      graceful-fs: 4.2.11
      picomatch: 2.3.1
    dev: true

  /jest-validate@29.7.0:
    resolution: {integrity: sha512-ZB7wHqaRGVw/9hST/OuFUReG7M8vKeq0/J2egIGLdvjHCmYqGARhzXmtgi+gVeZ5uXFF219aOc3Ls2yLg27tkw==}
    engines: {node: ^14.15.0 || ^16.10.0 || >=18.0.0}
    dependencies:
      '@jest/types': 29.6.3
      camelcase: 6.3.0
      chalk: 4.1.2
      jest-get-type: 29.6.3
      leven: 3.1.0
      pretty-format: 29.7.0
    dev: true

  /jest-watcher@29.7.0:
    resolution: {integrity: sha512-49Fg7WXkU3Vl2h6LbLtMQ/HyB6rXSIX7SqvBLQmssRBGN9I0PNvPmAmCWSOY6SOvrjhI/F7/bGAv9RtnsPA03g==}
    engines: {node: ^14.15.0 || ^16.10.0 || >=18.0.0}
    dependencies:
      '@jest/test-result': 29.7.0
      '@jest/types': 29.6.3
      '@types/node': 20.10.5
      ansi-escapes: 4.3.2
      chalk: 4.1.2
      emittery: 0.13.1
      jest-util: 29.7.0
      string-length: 4.0.2
    dev: true

  /jest-worker@29.7.0:
    resolution: {integrity: sha512-eIz2msL/EzL9UFTFFx7jBTkeZfku0yUAyZZZmJ93H2TYEiroIx2PQjEXcwYtYl8zXCxb+PAmA2hLIt/6ZEkPHw==}
    engines: {node: ^14.15.0 || ^16.10.0 || >=18.0.0}
    dependencies:
      '@types/node': 20.10.5
      jest-util: 29.7.0
      merge-stream: 2.0.0
      supports-color: 8.1.1
    dev: true

  /jest@29.7.0(@types/node@20.10.5):
    resolution: {integrity: sha512-NIy3oAFp9shda19hy4HK0HRTWKtPJmGdnvywu01nOqNC2vZg+Z+fvJDxpMQA88eb2I9EcafcdjYgsDthnYTvGw==}
    engines: {node: ^14.15.0 || ^16.10.0 || >=18.0.0}
    hasBin: true
    peerDependencies:
      node-notifier: ^8.0.1 || ^9.0.0 || ^10.0.0
    peerDependenciesMeta:
      node-notifier:
        optional: true
    dependencies:
      '@jest/core': 29.7.0
      '@jest/types': 29.6.3
      import-local: 3.1.0
      jest-cli: 29.7.0(@types/node@20.10.5)
    transitivePeerDependencies:
      - '@types/node'
      - babel-plugin-macros
      - supports-color
      - ts-node
    dev: true

  /jiti@1.21.0:
    resolution: {integrity: sha512-gFqAIbuKyyso/3G2qhiO2OM6shY6EPP/R0+mkDbyspxKazh8BXDC5FiFsUjlczgdNz/vfra0da2y+aHrusLG/Q==}
    hasBin: true

  /jju@1.4.0:
    resolution: {integrity: sha512-8wb9Yw966OSxApiCt0K3yNJL8pnNeIv+OEq2YMidz4FKP6nonSRoOXc80iXY4JaN2FC11B9qsNmDsm+ZOfMROA==}
    dev: true

  /jose@4.15.4:
    resolution: {integrity: sha512-W+oqK4H+r5sITxfxpSU+MMdr/YSWGvgZMQDIsNoBDGGy4i7GBPTtvFKibQzW06n3U3TqHjhvBJsirShsEJ6eeQ==}
    dev: false

  /jose@5.1.3:
    resolution: {integrity: sha512-GPExOkcMsCLBTi1YetY2LmkoY559fss0+0KVa6kOfb2YFe84nAM7Nm/XzuZozah4iHgmBGrCOHL5/cy670SBRw==}
    dev: false

  /joycon@3.1.1:
    resolution: {integrity: sha512-34wB/Y7MW7bzjKRjUKTa46I2Z7eV62Rkhva+KkopW7Qvv/OSWBqvkSY7vusOPrNuZcUG3tApvdVgNB8POj3SPw==}
    engines: {node: '>=10'}
    dev: true

  /js-cookie@3.0.1:
    resolution: {integrity: sha512-+0rgsUXZu4ncpPxRL+lNEptWMOWl9etvPHc/koSRp6MPwpRYAhmk0dUG00J4bxVV3r9uUzfo24wW0knS07SKSw==}
    engines: {node: '>=12'}
    dev: false

  /js-sha3@0.8.0:
    resolution: {integrity: sha512-gF1cRrHhIzNfToc802P800N8PpXS+evLLXfsVpowqmAFR9uwbi89WvXg2QspOmXL8QL86J4T1EpFu+yUkwJY3Q==}
    dev: false

  /js-tokens@4.0.0:
    resolution: {integrity: sha512-RdJUflcE3cUzKiMqQgsCu06FPu9UdIJO0beYbPhHN4k6apgJtifcoCtT9bcxOpYBtpD2kCM6Sbzg4CausW/PKQ==}

  /js-yaml@3.14.1:
    resolution: {integrity: sha512-okMH7OXXJ7YrN9Ok3/SXrnu4iX9yOk+25nqX4imS2npuvTYDmo/QEZoqwZkYaIDk3jVvBOTOIEgEhaLOynBS9g==}
    hasBin: true
    dependencies:
      argparse: 1.0.10
      esprima: 4.0.1

  /js-yaml@4.1.0:
    resolution: {integrity: sha512-wpxZs9NoxZaJESJGIZTyDEaYpl0FKSA+FB9aJiyemKhMwkxQg63h4T1KJgUGHpTqPDNRcmmYLugrRjJlBtWvRA==}
    hasBin: true
    dependencies:
      argparse: 2.0.1

  /jsdom@20.0.3:
    resolution: {integrity: sha512-SYhBvTh89tTfCD/CRdSOm13mOBa42iTaTyfyEWBdKcGdPxPtLFBXuHR8XHb33YNYaP+lLbmSvBTsnoesCNJEsQ==}
    engines: {node: '>=14'}
    peerDependencies:
      canvas: ^2.5.0
    peerDependenciesMeta:
      canvas:
        optional: true
    dependencies:
      abab: 2.0.6
      acorn: 8.10.0
      acorn-globals: 7.0.1
      cssom: 0.5.0
      cssstyle: 2.3.0
      data-urls: 3.0.2
      decimal.js: 10.4.3
      domexception: 4.0.0
      escodegen: 2.1.0
      form-data: 4.0.0
      html-encoding-sniffer: 3.0.0
      http-proxy-agent: 5.0.0
      https-proxy-agent: 5.0.1
      is-potential-custom-element-name: 1.0.1
      nwsapi: 2.2.7
      parse5: 7.1.2
      saxes: 6.0.0
      symbol-tree: 3.2.4
      tough-cookie: 4.1.3
      w3c-xmlserializer: 4.0.0
      webidl-conversions: 7.0.0
      whatwg-encoding: 2.0.0
      whatwg-mimetype: 3.0.0
      whatwg-url: 11.0.0
      ws: 8.16.0
      xml-name-validator: 4.0.0
    transitivePeerDependencies:
      - bufferutil
      - supports-color
      - utf-8-validate
    dev: true

  /jsesc@0.5.0:
    resolution: {integrity: sha512-uZz5UnB7u4T9LvwmFqXii7pZSouaRPorGs5who1Ip7VO0wxanFvBL7GkM6dTHlgX+jhBApRetaWpnDabOeTcnA==}
    hasBin: true
    dev: true

  /jsesc@2.5.2:
    resolution: {integrity: sha512-OYu7XEzjkCQ3C5Ps3QIZsQfNpqoJyZZA99wd9aWd05NCtC5pWOkShK2mkL6HXQR6/Cy2lbNdPlZBpuQHXE63gA==}
    engines: {node: '>=4'}
    hasBin: true

  /jsesc@3.0.2:
    resolution: {integrity: sha512-xKqzzWXDttJuOcawBt4KnKHHIf5oQ/Cxax+0PWFG+DFDgHNAdi+TXECADI+RYiFUMmx8792xsMbbgXj4CwnP4g==}
    engines: {node: '>=6'}
    hasBin: true
    dev: true

  /json-parse-even-better-errors@2.3.1:
    resolution: {integrity: sha512-xyFwyhro/JEof6Ghe2iz2NcXoj2sloNsWr/XsERDK/oiPCfaNhl5ONfp+jQdAZRQQ0IJWNzH9zIZF7li91kh2w==}

  /json-rpc-engine@6.1.0:
    resolution: {integrity: sha512-NEdLrtrq1jUZyfjkr9OCz9EzCNhnRyWtt1PAnvnhwy6e8XETS0Dtc+ZNCO2gvuAoKsIn2+vCSowXTYE4CkgnAQ==}
    engines: {node: '>=10.0.0'}
    dependencies:
      '@metamask/safe-event-emitter': 2.0.0
      eth-rpc-errors: 4.0.3
    dev: false

  /json-rpc-middleware-stream@4.2.3:
    resolution: {integrity: sha512-4iFb0yffm5vo3eFKDbQgke9o17XBcLQ2c3sONrXSbcOLzP8LTojqo8hRGVgtJShhm5q4ZDSNq039fAx9o65E1w==}
    engines: {node: '>=14.0.0'}
    dependencies:
      '@metamask/safe-event-emitter': 3.0.0
      json-rpc-engine: 6.1.0
      readable-stream: 2.3.8
    dev: false

  /json-schema-traverse@0.4.1:
    resolution: {integrity: sha512-xbbCH5dCYU5T8LcEhhuh7HJ88HXuW3qsI3Y0zOZFKfZEHcpWiHU/Jxzk629Brsab/mMiHQti9wMP+845RPe3Vg==}

  /json-stable-stringify-without-jsonify@1.0.1:
    resolution: {integrity: sha512-Bdboy+l7tA3OGW6FjyFHWkP5LuByj1Tk33Ljyq0axyzdk9//JSi2u3fP1QSmd1KNwq6VOKYGlAu87CisVir6Pw==}

  /json5@1.0.2:
    resolution: {integrity: sha512-g1MWMLBiz8FKi1e4w0UyVL3w+iJceWAFBAaBnnGKOpNa5f8TLktkbre1+s6oICydWAm+HRUGTmI+//xv2hvXYA==}
    hasBin: true
    dependencies:
      minimist: 1.2.8
    dev: true

  /json5@2.2.3:
    resolution: {integrity: sha512-XmOWe7eyHYH14cLdVPoyg+GOH3rYX++KpzrylJwSW98t3Nk+U8XOl8FWKOgwtzdb8lXGf6zYwDUzeHMWfxasyg==}
    engines: {node: '>=6'}
    hasBin: true

  /jsonc-parser@3.2.0:
    resolution: {integrity: sha512-gfFQZrcTc8CnKXp6Y4/CBT3fTc0OVuDofpre4aEeEpSBPV5X5v4+Vmx+8snU7RLPrNHPKSgLxGo9YuQzz20o+w==}
    dev: false

  /jsonfile@4.0.0:
    resolution: {integrity: sha512-m6F1R3z8jjlf2imQHS2Qez5sjKWQzbuuhuJ/FKYFRZvPE3PuHcSMVZzfsLhGVOkfd20obL5SWEBew5ShlquNxg==}
    optionalDependencies:
      graceful-fs: 4.2.11

  /jsx-ast-utils@3.3.5:
    resolution: {integrity: sha512-ZZow9HBI5O6EPgSJLUb8n2NKgmVWTwCvHGwFuJlMjvLFqlGG6pjirPhtdsseaLZjSibD8eegzmYpUZwoIlj2cQ==}
    engines: {node: '>=4.0'}
    dependencies:
      array-includes: 3.1.6
      array.prototype.flat: 1.3.1
      object.assign: 4.1.4
      object.values: 1.1.6
    dev: true

  /keyvaluestorage-interface@1.0.0:
    resolution: {integrity: sha512-8t6Q3TclQ4uZynJY9IGr2+SsIGwK9JHcO6ootkHCGA0CrQCRy+VkouYNO2xicET6b9al7QKzpebNow+gkpCL8g==}
    dev: false

  /kind-of@6.0.3:
    resolution: {integrity: sha512-dcS1ul+9tmeD95T+x28/ehLgd9mENa3LsvDTtzm3vyBEO7RPptvAD+t44WVXaUjTBRcrpFeFlC8WCruUR456hw==}
    engines: {node: '>=0.10.0'}
    dev: false

  /kleur@3.0.3:
    resolution: {integrity: sha512-eTIzlVOSUR+JxdDFepEYcBMtZ9Qqdef+rnzWdRZuMbOywu5tO2w2N7rqjoANZ5k9vywhL6Br1VRjUIgTQx4E8w==}
    engines: {node: '>=6'}
    dev: true

  /kleur@4.1.5:
    resolution: {integrity: sha512-o+NO+8WrRiQEE4/7nwRJhN1HWpVmJm511pBHUxPLtp0BUISzlBplORYSmTclCnJvQq2tKu/sgl3xVpkc7ZWuQQ==}
    engines: {node: '>=6'}
    dev: false

  /language-subtag-registry@0.3.22:
    resolution: {integrity: sha512-tN0MCzyWnoz/4nHS6uxdlFWoUZT7ABptwKPQ52Ea7URk6vll88bWBVhodtnlfEuCcKWNGoc+uGbw1cwa9IKh/w==}
    dev: true

  /language-tags@1.0.5:
    resolution: {integrity: sha512-qJhlO9cGXi6hBGKoxEG/sKZDAHD5Hnu9Hs4WbOY3pCWXDhw0N8x1NenNzm2EnNLkLkk7J2SdxAkDSbb6ftT+UQ==}
    dependencies:
      language-subtag-registry: 0.3.22
    dev: true

  /leven@3.1.0:
    resolution: {integrity: sha512-qsda+H8jTaUaN/x5vzW2rzc+8Rw4TAQ/4KjB46IwK5VH+IlVeeeje/EoZRpiXvIqjFgK84QffqPztGI3VBLG1A==}
    engines: {node: '>=6'}
    dev: true

  /levn@0.4.1:
    resolution: {integrity: sha512-+bT2uH4E5LGE7h/n3evcS/sQlJXCpIp6ym8OWJ5eV6+67Dsql/LaaT7qJBAt2rzfoa/5QBGBhxDix1dMt2kQKQ==}
    engines: {node: '>= 0.8.0'}
    dependencies:
      prelude-ls: 1.2.1
      type-check: 0.4.0

  /libsodium-sumo@0.7.13:
    resolution: {integrity: sha512-zTGdLu4b9zSNLfovImpBCbdAA4xkpkZbMnSQjP8HShyOutnGjRHmSOKlsylh1okao6QhLiz7nG98EGn+04cZjQ==}
    dev: false

  /libsodium-wrappers-sumo@0.7.13:
    resolution: {integrity: sha512-lz4YdplzDRh6AhnLGF2Dj2IUj94xRN6Bh8T0HLNwzYGwPehQJX6c7iYVrFUPZ3QqxE0bqC+K0IIqqZJYWumwSQ==}
    dependencies:
      libsodium-sumo: 0.7.13
    dev: false

  /libsodium-wrappers@0.7.13:
    resolution: {integrity: sha512-kasvDsEi/r1fMzKouIDv7B8I6vNmknXwGiYodErGuESoFTohGSKZplFtVxZqHaoQ217AynyIFgnOVRitpHs0Qw==}
    dependencies:
      libsodium: 0.7.13
    dev: false

  /libsodium@0.7.13:
    resolution: {integrity: sha512-mK8ju0fnrKXXfleL53vtp9xiPq5hKM0zbDQtcxQIsSmxNgSxqCj6R7Hl9PkrNe2j29T4yoDaF7DJLK9/i5iWUw==}
    dev: false

  /lie@3.1.1:
    resolution: {integrity: sha512-RiNhHysUjhrDQntfYSfY4MU24coXXdEOgw9WGcKHNeEwffDYbF//u87M1EWaMGzuFoSbqW0C9C6lEEhDOAswfw==}
    dependencies:
      immediate: 3.0.6
    dev: false

  /lilconfig@2.1.0:
    resolution: {integrity: sha512-utWOt/GHzuUxnLKxB6dk81RoOeoNeHgbrXiuGk4yyF5qlRz+iIVWu56E2fqGHFrXz0QNUhLB/8nKqvRH66JKGQ==}
    engines: {node: '>=10'}
    dev: true

  /lines-and-columns@1.2.4:
    resolution: {integrity: sha512-7ylylesZQ/PV29jhEDl3Ufjo6ZX7gCqJr5F7PKrqc93v7fzSymt1BpwEU8nAUXs8qzzvqhbjhK5QZg6Mt/HkBg==}

  /listhen@1.5.5:
    resolution: {integrity: sha512-LXe8Xlyh3gnxdv4tSjTjscD1vpr/2PRpzq8YIaMJgyKzRG8wdISlWVWnGThJfHnlJ6hmLt2wq1yeeix0TEbuoA==}
    hasBin: true
    dependencies:
      '@parcel/watcher': 2.3.0
      '@parcel/watcher-wasm': 2.3.0
      citty: 0.1.5
      clipboardy: 3.0.0
      consola: 3.2.3
      defu: 6.1.3
      get-port-please: 3.1.1
      h3: 1.9.0
      http-shutdown: 1.2.2
      jiti: 1.21.0
      mlly: 1.4.2
      node-forge: 1.3.1
      pathe: 1.1.1
      std-env: 3.6.0
      ufo: 1.3.2
      untun: 0.1.2
      uqr: 0.1.2
    dev: false

  /lit-element@3.3.3:
    resolution: {integrity: sha512-XbeRxmTHubXENkV4h8RIPyr8lXc+Ff28rkcQzw3G6up2xg5E8Zu1IgOWIwBLEQsu3cOVFqdYwiVi0hv0SlpqUA==}
    dependencies:
      '@lit-labs/ssr-dom-shim': 1.1.2
      '@lit/reactive-element': 1.6.3
      lit-html: 2.8.0
    dev: false

  /lit-html@2.8.0:
    resolution: {integrity: sha512-o9t+MQM3P4y7M7yNzqAyjp7z+mQGa4NS4CxiyLqFPyFWyc4O+nodLrkrxSaCTrla6M5YOLaT3RpbbqjszB5g3Q==}
    dependencies:
      '@types/trusted-types': 2.0.7
    dev: false

  /lit@2.7.5:
    resolution: {integrity: sha512-i/cH7Ye6nBDUASMnfwcictBnsTN91+aBjXoTHF2xARghXScKxpD4F4WYI+VLXg9lqbMinDfvoI7VnZXjyHgdfQ==}
    dependencies:
      '@lit/reactive-element': 1.6.3
      lit-element: 3.3.3
      lit-html: 2.8.0
    dev: false

  /load-tsconfig@0.2.5:
    resolution: {integrity: sha512-IXO6OCs9yg8tMKzfPZ1YmheJbZCiEsnBdcB03l0OcfK9prKnJb96siuHCr5Fl37/yo9DnKU+TLpxzTUspw9shg==}
    engines: {node: ^12.20.0 || ^14.13.1 || >=16.0.0}
    dev: true

  /load-yaml-file@0.2.0:
    resolution: {integrity: sha512-OfCBkGEw4nN6JLtgRidPX6QxjBQGQf72q3si2uvqyFEMbycSFFHwAZeXx6cJgFM9wmLrf9zBwCP3Ivqa+LLZPw==}
    engines: {node: '>=6'}
    dependencies:
      graceful-fs: 4.2.11
      js-yaml: 3.14.1
      pify: 4.0.1
      strip-bom: 3.0.0
    dev: false

  /localforage@1.10.0:
    resolution: {integrity: sha512-14/H1aX7hzBBmmh7sGPd+AOMkkIrHM3Z1PAyGgZigA1H1p5O5ANnMyWzvpAETtG68/dC4pC0ncy3+PPGzXZHPg==}
    dependencies:
      lie: 3.1.1
    dev: false

  /locate-path@5.0.0:
    resolution: {integrity: sha512-t7hw9pI+WvuwNJXwk5zVHpyhIqzg2qTlklJOf0mVxGSbe3Fp2VieZcduNYjaLDoy6p9uGpQEGWG87WpMKlNq8g==}
    engines: {node: '>=8'}
    dependencies:
      p-locate: 4.1.0

  /locate-path@6.0.0:
    resolution: {integrity: sha512-iPZK6eYjbxRu3uB4/WZ3EsEIMJFMqAoopl3R+zuq0UjcAm/MO6KCweDgPfP3elTztoKP3KtnVHxTn2NHBSDVUw==}
    engines: {node: '>=10'}
    dependencies:
      p-locate: 5.0.0

  /lodash.debounce@4.0.8:
    resolution: {integrity: sha512-FT1yDzDYEoYWhnSGnpE/4Kj1fLZkDFyqRb7fNt6FdYOSxlUWAtp42Eh6Wb0rGIv/m9Bgo7x4GhQbm5Ys4SG5ow==}
    dev: true

  /lodash.defaults@4.2.0:
    resolution: {integrity: sha512-qjxPLHd3r5DnsdGacqOMU6pb/avJzdh9tFX2ymgoZE27BmjXrNy/y4LoaiTeAb+O3gL8AfpJGtqfX/ae2leYYQ==}
    dev: false

  /lodash.isarguments@3.1.0:
    resolution: {integrity: sha512-chi4NHZlZqZD18a0imDHnZPrDeBbTtVN7GXMwuGdRH9qotxAjYs3aVLKc7zNOG9eddR5Ksd8rvFEBc9SsggPpg==}
    dev: false

  /lodash.isequal@4.5.0:
    resolution: {integrity: sha512-pDo3lu8Jhfjqls6GkMgpahsF9kCyayhgykjyLMNFTKWrpVdAQtYyB4muAMWozBB4ig/dtWAmsMxLEI8wuz+DYQ==}
    dev: false

  /lodash.memoize@4.1.2:
    resolution: {integrity: sha512-t7j+NzmgnQzTAYXcsHYLgimltOV1MXHtlOWf6GjL9Kj8GK5FInw5JotxvbOs+IvV1/Dzo04/fCGfLVs7aXb4Ag==}
    dev: true

  /lodash.merge@4.6.2:
    resolution: {integrity: sha512-0KpjqXRVvrYyCsX1swR/XTK0va6VQkQM6MNo7PqW77ByjAhoARA8EfrP1N4+KlKj8YS0ZUCtRT/YUuhyYDujIQ==}

  /lodash.sortby@4.7.0:
    resolution: {integrity: sha512-HDWXG8isMntAyRF5vZ7xKuEvOhT4AhlRt/3czTSjvGUxjYCBVRQY48ViDHyfYz9VIoBkW4TMGQNapx+l3RUwdA==}
    dev: true

  /lodash.startcase@4.4.0:
    resolution: {integrity: sha512-+WKqsK294HMSc2jEbNgpHpd0JfIBhp7rEV4aqXWqFr6AlXov+SlcgB1Fv01y2kGe3Gc8nMW7VA0SrGuSkRfIEg==}
    dev: false

  /lodash@4.17.21:
    resolution: {integrity: sha512-v2kDEe57lecTulaDIuNTPy3Ry4gLGJ6Z1O3vE1krgXZNrsQ+LFTGHVxVjcXPs17LhbZVGedAJv8XZ1tvj5FvSg==}

  /long@4.0.0:
    resolution: {integrity: sha512-XsP+KhQif4bjX1kbuSiySJFNAehNxgLb6hPRGJ9QsUr8ajHkuXGdrHmFUTUUXhDwVX2R5bY4JNZEwbUiMhV+MA==}
    dev: false

  /long@5.2.3:
    resolution: {integrity: sha512-lcHwpNoggQTObv5apGNCTdJrO69eHOZMi4BNC+rTLER8iHAqGrUVeLh/irVIM7zTw2bOXA8T6uNPeujwOLg/2Q==}
    dev: true

  /loose-envify@1.4.0:
    resolution: {integrity: sha512-lyuxPGr/Wfhrlem2CL/UcnUc1zcqKAImBDzukY7Y5F/yQiNdko6+fRLevlw1HgMySw7f611UIY408EtxRSoK3Q==}
    hasBin: true
    dependencies:
      js-tokens: 4.0.0

  /lower-case@2.0.2:
    resolution: {integrity: sha512-7fm3l3NAF9WfN6W3JOmf5drwpVqX78JtoGJ3A6W0a6ZnldM41w2fV5D490psKFTpMds8TJse/eHLFFsNHHjHgg==}
    dependencies:
      tslib: 2.6.2
    dev: true

  /lru-cache@10.1.0:
    resolution: {integrity: sha512-/1clY/ui8CzjKFyjdvwPWJUYKiFVXG2I2cY0ssG7h4+hwk+XOIX7ZSG9Q7TW8TW3Kp3BUSqgFWBLgL4PJ+Blag==}
    engines: {node: 14 || >=16.14}

  /lru-cache@4.1.5:
    resolution: {integrity: sha512-sWZlbEP2OsHNkXrMl5GYk/jKk70MBng6UU4YI/qGDYbgf6YbP4EvmqISbXCoJiRKs+1bSpFHVgQxvJ17F2li5g==}
    dependencies:
      pseudomap: 1.0.2
      yallist: 2.1.2
    dev: false

  /lru-cache@5.1.1:
    resolution: {integrity: sha512-KpNARQA3Iwv+jTA0utUVVbrh+Jlrr1Fv0e56GGzAFOXN7dk/FviaDW8LHmK52DlcH4WP2n6gI8vN1aesBFgo9w==}
    dependencies:
      yallist: 3.1.1

  /lru-cache@6.0.0:
    resolution: {integrity: sha512-Jo6dJ04CmSjuznwJSS3pUeWmd/H0ffTlkXXgwZi+eq1UCmqQwCh+eLsYOYCwY991i2Fah4h1BEMCx4qThGbsiA==}
    engines: {node: '>=10'}
    dependencies:
      yallist: 4.0.0

  /lz-string@1.5.0:
    resolution: {integrity: sha512-h5bgJWpxJNswbU7qCrV0tIKQCaS3blPDrqKWx+QxzuzL1zGUzij9XCWLrSLsJPu5t+eWA/ycetzYAO5IOMcWAQ==}
    hasBin: true
    dev: true

  /magic-string@0.27.0:
    resolution: {integrity: sha512-8UnnX2PeRAPZuN12svgR9j7M1uWMovg/CEnIwIG0LFkXSJJe4PdfUGiTGl8V9bsBHFUtfVINcSyYxd7q+kx9fA==}
    engines: {node: '>=12'}
    dependencies:
      '@jridgewell/sourcemap-codec': 1.4.15
    dev: false

  /make-dir@4.0.0:
    resolution: {integrity: sha512-hXdUTZYIVOt1Ex//jAQi+wTZZpUpwBj/0QsOzqegb3rGMMeJiSEu5xLHnYfBrRV4RH2+OCSOO95Is/7x1WJ4bw==}
    engines: {node: '>=10'}
    dependencies:
      semver: 7.5.4
    dev: true

  /make-error@1.3.6:
    resolution: {integrity: sha512-s8UhlNe7vPKomQhC1qFelMokr/Sc3AgNbso3n74mVPA5LTZwkB9NlXf4XPamLxJE8h0gh73rM94xvwRT2CVInw==}
    dev: true

  /makeerror@1.0.12:
    resolution: {integrity: sha512-JmqCvUhmt43madlpFzG4BQzG2Z3m6tvQDNKdClZnO3VbIudJYmxsT0FNJMeiB2+JTSlTQTSbU8QdesVmwJcmLg==}
    dependencies:
      tmpl: 1.0.5
    dev: true

  /map-obj@1.0.1:
    resolution: {integrity: sha512-7N/q3lyZ+LVCp7PzuxrJr4KMbBE2hW7BT7YNia330OFxIf4d3r5zVpicP2650l7CPN6RM9zOJRl3NGpqSiw3Eg==}
    engines: {node: '>=0.10.0'}
    dev: false

  /map-obj@4.3.0:
    resolution: {integrity: sha512-hdN1wVrZbb29eBGiGjJbeP8JbKjq1urkHJ/LIP/NY48MZ1QVXUsQBV1G1zvYFHn1XE06cwjBsOI2K3Ulnj1YXQ==}
    engines: {node: '>=8'}
    dev: false

  /md5.js@1.3.5:
    resolution: {integrity: sha512-xitP+WxNPcTTOgnTJcrhM0xvdPepipPSf3I8EIpGKeFLjt3PlJLIDG3u8EX53ZIubkb+5U2+3rELYpEhHhzdkg==}
    dependencies:
      hash-base: 3.1.0
      inherits: 2.0.4
      safe-buffer: 5.2.1
    dev: false

  /mdn-data@2.0.28:
    resolution: {integrity: sha512-aylIc7Z9y4yzHYAJNuESG3hfhC+0Ibp/MAMiaOZgNv4pmEdFyfZhhhny4MNiAfWdBQ1RQ2mfDWmM1x8SvGyp8g==}
    dev: true

  /mdn-data@2.0.30:
    resolution: {integrity: sha512-GaqWWShW4kv/G9IEucWScBx9G1/vsFZZJUO+tD26M8J8z3Kw5RDQjaoZe03YAClgeS/SWPOcb4nkFBTEi5DUEA==}
    dev: true

  /meow@6.1.1:
    resolution: {integrity: sha512-3YffViIt2QWgTy6Pale5QpopX/IvU3LPL03jOTqp6pGj3VjesdO/U8CuHMKpnQr4shCNCM5fd5XFFvIIl6JBHg==}
    engines: {node: '>=8'}
    dependencies:
      '@types/minimist': 1.2.5
      camelcase-keys: 6.2.2
      decamelize-keys: 1.1.1
      hard-rejection: 2.1.0
      minimist-options: 4.1.0
      normalize-package-data: 2.5.0
      read-pkg-up: 7.0.1
      redent: 3.0.0
      trim-newlines: 3.0.1
      type-fest: 0.13.1
      yargs-parser: 18.1.3
    dev: false

  /merge-stream@2.0.0:
    resolution: {integrity: sha512-abv/qOcuPfk3URPfDzmZU1LKmuw8kT+0nIHvKrKgFrwifol/doWcdA4ZqsWQ8ENrFKkd67Mfpo/LovbIUsbt3w==}

  /merge2@1.4.1:
    resolution: {integrity: sha512-8q7VEgMJW4J8tcfVPy8g09NcQwZdbwFEqhe/WZkoIzjn/3TGDwtOCYtXGxA3O8tPzpczCCDgv+P2P5y00ZJOOg==}
    engines: {node: '>= 8'}

  /micromatch@4.0.5:
    resolution: {integrity: sha512-DMy+ERcEW2q8Z2Po+WNXuw3c5YaUSFjAO5GsJqfEl7UjvtIuFKO6ZrKvcItdy98dwFI2N1tg3zNIdKaQT+aNdA==}
    engines: {node: '>=8.6'}
    dependencies:
      braces: 3.0.2
      picomatch: 2.3.1

  /mime-db@1.52.0:
    resolution: {integrity: sha512-sPU4uV7dYlvtWJxwwxHD0PuihVNiE7TyAbQ5SWxDCB9mUYvOgroQOwYQQOKPJ8CIbE+1ETVlOoK1UC2nU3gYvg==}
    engines: {node: '>= 0.6'}

  /mime-types@2.1.35:
    resolution: {integrity: sha512-ZDY+bPm5zTTF+YpCrAU9nK0UgICYPT0QtT1NZWFv4s++TNkcgVaT0g6+4R2uI4MjQjzysHB1zxuWL50hzaeXiw==}
    engines: {node: '>= 0.6'}
    dependencies:
      mime-db: 1.52.0

  /mime@3.0.0:
    resolution: {integrity: sha512-jSCU7/VB1loIWBZe14aEYHU/+1UMEHoaO7qxCOVJOw9GgH72VAWppxNcjU+x9a2k3GSIBXNKxXQFqRvvZ7vr3A==}
    engines: {node: '>=10.0.0'}
    hasBin: true
    dev: false

  /mimic-fn@2.1.0:
    resolution: {integrity: sha512-OqbOk5oEQeAZ8WXWydlu9HJjz9WVdEIvamMCcXmuqUYjTknH/sqsWvhQ3vgwKFRR1HpjvNBKQ37nbJgYzGqGcg==}
    engines: {node: '>=6'}

  /mimic-fn@4.0.0:
    resolution: {integrity: sha512-vqiC06CuhBTUdZH+RYl8sFrL096vA45Ok5ISO6sE/Mr1jRbGH4Csnhi8f3wKVl7x8mO4Au7Ir9D3Oyv1VYMFJw==}
    engines: {node: '>=12'}
    dev: true

  /min-indent@1.0.1:
    resolution: {integrity: sha512-I9jwMn07Sy/IwOj3zVkVik2JTvgpaykDZEigL6Rx6N9LbMywwUSMtxET+7lVoDLLd3O3IXwJwvuuns8UB/HeAg==}
    engines: {node: '>=4'}

  /minimalistic-assert@1.0.1:
    resolution: {integrity: sha512-UtJcAD4yEaGtjPezWuO9wC4nwUnVH/8/Im3yEHQP4b67cXlD/Qr9hdITCU1xDbSEXg2XKNaP8jsReV7vQd00/A==}
    dev: false

  /minimalistic-crypto-utils@1.0.1:
    resolution: {integrity: sha512-JIYlbt6g8i5jKfJ3xz7rF0LXmv2TkDxBLUkiBeZ7bAx4GnnNMr8xFpGnOxn6GhTEHx3SjRrZEoU+j04prX1ktg==}
    dev: false

  /minimatch@3.1.2:
    resolution: {integrity: sha512-J7p63hRiAjw1NDEww1W7i37+ByIrOWO5XQQAzZ3VOcL0PNybwpfmV/N05zFAzwQ9USyEcX6t3UO+K5aqBQOIHw==}
    dependencies:
      brace-expansion: 1.1.11

  /minimatch@5.1.6:
    resolution: {integrity: sha512-lKwV/1brpG6mBUFHtb7NUmtABCb2WZZmm2wNiOA5hAb8VdCS4B3dtMWyvcoViccwAW/COERjXLt0zP1zXUN26g==}
    engines: {node: '>=10'}
    dependencies:
      brace-expansion: 2.0.1
    dev: false

  /minimatch@9.0.3:
    resolution: {integrity: sha512-RHiac9mvaRw0x3AYRgDC1CxAP7HTcNrrECeA8YYJeWnpo+2Q5CegtZjaotWTWxDG3UeGA1coE05iH1mPjT/2mg==}
    engines: {node: '>=16 || 14 >=14.17'}
    dependencies:
      brace-expansion: 2.0.1
    dev: true

  /minimist-options@4.1.0:
    resolution: {integrity: sha512-Q4r8ghd80yhO/0j1O3B2BjweX3fiHg9cdOwjJd2J76Q135c+NDxGCqdYKQ1SKBuFfgWbAUzBfvYjPUEeNgqN1A==}
    engines: {node: '>= 6'}
    dependencies:
      arrify: 1.0.1
      is-plain-obj: 1.1.0
      kind-of: 6.0.3
    dev: false

  /minimist@1.2.8:
    resolution: {integrity: sha512-2yyAR8qBkN3YuheJanUpWC5U3bb5osDywNB8RzDVlDwDHbocAJveqqj1u8+SVD7jkWT4yvsHCpWqqWqAxb0zCA==}

  /minipass@7.0.4:
    resolution: {integrity: sha512-jYofLM5Dam9279rdkWzqHozUo4ybjdZmCsDHePy5V/PbBcVMiSZR97gmAy45aqi8CK1lG2ECd356FU86avfwUQ==}
    engines: {node: '>=16 || 14 >=14.17'}
    dev: true

  /mixme@0.5.10:
    resolution: {integrity: sha512-5H76ANWinB1H3twpJ6JY8uvAtpmFvHNArpilJAjXRKXSDDLPIMoZArw5SH0q9z+lLs8IrMw7Q2VWpWimFKFT1Q==}
    engines: {node: '>= 8.0.0'}
    dev: false

  /mkdirp@0.5.6:
    resolution: {integrity: sha512-FP+p8RB8OWpF3YZBCrP5gtADmtXApB5AMLn+vdyA+PyxCjrCs00mjyUozssO33cwDeT3wNGdLxJ5M//YqtHAJw==}
    hasBin: true
    dependencies:
      minimist: 1.2.8
    dev: false

  /mlly@1.4.2:
    resolution: {integrity: sha512-i/Ykufi2t1EZ6NaPLdfnZk2AX8cs0d+mTzVKuPfqPKPatxLApaBoxJQ9x1/uckXtrS/U5oisPMDkNs0yQTaBRg==}
    dependencies:
      acorn: 8.10.0
      pathe: 1.1.1
      pkg-types: 1.0.3
      ufo: 1.3.2
    dev: false

  /mobx@6.12.0:
    resolution: {integrity: sha512-Mn6CN6meXEnMa0a5u6a5+RKrqRedHBhZGd15AWLk9O6uFY4KYHzImdt8JI8WODo1bjTSRnwXhJox+FCUZhCKCQ==}
    dev: false

  /motion@10.16.2:
    resolution: {integrity: sha512-p+PurYqfUdcJZvtnmAqu5fJgV2kR0uLFQuBKtLeFVTrYEVllI99tiOTSefVNYuip9ELTEkepIIDftNdze76NAQ==}
    dependencies:
      '@motionone/animation': 10.16.3
      '@motionone/dom': 10.16.4
      '@motionone/svelte': 10.16.4
      '@motionone/types': 10.16.3
      '@motionone/utils': 10.16.3
      '@motionone/vue': 10.16.4
    dev: false

  /mri@1.2.0:
    resolution: {integrity: sha512-tzzskb3bG8LvYGFF/mDTpq3jpI6Q9wc3LEmBaghu+DdCssd1FakN7Bc0hVNmEyGq1bq3RgfkCb3cmQLpNPOroA==}
    engines: {node: '>=4'}
    dev: false

  /ms@2.1.2:
    resolution: {integrity: sha512-sGkPx+VjMtmA6MX27oA4FBFELFCZZ4S4XqeGOXCv68tT+jb3vk/RyaKWP0PTKyWtmLSM0b+adUTEvbs1PEaH2w==}

  /ms@2.1.3:
    resolution: {integrity: sha512-6FlzubTLZG3J2a/NVCAleEhjzq5oxgHyaCU9yYXvcLsvoVaHJq/s5xXI6/XXP6tz7R9xAOtHnSO/tXtF3WRTlA==}
    dev: true

  /multiformats@9.9.0:
    resolution: {integrity: sha512-HoMUjhH9T8DDBNT+6xzkrd9ga/XiBI4xLr58LJACwK6G3HTOPeMz4nB4KJs33L2BelrIJa7P0VuNaVF3hMYfjg==}
    dev: false

  /mz@2.7.0:
    resolution: {integrity: sha512-z81GNO7nnYMEhrGh9LeymoE4+Yr0Wn5McHIZMK5cfQCl+NDX08sCZgUc9/6MHni9IWuFLm1Z3HTCXu2z9fN62Q==}
    dependencies:
      any-promise: 1.3.0
      object-assign: 4.1.1
      thenify-all: 1.6.0
    dev: true

  /nan@2.18.0:
    resolution: {integrity: sha512-W7tfG7vMOGtD30sHoZSSc/JVYiyDPEyQVso/Zz+/uQd0B0L46gtC+pHha5FFMRpil6fm/AoEcRWyOVi4+E/f8w==}
    dev: false

  /nanoid@3.3.6:
    resolution: {integrity: sha512-BGcqMMJuToF7i1rt+2PWSNVnWIkGCU78jBG3RxO/bZlnZPK2Cmi2QaffxGO/2RvWi9sL+FAiRiXMgsyxQ1DIDA==}
    engines: {node: ^10 || ^12 || ^13.7 || ^14 || >=15.0.1}
    hasBin: true

  /napi-wasm@1.1.0:
    resolution: {integrity: sha512-lHwIAJbmLSjF9VDRm9GoVOy9AGp3aIvkjv+Kvz9h16QR3uSVYH78PNQUnT2U4X53mhlnV2M7wrhibQ3GHicDmg==}
    dev: false

  /natural-compare@1.4.0:
    resolution: {integrity: sha512-OWND8ei3VtNC9h7V60qff3SVobHr996CTwgxubgyQYEpg290h9J0buyECNNJexkFm5sOajh5G116RYA1c8ZMSw==}

  /next@14.0.3(@babel/core@7.23.9)(react-dom@18.2.0)(react@18.2.0):
    resolution: {integrity: sha512-AbYdRNfImBr3XGtvnwOxq8ekVCwbFTv/UJoLwmaX89nk9i051AEY4/HAWzU0YpaTDw8IofUpmuIlvzWF13jxIw==}
    engines: {node: '>=18.17.0'}
    hasBin: true
    peerDependencies:
      '@opentelemetry/api': ^1.1.0
      react: ^18.2.0
      react-dom: ^18.2.0
      sass: ^1.3.0
    peerDependenciesMeta:
      '@opentelemetry/api':
        optional: true
      sass:
        optional: true
    dependencies:
      '@next/env': 14.0.3
      '@swc/helpers': 0.5.2
      busboy: 1.6.0
      caniuse-lite: 1.0.30001570
      postcss: 8.4.31
      react: 18.2.0
      react-dom: 18.2.0(react@18.2.0)
      styled-jsx: 5.1.1(@babel/core@7.23.9)(react@18.2.0)
      watchpack: 2.4.0
    optionalDependencies:
      '@next/swc-darwin-arm64': 14.0.3
      '@next/swc-darwin-x64': 14.0.3
      '@next/swc-linux-arm64-gnu': 14.0.3
      '@next/swc-linux-arm64-musl': 14.0.3
      '@next/swc-linux-x64-gnu': 14.0.3
      '@next/swc-linux-x64-musl': 14.0.3
      '@next/swc-win32-arm64-msvc': 14.0.3
      '@next/swc-win32-ia32-msvc': 14.0.3
      '@next/swc-win32-x64-msvc': 14.0.3
    transitivePeerDependencies:
      - '@babel/core'
      - babel-plugin-macros
    dev: false

  /no-case@3.0.4:
    resolution: {integrity: sha512-fgAN3jGAh+RoxUGZHTSOLJIqUc2wmoBwGR4tbpNAKmmovFoWq0OdRkb0VkldReO2a2iBT/OEulG9XSUc10r3zg==}
    dependencies:
      lower-case: 2.0.2
      tslib: 2.6.2
    dev: true

  /node-addon-api@7.0.0:
    resolution: {integrity: sha512-vgbBJTS4m5/KkE16t5Ly0WW9hz46swAstv0hYYwMtbG7AznRhNyfLRe8HZAiWIpcHzoO7HxhLuBQj9rJ/Ho0ZA==}
    dev: false

  /node-fetch-native@1.6.2:
    resolution: {integrity: sha512-69mtXOFZ6hSkYiXAVB5SqaRvrbITC/NPyqv7yuu/qw0nmgPyYbIMYYNIDhNtwPrzk0ptrimrLz/hhjvm4w5Z+w==}
    dev: false

  /node-fetch@2.7.0:
    resolution: {integrity: sha512-c4FRfUm/dbcWZ7U+1Wq0AwCyFL+3nt2bEw05wfxSz+DWpWsitgmSgYmy2dQdWyKC1694ELPqMs/YzUSNozLt8A==}
    engines: {node: 4.x || >=6.0.0}
    peerDependencies:
      encoding: ^0.1.0
    peerDependenciesMeta:
      encoding:
        optional: true
    dependencies:
      whatwg-url: 5.0.0
    dev: false

  /node-forge@1.3.1:
    resolution: {integrity: sha512-dPEtOeMvF9VMcYV/1Wb8CPoVAXtp6MKMlcbAt4ddqmGqUJ6fQZFXkNZNkNlfevtNkGtaSoXf/vNNNSvgrdXwtA==}
    engines: {node: '>= 6.13.0'}
    dev: false

  /node-int64@0.4.0:
    resolution: {integrity: sha512-O5lz91xSOeoXP6DulyHfllpq+Eg00MWitZIbtPfoSEvqIHdl5gfcY6hYzDWnj0qD5tz52PI08u9qUvSVeUBeHw==}
    dev: true

  /node-releases@2.0.13:
    resolution: {integrity: sha512-uYr7J37ae/ORWdZeQ1xxMJe3NtdmqMC/JZK+geofDrkLUApKRHPd18/TxtBOJ4A0/+uUIliorNrfYV6s1b02eQ==}
    dev: true

  /node-releases@2.0.14:
    resolution: {integrity: sha512-y10wOWt8yZpqXmOgRo77WaHEmhYQYGNA6y421PKsKYWEK8aW+cqAphborZDhqfyKrbZEN92CN1X2KbafY2s7Yw==}

  /normalize-package-data@2.5.0:
    resolution: {integrity: sha512-/5CMN3T0R4XTj4DcGaexo+roZSdSFW/0AOOTROrjxzCG1wrWXEsGbRKevjlIL+ZDE4sZlJr5ED4YW0yqmkK+eA==}
    dependencies:
      hosted-git-info: 2.8.9
      resolve: 1.22.8
      semver: 5.7.2
      validate-npm-package-license: 3.0.4

  /normalize-path@3.0.0:
    resolution: {integrity: sha512-6eZs5Ls3WtCisHWp9S2GUy8dqkpGi4BVSz3GaqiE6ezub0512ESztXUwUB6C6IKbQkY2Pnb/mD4WYojCRwcwLA==}
    engines: {node: '>=0.10.0'}

  /normalize-range@0.1.2:
    resolution: {integrity: sha512-bdok/XvKII3nUpklnV6P2hxtMNrCboOjAcyBuQnWEhO665FwrSNRxU+AqpsyvO6LgGYPspN+lu5CLtw4jPRKNA==}
    engines: {node: '>=0.10.0'}
    dev: true

  /npm-run-path@4.0.1:
    resolution: {integrity: sha512-S48WzZW777zhNIrn7gxOlISNAqi9ZC/uQFnRdbeIHhZhCA6UqpkOT8T1G7BvfdgP4Er8gF4sUbaS0i7QvIfCWw==}
    engines: {node: '>=8'}
    dependencies:
      path-key: 3.1.1

  /npm-run-path@5.1.0:
    resolution: {integrity: sha512-sJOdmRGrY2sjNTRMbSvluQqg+8X7ZK61yvzBEIDhz4f8z1TZFYABsqjjCBd/0PUNE9M6QDgHJXQkGUEm7Q+l9Q==}
    engines: {node: ^12.20.0 || ^14.13.1 || >=16.0.0}
    dependencies:
      path-key: 4.0.0
    dev: true

  /nth-check@2.1.1:
    resolution: {integrity: sha512-lqjrjmaOoAnWfMmBPL+XNnynZh2+swxiX3WUE0s4yEHI6m+AwrK2UZOimIRl3X/4QctVqS8AiZjFqyOGrMXb/w==}
    dependencies:
      boolbase: 1.0.0
    dev: true

  /nwsapi@2.2.7:
    resolution: {integrity: sha512-ub5E4+FBPKwAZx0UwIQOjYWGHTEq5sPqHQNRN8Z9e4A7u3Tj1weLJsL59yH9vmvqEtBHaOmT6cYQKIZOxp35FQ==}
    dev: true

  /object-assign@4.1.1:
    resolution: {integrity: sha512-rJgTQnkUnH1sFw8yT6VSU3zD3sWmu6sZhIseY8VX+GRu3P6F7Fu+JNDoXfklElbLJSnc3FUQHVe4cU5hj+BcUg==}
    engines: {node: '>=0.10.0'}

  /object-hash@3.0.0:
    resolution: {integrity: sha512-RSn9F68PjH9HqtltsSnqYC1XXoWe9Bju5+213R98cNGttag9q9yAOTzdbsqvIa7aNm5WffBZFpWYr2aWrklWAw==}
    engines: {node: '>= 6'}
    dev: true

  /object-inspect@1.12.3:
    resolution: {integrity: sha512-geUvdk7c+eizMNUDkRpW1wJwgfOiOeHbxBR/hLXK1aT6zmVSO0jsQcs7fj6MGw89jC/cjGfLcNOrtMYtGqm81g==}

  /object-is@1.1.5:
    resolution: {integrity: sha512-3cyDsyHgtmi7I7DfSSI2LDp6SK2lwvtbg0p0R1e0RvTqF5ceGx+K2dfSjm1bKDMVCFEDAQvy+o8c6a7VujOddw==}
    engines: {node: '>= 0.4'}
    dependencies:
      call-bind: 1.0.7
      define-properties: 1.2.0
    dev: true

  /object-keys@1.1.1:
    resolution: {integrity: sha512-NuAESUOUMrlIXOfHKzD6bpPu3tYt3xvjNdRIQ+FeT0lNb4K8WR70CaDxhuNguS2XG+GjkyMwOzsN5ZktImfhLA==}
    engines: {node: '>= 0.4'}

  /object.assign@4.1.4:
    resolution: {integrity: sha512-1mxKf0e58bvyjSCtKYY4sRe9itRk3PJpquJOjeIkz885CczcI4IvJJDLPS72oowuSh+pBxUFROpX+TU++hxhZQ==}
    engines: {node: '>= 0.4'}
    dependencies:
      call-bind: 1.0.2
      define-properties: 1.2.0
      has-symbols: 1.0.3
      object-keys: 1.1.1

  /object.entries@1.1.6:
    resolution: {integrity: sha512-leTPzo4Zvg3pmbQ3rDK69Rl8GQvIqMWubrkxONG9/ojtFE2rD9fjMKfSI5BxW3osRH1m6VdzmqK8oAY9aT4x5w==}
    engines: {node: '>= 0.4'}
    dependencies:
      call-bind: 1.0.2
      define-properties: 1.2.0
      es-abstract: 1.22.1
    dev: true

  /object.fromentries@2.0.6:
    resolution: {integrity: sha512-VciD13dswC4j1Xt5394WR4MzmAQmlgN72phd/riNp9vtD7tp4QQWJ0R4wvclXcafgcYK8veHRed2W6XeGBvcfg==}
    engines: {node: '>= 0.4'}
    dependencies:
      call-bind: 1.0.2
      define-properties: 1.2.0
      es-abstract: 1.22.1
    dev: true

  /object.groupby@1.0.0:
    resolution: {integrity: sha512-70MWG6NfRH9GnbZOikuhPPYzpUpof9iW2J9E4dW7FXTqPNb6rllE6u39SKwwiNh8lCwX3DDb5OgcKGiEBrTTyw==}
    dependencies:
      call-bind: 1.0.2
      define-properties: 1.2.0
      es-abstract: 1.22.1
      get-intrinsic: 1.2.1
    dev: true

  /object.hasown@1.1.2:
    resolution: {integrity: sha512-B5UIT3J1W+WuWIU55h0mjlwaqxiE5vYENJXIXZ4VFe05pNYrkKuK0U/6aFcb0pKywYJh7IhfoqUfKVmrJJHZHw==}
    dependencies:
      define-properties: 1.2.0
      es-abstract: 1.22.1
    dev: true

  /object.values@1.1.6:
    resolution: {integrity: sha512-FVVTkD1vENCsAcwNs9k6jea2uHC/X0+JcjG8YA60FN5CMaJmG95wT9jek/xX9nornqGRrBkKtzuAu2wuHpKqvw==}
    engines: {node: '>= 0.4'}
    dependencies:
      call-bind: 1.0.2
      define-properties: 1.2.0
      es-abstract: 1.22.1
    dev: true

  /ofetch@1.3.3:
    resolution: {integrity: sha512-s1ZCMmQWXy4b5K/TW9i/DtiN8Ku+xCiHcjQ6/J/nDdssirrQNOoB165Zu8EqLMA2lln1JUth9a0aW9Ap2ctrUg==}
    dependencies:
      destr: 2.0.2
      node-fetch-native: 1.6.2
      ufo: 1.3.2
    dev: false

  /on-exit-leak-free@0.2.0:
    resolution: {integrity: sha512-dqaz3u44QbRXQooZLTUKU41ZrzYrcvLISVgbrzbyCMxpmSLJvZ3ZamIJIZ29P6OhZIkNIQKosdeM6t1LYbA9hg==}
    dev: false

  /once@1.4.0:
    resolution: {integrity: sha512-lNaJgI+2Q5URQBkccEKHTQOPaXdUxnZZElQTZY0MFUAuaEqe1E+Nyvgdz/aIyNi6Z9MzO5dv1H8n58/GELp3+w==}
    dependencies:
      wrappy: 1.0.2

  /onetime@5.1.2:
    resolution: {integrity: sha512-kbpaSSGJTWdAY5KPVeMOKXSrPtr8C8C7wodJbcsd51jRnmD+GZu8Y0VoU6Dm5Z4vWr0Ig/1NKuWRKf7j5aaYSg==}
    engines: {node: '>=6'}
    dependencies:
      mimic-fn: 2.1.0

  /onetime@6.0.0:
    resolution: {integrity: sha512-1FlR+gjXK7X+AsAHso35MnyN5KqGwJRi/31ft6x0M194ht7S+rWAvd7PHss9xSKMzE0asv1pyIHaJYq+BbacAQ==}
    engines: {node: '>=12'}
    dependencies:
      mimic-fn: 4.0.0
    dev: true

  /open@9.1.0:
    resolution: {integrity: sha512-OS+QTnw1/4vrf+9hh1jc1jnYjzSG4ttTBB8UxOwAnInG3Uo4ssetzC1ihqaIHjLJnA5GGlRl6QlZXOTQhRBUvg==}
    engines: {node: '>=14.16'}
    dependencies:
      default-browser: 4.0.0
      define-lazy-prop: 3.0.0
      is-inside-container: 1.0.0
      is-wsl: 2.2.0
    dev: true

  /optimism@0.18.0:
    resolution: {integrity: sha512-tGn8+REwLRNFnb9WmcY5IfpOqeX2kpaYJ1s6Ae3mn12AeydLkR3j+jSCmVQFoXqU8D41PAJ1RG1rCRNWmNZVmQ==}
    dependencies:
      '@wry/caches': 1.0.1
      '@wry/context': 0.7.4
      '@wry/trie': 0.4.3
      tslib: 2.6.2
    dev: false

  /optionator@0.9.3:
    resolution: {integrity: sha512-JjCoypp+jKn1ttEFExxhetCKeJt9zhAgAve5FXHixTvFDW/5aEktX9bufBKLRRMdU7bNtpLfcGu94B3cdEJgjg==}
    engines: {node: '>= 0.8.0'}
    dependencies:
      '@aashutoshrathi/word-wrap': 1.2.6
      deep-is: 0.1.4
      fast-levenshtein: 2.0.6
      levn: 0.4.1
      prelude-ls: 1.2.1
      type-check: 0.4.0

  /os-tmpdir@1.0.2:
    resolution: {integrity: sha512-D2FR03Vir7FIu45XBY20mTb+/ZSWB00sjU9jdQXt83gDrI4Ztz5Fs7/yy74g2N5SVQY4xY1qDr4rNddwYRVX0g==}
    engines: {node: '>=0.10.0'}
    dev: false

  /outdent@0.5.0:
    resolution: {integrity: sha512-/jHxFIzoMXdqPzTaCpFzAAWhpkSjZPF4Vsn6jAfNpmbH/ymsmd7Qc6VE9BGn0L6YMj6uwpQLxCECpus4ukKS9Q==}
    dev: false

  /p-filter@2.1.0:
    resolution: {integrity: sha512-ZBxxZ5sL2HghephhpGAQdoskxplTwr7ICaehZwLIlfL6acuVgZPm8yBNuRAFBGEqtD/hmUeq9eqLg2ys9Xr/yw==}
    engines: {node: '>=8'}
    dependencies:
      p-map: 2.1.0
    dev: false

  /p-limit@2.3.0:
    resolution: {integrity: sha512-//88mFWSJx8lxCzwdAABTJL2MyWB12+eIY7MDL2SqLmAkeKU9qxRvWuSyTjm3FUmpBEMuFfckAIqEaVGUDxb6w==}
    engines: {node: '>=6'}
    dependencies:
      p-try: 2.2.0

  /p-limit@3.1.0:
    resolution: {integrity: sha512-TYOanM3wGwNGsZN2cVTYPArw454xnXj5qmWF1bEoAc4+cU/ol7GVh7odevjp1FNHduHc3KZMcFduxU5Xc6uJRQ==}
    engines: {node: '>=10'}
    dependencies:
      yocto-queue: 0.1.0

  /p-locate@4.1.0:
    resolution: {integrity: sha512-R79ZZ/0wAxKGu3oYMlz8jy/kbhsNrS7SKZ7PxEHBgJ5+F2mtFW2fK2cOtBh1cHYkQsbzFV7I+EoRKe6Yt0oK7A==}
    engines: {node: '>=8'}
    dependencies:
      p-limit: 2.3.0

  /p-locate@5.0.0:
    resolution: {integrity: sha512-LaNjtRWUBY++zB5nE/NwcaoMylSPk+S+ZHNB1TzdbMJMny6dynpAGt7X/tl/QYq3TIeE6nxHppbo2LGymrG5Pw==}
    engines: {node: '>=10'}
    dependencies:
      p-limit: 3.1.0

  /p-map@2.1.0:
    resolution: {integrity: sha512-y3b8Kpd8OAN444hxfBbFfj1FY/RjtTd8tzYwhUqNYXx0fXx2iX4maP4Qr6qhIKbQXI02wTLAda4fYUbDagTUFw==}
    engines: {node: '>=6'}
    dev: false

  /p-try@2.2.0:
    resolution: {integrity: sha512-R4nPAVTAU0B9D35/Gk3uJf/7XYbQcyohSKdvAxIRSNghFl4e71hVoGnBNQz9cWaXxO2I10KTC+3jMdvvoKw6dQ==}
    engines: {node: '>=6'}

  /pako@2.1.0:
    resolution: {integrity: sha512-w+eufiZ1WuJYgPXbV/PO3NCMEc3xqylkKHzp8bxp1uW4qaSNQUkwmLLEc3kKsfz8lpV1F8Ht3U1Cm+9Srog2ug==}
    dev: false

  /parent-module@1.0.1:
    resolution: {integrity: sha512-GQ2EWRpQV8/o+Aw8YqtfZZPfNRWZYkbidE9k5rpl/hC3vtHHBfGm2Ifi6qWV+coDGkrUKZAxE3Lot5kcsRlh+g==}
    engines: {node: '>=6'}
    dependencies:
      callsites: 3.1.0

  /parse-json@5.2.0:
    resolution: {integrity: sha512-ayCKvm/phCGxOkYRSCM82iDwct8/EonSEgCSxWxD7ve6jHggsFl4fZVQBPRNgQoKiuV/odhFrGzQXZwbifC8Rg==}
    engines: {node: '>=8'}
    dependencies:
      '@babel/code-frame': 7.22.10
      error-ex: 1.3.2
      json-parse-even-better-errors: 2.3.1
      lines-and-columns: 1.2.4

  /parse5@7.1.2:
    resolution: {integrity: sha512-Czj1WaSVpaoj0wbhMzLmWD69anp2WH7FXMB9n1Sy8/ZFF9jolSQVMu1Ij5WIyGmcBmhk7EOndpO4mIpihVqAXw==}
    dependencies:
      entities: 4.5.0
    dev: true

  /path-exists@4.0.0:
    resolution: {integrity: sha512-ak9Qy5Q7jYb2Wwcey5Fpvg2KoAc/ZIhLSLOSBmRmygPsGwkVVt0fZa0qrtMz+m6tJTAHfZQ8FnmB4MG4LWy7/w==}
    engines: {node: '>=8'}

  /path-is-absolute@1.0.1:
    resolution: {integrity: sha512-AVbw3UJ2e9bq64vSaS9Am0fje1Pa8pbGqTTsmXfaIiMpnr5DlDhfJOuLj9Sf95ZPVDAUerDfEk88MPmPe7UCQg==}
    engines: {node: '>=0.10.0'}

  /path-key@3.1.1:
    resolution: {integrity: sha512-ojmeN0qd+y0jszEtoY48r0Peq5dwMEkIlCOu6Q5f41lfkswXuKtYrhgoTpLnyIcHm24Uhqx+5Tqm2InSwLhE6Q==}
    engines: {node: '>=8'}

  /path-key@4.0.0:
    resolution: {integrity: sha512-haREypq7xkM7ErfgIyA0z+Bj4AGKlMSdlQE2jvJo6huWD1EdkKYV+G/T4nq0YEF2vgTT8kqMFKo1uHn950r4SQ==}
    engines: {node: '>=12'}
    dev: true

  /path-parse@1.0.7:
    resolution: {integrity: sha512-LDJzPVEEEPR+y48z93A0Ed0yXb8pAByGWo/k5YYdYgpY2/2EsOsksJrq7lOHxryrVOn1ejG6oAp8ahvOIQD8sw==}

  /path-scurry@1.10.1:
    resolution: {integrity: sha512-MkhCqzzBEpPvxxQ71Md0b1Kk51W01lrYvlMzSUaIzNsODdd7mqhiimSZlr+VegAz5Z6Vzt9Xg2ttE//XBhH3EQ==}
    engines: {node: '>=16 || 14 >=14.17'}
    dependencies:
      lru-cache: 10.1.0
      minipass: 7.0.4
    dev: true

  /path-type@4.0.0:
    resolution: {integrity: sha512-gDKb8aZMDeD/tZWs9P6+q0J9Mwkdl6xMV8TjnGP3qJVJ06bdMgkbBlLU8IdfOsIsFz2BW1rNVT3XuNEl8zPAvw==}
    engines: {node: '>=8'}

  /pathe@1.1.1:
    resolution: {integrity: sha512-d+RQGp0MAYTIaDBIMmOfMwz3E+LOZnxx1HZd5R18mmCZY0QBlK0LDZfPc8FW8Ed2DlvsuE6PRjroDY+wg4+j/Q==}
    dev: false

  /picocolors@1.0.0:
    resolution: {integrity: sha512-1fygroTLlHu66zi26VoTDv8yRgm0Fccecssto+MhsZ0D/DGW2sm8E8AjW7NU5VVTRt5GxbeZ5qBuJr+HyLYkjQ==}

  /picomatch@2.3.1:
    resolution: {integrity: sha512-JU3teHTNjmE2VCGFzuY8EXzCDVwEqB2a8fsIvwaStHhAWJEeVd1o1QD80CU6+ZdEXXSLbSsuLwJjkCBWqRQUVA==}
    engines: {node: '>=8.6'}

  /pify@2.3.0:
    resolution: {integrity: sha512-udgsAY+fTnvv7kI7aaxbqwWNb0AHiB0qBO89PZKPkoTmGOgdbrHDKD+0B2X4uTfJ/FT1R09r9gTsjUjNJotuog==}
    engines: {node: '>=0.10.0'}
    dev: true

  /pify@4.0.1:
    resolution: {integrity: sha512-uB80kBFb/tfd68bVleG9T5GGsGPjJrLAUpR5PZIrhBnIaRTQRjqdJSsIKkOP6OAIFbj7GOrcudc5pNjZ+geV2g==}
    engines: {node: '>=6'}
    dev: false

  /pino-abstract-transport@0.5.0:
    resolution: {integrity: sha512-+KAgmVeqXYbTtU2FScx1XS3kNyfZ5TrXY07V96QnUSFqo2gAqlvmaxH67Lj7SWazqsMabf+58ctdTcBgnOLUOQ==}
    dependencies:
      duplexify: 4.1.2
      split2: 4.2.0
    dev: false

  /pino-std-serializers@4.0.0:
    resolution: {integrity: sha512-cK0pekc1Kjy5w9V2/n+8MkZwusa6EyyxfeQCB799CQRhRt/CqYKiWs5adeu8Shve2ZNffvfC/7J64A2PJo1W/Q==}
    dev: false

  /pino@7.11.0:
    resolution: {integrity: sha512-dMACeu63HtRLmCG8VKdy4cShCPKaYDR4youZqoSWLxl5Gu99HUw8bw75thbPv9Nip+H+QYX8o3ZJbTdVZZ2TVg==}
    hasBin: true
    dependencies:
      atomic-sleep: 1.0.0
      fast-redact: 3.3.0
      on-exit-leak-free: 0.2.0
      pino-abstract-transport: 0.5.0
      pino-std-serializers: 4.0.0
      process-warning: 1.0.0
      quick-format-unescaped: 4.0.4
      real-require: 0.1.0
      safe-stable-stringify: 2.4.3
      sonic-boom: 2.8.0
      thread-stream: 0.15.2
    dev: false

  /pirates@4.0.6:
    resolution: {integrity: sha512-saLsH7WeYYPiD25LDuLRRY/i+6HaPYr6G1OUlN39otzkSTxKnubR9RTxS3/Kk50s1g2JTgFwWQDQyplC5/SHZg==}
    engines: {node: '>= 6'}
    dev: true

  /pkg-dir@4.2.0:
    resolution: {integrity: sha512-HRDzbaKjC+AOWVXxAU/x54COGeIv9eb+6CkDSQoNTt4XyWoIJvuPsXizxu/Fr23EiekbtZwmh1IcIG/l/a10GQ==}
    engines: {node: '>=8'}
    dependencies:
      find-up: 4.1.0

  /pkg-types@1.0.3:
    resolution: {integrity: sha512-nN7pYi0AQqJnoLPC9eHFQ8AcyaixBUOwvqc5TDnIKCMEE6I0y8P7OKA7fPexsXGCGxQDl/cmrLAp26LhcwxZ4A==}
    dependencies:
      jsonc-parser: 3.2.0
      mlly: 1.4.2
      pathe: 1.1.1
    dev: false

  /pluralize@8.0.0:
    resolution: {integrity: sha512-Nc3IT5yHzflTfbjgqWcCPpo7DaKy4FnpB0l/zCAW0Tc7jxAiuqSxHasntB3D7887LSrA93kDJ9IXovxJYxyLCA==}
    engines: {node: '>=4'}
    dev: true

  /pngjs@5.0.0:
    resolution: {integrity: sha512-40QW5YalBNfQo5yRYmiw7Yz6TKKVr3h6970B2YE+3fQpsWcrbj1PzJgxeJ19DRQjhMbKPIuMY8rFaXc8moolVw==}
    engines: {node: '>=10.13.0'}
    dev: false

  /possible-typed-array-names@1.0.0:
    resolution: {integrity: sha512-d7Uw+eZoloe0EHDIYoe+bQ5WXnGMOpmiZFTuMWCwpjzzkL2nTjcKiAk4hh8TjnGye2TwWOk3UXucZ+3rbmBa8Q==}
    engines: {node: '>= 0.4'}
    dev: true

  /postcss-import@15.1.0(postcss@8.4.31):
    resolution: {integrity: sha512-hpr+J05B2FVYUAXHeK1YyI267J/dDDhMU6B6civm8hSY1jYJnBXxzKDKDswzJmtLHryrjhnDjqqp/49t8FALew==}
    engines: {node: '>=14.0.0'}
    peerDependencies:
      postcss: ^8.0.0
    dependencies:
      postcss: 8.4.31
      postcss-value-parser: 4.2.0
      read-cache: 1.0.0
      resolve: 1.22.4
    dev: true

  /postcss-js@4.0.1(postcss@8.4.31):
    resolution: {integrity: sha512-dDLF8pEO191hJMtlHFPRa8xsizHaM82MLfNkUHdUtVEV3tgTp5oj+8qbEqYM57SLfc74KSbw//4SeJma2LRVIw==}
    engines: {node: ^12 || ^14 || >= 16}
    peerDependencies:
      postcss: ^8.4.21
    dependencies:
      camelcase-css: 2.0.1
      postcss: 8.4.31
    dev: true

  /postcss-load-config@3.1.4(postcss@8.4.28):
    resolution: {integrity: sha512-6DiM4E7v4coTE4uzA8U//WhtPwyhiim3eyjEMFCnUpzbrkK9wJHgKDT2mR+HbtSrd/NubVaYTOpSpjUl8NQeRg==}
    engines: {node: '>= 10'}
    peerDependencies:
      postcss: '>=8.0.9'
      ts-node: '>=9.0.0'
    peerDependenciesMeta:
      postcss:
        optional: true
      ts-node:
        optional: true
    dependencies:
      lilconfig: 2.1.0
      postcss: 8.4.28
      yaml: 1.10.2
    dev: true

  /postcss-load-config@3.1.4(postcss@8.4.31):
    resolution: {integrity: sha512-6DiM4E7v4coTE4uzA8U//WhtPwyhiim3eyjEMFCnUpzbrkK9wJHgKDT2mR+HbtSrd/NubVaYTOpSpjUl8NQeRg==}
    engines: {node: '>= 10'}
    peerDependencies:
      postcss: '>=8.0.9'
      ts-node: '>=9.0.0'
    peerDependenciesMeta:
      postcss:
        optional: true
      ts-node:
        optional: true
    dependencies:
      lilconfig: 2.1.0
      postcss: 8.4.31
      yaml: 1.10.2
    dev: true

  /postcss-load-config@4.0.1(postcss@8.4.31):
    resolution: {integrity: sha512-vEJIc8RdiBRu3oRAI0ymerOn+7rPuMvRXslTvZUKZonDHFIczxztIyJ1urxM1x9JXEikvpWWTUUqal5j/8QgvA==}
    engines: {node: '>= 14'}
    peerDependencies:
      postcss: '>=8.0.9'
      ts-node: '>=9.0.0'
    peerDependenciesMeta:
      postcss:
        optional: true
      ts-node:
        optional: true
    dependencies:
      lilconfig: 2.1.0
      postcss: 8.4.31
      yaml: 2.3.1
    dev: true

  /postcss-nested@6.0.1(postcss@8.4.31):
    resolution: {integrity: sha512-mEp4xPMi5bSWiMbsgoPfcP74lsWLHkQbZc3sY+jWYd65CUwXrUaTp0fmNpa01ZcETKlIgUdFN/MpS2xZtqL9dQ==}
    engines: {node: '>=12.0'}
    peerDependencies:
      postcss: ^8.2.14
    dependencies:
      postcss: 8.4.31
      postcss-selector-parser: 6.0.13
    dev: true

  /postcss-selector-parser@6.0.13:
    resolution: {integrity: sha512-EaV1Gl4mUEV4ddhDnv/xtj7sxwrwxdetHdWUGnT4VJQf+4d05v6lHYZr8N573k5Z0BViss7BDhfWtKS3+sfAqQ==}
    engines: {node: '>=4'}
    dependencies:
      cssesc: 3.0.0
      util-deprecate: 1.0.2
    dev: true

  /postcss-value-parser@4.2.0:
    resolution: {integrity: sha512-1NNCs6uurfkVbeXG4S8JFT9t19m45ICnif8zWLd5oPSZ50QnwMfK+H3jv408d4jw/7Bttv5axS5IiHoLaVNHeQ==}

  /postcss@8.4.28:
    resolution: {integrity: sha512-Z7V5j0cq8oEKyejIKfpD8b4eBy9cwW2JWPk0+fB1HOAMsfHbnAXLLS+PfVWlzMSLQaWttKDt607I0XHmpE67Vw==}
    engines: {node: ^10 || ^12 || >=14}
    dependencies:
      nanoid: 3.3.6
      picocolors: 1.0.0
      source-map-js: 1.0.2
    dev: true

  /postcss@8.4.31:
    resolution: {integrity: sha512-PS08Iboia9mts/2ygV3eLpY5ghnUcfLV/EXTOW1E2qYxJKGGBUtNjN76FYHnMs36RmARn41bC0AZmn+rR0OVpQ==}
    engines: {node: ^10 || ^12 || >=14}
    dependencies:
      nanoid: 3.3.6
      picocolors: 1.0.0
      source-map-js: 1.0.2

  /preferred-pm@3.1.2:
    resolution: {integrity: sha512-nk7dKrcW8hfCZ4H6klWcdRknBOXWzNQByJ0oJyX97BOupsYD+FzLS4hflgEu/uPUEHZCuRfMxzCBsuWd7OzT8Q==}
    engines: {node: '>=10'}
    dependencies:
      find-up: 5.0.0
      find-yarn-workspace-root2: 1.2.16
      path-exists: 4.0.0
      which-pm: 2.0.0
    dev: false

  /prelude-ls@1.2.1:
    resolution: {integrity: sha512-vkcDPrRZo1QZLbn5RLGPpg/WmIQ65qoWWhcGKf/b5eplkkarX0m9z8ppCat4mlOqUsWpyNuYgO3VRyrYHSzX5g==}
    engines: {node: '>= 0.8.0'}

  /prettier-plugin-packagejson@2.4.5(prettier@3.0.3):
    resolution: {integrity: sha512-glG71jE1gO3y5+JNAhC8X+4yrlN28rub6Aj461SKbaPie9RgMiHKcInH2Moi2VGOfkTXaEHBhg4uVMBqa+kBUA==}
    peerDependencies:
      prettier: '>= 1.16.0'
    peerDependenciesMeta:
      prettier:
        optional: true
    dependencies:
      prettier: 3.0.3
      sort-package-json: 2.5.1
      synckit: 0.8.5
    dev: true

  /prettier-plugin-tailwindcss@0.5.3(prettier@3.0.3):
    resolution: {integrity: sha512-M5K80V21yM+CTm/FEFYRv9/9LyInYbCSXpIoPAKMm8zy89IOwdiA2e4JVbcO7tvRtAQWz32zdj7/WKcsmFyAVg==}
    engines: {node: '>=14.21.3'}
    peerDependencies:
      '@ianvs/prettier-plugin-sort-imports': '*'
      '@prettier/plugin-pug': '*'
      '@shopify/prettier-plugin-liquid': '*'
      '@shufo/prettier-plugin-blade': '*'
      '@trivago/prettier-plugin-sort-imports': '*'
      prettier: ^3.0
      prettier-plugin-astro: '*'
      prettier-plugin-css-order: '*'
      prettier-plugin-import-sort: '*'
      prettier-plugin-jsdoc: '*'
      prettier-plugin-marko: '*'
      prettier-plugin-organize-attributes: '*'
      prettier-plugin-organize-imports: '*'
      prettier-plugin-style-order: '*'
      prettier-plugin-svelte: '*'
      prettier-plugin-twig-melody: '*'
    peerDependenciesMeta:
      '@ianvs/prettier-plugin-sort-imports':
        optional: true
      '@prettier/plugin-pug':
        optional: true
      '@shopify/prettier-plugin-liquid':
        optional: true
      '@shufo/prettier-plugin-blade':
        optional: true
      '@trivago/prettier-plugin-sort-imports':
        optional: true
      prettier-plugin-astro:
        optional: true
      prettier-plugin-css-order:
        optional: true
      prettier-plugin-import-sort:
        optional: true
      prettier-plugin-jsdoc:
        optional: true
      prettier-plugin-marko:
        optional: true
      prettier-plugin-organize-attributes:
        optional: true
      prettier-plugin-organize-imports:
        optional: true
      prettier-plugin-style-order:
        optional: true
      prettier-plugin-svelte:
        optional: true
      prettier-plugin-twig-melody:
        optional: true
    dependencies:
      prettier: 3.0.3
    dev: false

  /prettier@2.8.8:
    resolution: {integrity: sha512-tdN8qQGvNjw4CHbY+XXk0JgCXn9QiF21a55rBe5LJAU+kDyC4WQn4+awm2Xfk2lQMk5fKup9XgzTZtGkjBdP9Q==}
    engines: {node: '>=10.13.0'}
    hasBin: true
    dev: false

  /prettier@3.0.3:
    resolution: {integrity: sha512-L/4pUDMxcNa8R/EthV08Zt42WBO4h1rarVtK0K+QJG0X187OLo7l699jWw0GKuwzkPQ//jMFA/8Xm6Fh3J/DAg==}
    engines: {node: '>=14'}
    hasBin: true

  /pretty-format@27.5.1:
    resolution: {integrity: sha512-Qb1gy5OrP5+zDf2Bvnzdl3jsTf1qXVMazbvCoKhtKqVs4/YK4ozX4gKQJJVyNe+cajNPn0KoC0MC3FUmaHWEmQ==}
    engines: {node: ^10.13.0 || ^12.13.0 || ^14.15.0 || >=15.0.0}
    dependencies:
      ansi-regex: 5.0.1
      ansi-styles: 5.2.0
      react-is: 17.0.2
    dev: true

  /pretty-format@29.7.0:
    resolution: {integrity: sha512-Pdlw/oPxN+aXdmM9R00JVC9WVFoCLTKJvDVLgmJ+qAffBMxsV85l/Lu7sNx4zSzPyoL2euImuEwHhOXdEgNFZQ==}
    engines: {node: ^14.15.0 || ^16.10.0 || >=18.0.0}
    dependencies:
      '@jest/schemas': 29.6.3
      ansi-styles: 5.2.0
      react-is: 18.2.0
    dev: true

  /process-nextick-args@2.0.1:
    resolution: {integrity: sha512-3ouUOpQhtgrbOa17J7+uxOTpITYWaGP7/AhoR3+A+/1e9skrzelGi/dXzEYyvbxubEF6Wn2ypscTKiKJFFn1ag==}
    dev: false

  /process-warning@1.0.0:
    resolution: {integrity: sha512-du4wfLyj4yCZq1VupnVSZmRsPJsNuxoDQFdCFHLaYiEbFBD7QE0a+I4D7hOxrVnh78QE/YipFAj9lXHiXocV+Q==}
    dev: false

  /progress@2.0.3:
    resolution: {integrity: sha512-7PiHtLll5LdnKIMw100I+8xJXR5gW2QwWYkT6iJva0bXitZKa/XMrSbdmg3r2Xnaidz9Qumd0VPaMrZlF9V9sA==}
    engines: {node: '>=0.4.0'}
    dev: false

  /prompts@2.4.2:
    resolution: {integrity: sha512-NxNv/kLguCA7p3jE8oL2aEBsrJWgAakBpgmgK6lpPWV+WuOmY6r2/zbAVnP+T8bQlA0nzHXSJSJW0Hq7ylaD2Q==}
    engines: {node: '>= 6'}
    dependencies:
      kleur: 3.0.3
      sisteransi: 1.0.5
    dev: true

  /prop-types@15.8.1:
    resolution: {integrity: sha512-oj87CgZICdulUohogVAR7AjlC0327U4el4L6eAvOqCeudMDVU0NThNaV+b9Df4dXgSP1gXMTnPdhfe/2qDH5cg==}
    dependencies:
      loose-envify: 1.4.0
      object-assign: 4.1.1
      react-is: 16.13.1

  /protobufjs@6.11.4:
    resolution: {integrity: sha512-5kQWPaJHi1WoCpjTGszzQ32PG2F4+wRY6BmAT4Vfw56Q2FZ4YZzK20xUYQH4YkfehY1e6QSICrJquM6xXZNcrw==}
    hasBin: true
    requiresBuild: true
    dependencies:
      '@protobufjs/aspromise': 1.1.2
      '@protobufjs/base64': 1.1.2
      '@protobufjs/codegen': 2.0.4
      '@protobufjs/eventemitter': 1.1.0
      '@protobufjs/fetch': 1.1.0
      '@protobufjs/float': 1.0.2
      '@protobufjs/inquire': 1.1.0
      '@protobufjs/path': 1.1.2
      '@protobufjs/pool': 1.1.0
      '@protobufjs/utf8': 1.1.0
      '@types/long': 4.0.2
      '@types/node': 20.10.5
      long: 4.0.0
    dev: false

  /protobufjs@7.2.5:
    resolution: {integrity: sha512-gGXRSXvxQ7UiPgfw8gevrfRWcTlSbOFg+p/N+JVJEK5VhueL2miT6qTymqAmjr1Q5WbOCyJbyrk6JfWKwlFn6A==}
    engines: {node: '>=12.0.0'}
    requiresBuild: true
    dependencies:
      '@protobufjs/aspromise': 1.1.2
      '@protobufjs/base64': 1.1.2
      '@protobufjs/codegen': 2.0.4
      '@protobufjs/eventemitter': 1.1.0
      '@protobufjs/fetch': 1.1.0
      '@protobufjs/float': 1.0.2
      '@protobufjs/inquire': 1.1.0
      '@protobufjs/path': 1.1.2
      '@protobufjs/pool': 1.1.0
      '@protobufjs/utf8': 1.1.0
      '@types/node': 20.10.5
      long: 5.2.3
    dev: true

  /proxy-compare@2.5.1:
    resolution: {integrity: sha512-oyfc0Tx87Cpwva5ZXezSp5V9vht1c7dZBhvuV/y3ctkgMVUmiAGDVeeB0dKhGSyT0v1ZTEQYpe/RXlBVBNuCLA==}
    dev: false

  /proxy-from-env@1.1.0:
    resolution: {integrity: sha512-D+zkORCbA9f1tdWRK0RaCR3GPv50cMxcrz4X8k5LTSUD1Dkw47mKJEZQNunItRTkWwgtaUSo1RVFRIG9ZXiFYg==}
    dev: false

  /pseudomap@1.0.2:
    resolution: {integrity: sha512-b/YwNhb8lk1Zz2+bXXpS/LK9OisiZZ1SNsSLxN1x2OXVEhW2Ckr/7mWE5vrC1ZTiJlD9g19jWszTmJsB+oEpFQ==}
    dev: false

  /psl@1.9.0:
    resolution: {integrity: sha512-E/ZsdU4HLs/68gYzgGTkMicWTLPdAftJLfJFlLUAAKZGkStNU72sZjT66SnMDVOfOWY/YAoiD7Jxa9iHvngcag==}
    dev: true

  /pump@3.0.0:
    resolution: {integrity: sha512-LwZy+p3SFs1Pytd/jYct4wpv49HiYCqd9Rlc5ZVdk0V+8Yzv6jR5Blk3TRmPL1ft69TxP0IMZGJ+WPFU2BFhww==}
    dependencies:
      end-of-stream: 1.4.4
      once: 1.4.0
    dev: false

  /punycode@2.3.1:
    resolution: {integrity: sha512-vYt7UD1U9Wg6138shLtLOvdAu+8DsC/ilFtEVHcH+wydcSpNE20AfSOduf6MkRFahL5FY7X1oU7nKVZFtfq8Fg==}
    engines: {node: '>=6'}

  /pure-rand@6.0.4:
    resolution: {integrity: sha512-LA0Y9kxMYv47GIPJy6MI84fqTd2HmYZI83W/kM/SkKfDlajnZYfmXFTxkbY+xSBPkLJxltMa9hIkmdc29eguMA==}
    dev: true

  /qrcode@1.5.3:
    resolution: {integrity: sha512-puyri6ApkEHYiVl4CFzo1tDkAZ+ATcnbJrJ6RiBM1Fhctdn/ix9MTE3hRph33omisEbC/2fcfemsseiKgBPKZg==}
    engines: {node: '>=10.13.0'}
    hasBin: true
    dependencies:
      dijkstrajs: 1.0.3
      encode-utf8: 1.0.3
      pngjs: 5.0.0
      yargs: 15.4.1
    dev: false

  /query-string@7.1.3:
    resolution: {integrity: sha512-hh2WYhq4fi8+b+/2Kg9CEge4fDPvHS534aOOvOZeQ3+Vf2mCFsaFBYj0i+iXcAq6I9Vzp5fjMFBlONvayDC1qg==}
    engines: {node: '>=6'}
    dependencies:
      decode-uri-component: 0.2.2
      filter-obj: 1.1.0
      split-on-first: 1.1.0
      strict-uri-encode: 2.0.0
    dev: false

  /querystringify@2.2.0:
    resolution: {integrity: sha512-FIqgj2EUvTa7R50u0rGsyTftzjYmv/a3hO345bZNrqabNqjtgiDMgmo4mkUjd+nzU5oF3dClKqFIPUKybUyqoQ==}
    dev: true

  /queue-microtask@1.2.3:
    resolution: {integrity: sha512-NuaNSa6flKT5JaSYQzJok04JzTL1CA6aGhv5rfLW3PgqA+M2ChpZQnAC8h8i4ZFkBS8X5RqkDBHA7r4hej3K9A==}

  /quick-format-unescaped@4.0.4:
    resolution: {integrity: sha512-tYC1Q1hgyRuHgloV/YXs2w15unPVh8qfu/qCTfhTYamaw7fyhumKa2yGpdSo87vY32rIclj+4fWYQXUMs9EHvg==}
    dev: false

  /quick-lru@4.0.1:
    resolution: {integrity: sha512-ARhCpm70fzdcvNQfPoy49IaanKkTlRWF2JMzqhcJbhSFRZv7nPTvZJdcY7301IPmvW+/p0RgIWnQDLJxifsQ7g==}
    engines: {node: '>=8'}
    dev: false

  /radix3@1.1.0:
    resolution: {integrity: sha512-pNsHDxbGORSvuSScqNJ+3Km6QAVqk8CfsCBIEoDgpqLrkD2f3QM4I7d1ozJJ172OmIcoUcerZaNWqtLkRXTV3A==}
    dev: false

  /react-dom@17.0.2(react@17.0.2):
    resolution: {integrity: sha512-s4h96KtLDUQlsENhMn1ar8t2bEa+q/YAtj8pPPdIjPDGBDIVNsrD9aXNWqspUe6AzKCIG0C1HZZLqLV7qpOBGA==}
    peerDependencies:
      react: 17.0.2
    dependencies:
      loose-envify: 1.4.0
      object-assign: 4.1.1
      react: 17.0.2
      scheduler: 0.20.2
    dev: false

  /react-dom@18.2.0(react@18.2.0):
    resolution: {integrity: sha512-6IMTriUmvsjHUjNtEDudZfuDQUoWXVxKHhlEGSk81n4YFS+r/Kl99wXiwlVXtPBtJenozv2P+hxDsw9eA7Xo6g==}
    peerDependencies:
      react: ^18.2.0
    dependencies:
      loose-envify: 1.4.0
      react: 18.2.0
      scheduler: 0.23.0

  /react-hot-toast@2.2.0(csstype@3.1.2)(react-dom@17.0.2)(react@17.0.2):
    resolution: {integrity: sha512-248rXw13uhf/6TNDVzagX+y7R8J183rp7MwUMNkcrBRyHj/jWOggfXTGlM8zAOuh701WyVW+eUaWG2LeSufX9g==}
    engines: {node: '>=10'}
    peerDependencies:
      react: '>=16'
      react-dom: '>=16'
    dependencies:
      goober: 2.1.13(csstype@3.1.2)
      react: 17.0.2
      react-dom: 17.0.2(react@17.0.2)
    transitivePeerDependencies:
      - csstype
    dev: false

  /react-is@16.13.1:
    resolution: {integrity: sha512-24e6ynE2H+OKt4kqsOvNd8kBpV65zoxbA4BVsEOB3ARVWQki/DHzaUoC5KuON/BiccDaCCTZBuOcfZs70kR8bQ==}

  /react-is@17.0.2:
    resolution: {integrity: sha512-w2GsyukL62IJnlaff/nRegPQR94C/XXamvMWmSHRJ4y7Ts/4ocGRmTHvOs8PSE6pB3dWOrD/nueuU5sduBsQ4w==}
    dev: true

  /react-is@18.2.0:
    resolution: {integrity: sha512-xWGDIW6x921xtzPkhiULtthJHoJvBbF3q26fzloPCK0hsvxtPVelvftw3zjbHWSkR2km9Z+4uxbDDK/6Zw9B8w==}

  /react-remove-scroll-bar@2.3.4(@types/react@18.2.47)(react@18.2.0):
    resolution: {integrity: sha512-63C4YQBUt0m6ALadE9XV56hV8BgJWDmmTPY758iIJjfQKt2nYwoUrPk0LXRXcB/yIj82T1/Ixfdpdk68LwIB0A==}
    engines: {node: '>=10'}
    peerDependencies:
      '@types/react': ^16.8.0 || ^17.0.0 || ^18.0.0
      react: ^16.8.0 || ^17.0.0 || ^18.0.0
    peerDependenciesMeta:
      '@types/react':
        optional: true
    dependencies:
      '@types/react': 18.2.47
      react: 18.2.0
      react-style-singleton: 2.2.1(@types/react@18.2.47)(react@18.2.0)
      tslib: 2.6.2
    dev: false

  /react-remove-scroll@2.5.5(@types/react@18.2.47)(react@18.2.0):
    resolution: {integrity: sha512-ImKhrzJJsyXJfBZ4bzu8Bwpka14c/fQt0k+cyFp/PBhTfyDnU5hjOtM4AG/0AMyy8oKzOTR0lDgJIM7pYXI0kw==}
    engines: {node: '>=10'}
    peerDependencies:
      '@types/react': ^16.8.0 || ^17.0.0 || ^18.0.0
      react: ^16.8.0 || ^17.0.0 || ^18.0.0
    peerDependenciesMeta:
      '@types/react':
        optional: true
    dependencies:
      '@types/react': 18.2.47
      react: 18.2.0
      react-remove-scroll-bar: 2.3.4(@types/react@18.2.47)(react@18.2.0)
      react-style-singleton: 2.2.1(@types/react@18.2.47)(react@18.2.0)
      tslib: 2.6.2
      use-callback-ref: 1.3.0(@types/react@18.2.47)(react@18.2.0)
      use-sidecar: 1.1.2(@types/react@18.2.47)(react@18.2.0)
    dev: false

  /react-style-singleton@2.2.1(@types/react@18.2.47)(react@18.2.0):
    resolution: {integrity: sha512-ZWj0fHEMyWkHzKYUr2Bs/4zU6XLmq9HsgBURm7g5pAVfyn49DgUiNgY2d4lXRlYSiCif9YBGpQleewkcqddc7g==}
    engines: {node: '>=10'}
    peerDependencies:
      '@types/react': ^16.8.0 || ^17.0.0 || ^18.0.0
      react: ^16.8.0 || ^17.0.0 || ^18.0.0
    peerDependenciesMeta:
      '@types/react':
        optional: true
    dependencies:
      '@types/react': 18.2.47
      get-nonce: 1.0.1
      invariant: 2.2.4
      react: 18.2.0
      tslib: 2.6.2
    dev: false

  /react@17.0.2:
    resolution: {integrity: sha512-gnhPt75i/dq/z3/6q/0asP78D0u592D5L1pd7M8P+dck6Fu/jJeL6iVVK23fptSUZj8Vjf++7wXA8UNclGQcbA==}
    engines: {node: '>=0.10.0'}
    dependencies:
      loose-envify: 1.4.0
      object-assign: 4.1.1
    dev: false

  /react@18.2.0:
    resolution: {integrity: sha512-/3IjMdb2L9QbBdWiW5e3P2/npwMBaU9mHCSCUzNln0ZCYbcfTsGbTJrU/kGemdH2IWmB2ioZ+zkxtmq6g09fGQ==}
    engines: {node: '>=0.10.0'}
    dependencies:
      loose-envify: 1.4.0

  /read-cache@1.0.0:
    resolution: {integrity: sha512-Owdv/Ft7IjOgm/i0xvNDZ1LrRANRfew4b2prF3OWMQLxLfu3bS8FVhCsrSCMK4lR56Y9ya+AThoTpDCTxCmpRA==}
    dependencies:
      pify: 2.3.0
    dev: true

  /read-pkg-up@7.0.1:
    resolution: {integrity: sha512-zK0TB7Xd6JpCLmlLmufqykGE+/TlOePD6qKClNW7hHDKFh/J7/7gCWGR7joEQEW1bKq3a3yUZSObOoWLFQ4ohg==}
    engines: {node: '>=8'}
    dependencies:
      find-up: 4.1.0
      read-pkg: 5.2.0
      type-fest: 0.8.1

  /read-pkg@5.2.0:
    resolution: {integrity: sha512-Ug69mNOpfvKDAc2Q8DRpMjjzdtrnv9HcSMX+4VsZxD1aZ6ZzrIE7rlzXBtWTyhULSMKg076AW6WR5iZpD0JiOg==}
    engines: {node: '>=8'}
    dependencies:
      '@types/normalize-package-data': 2.4.1
      normalize-package-data: 2.5.0
      parse-json: 5.2.0
      type-fest: 0.6.0

  /read-yaml-file@1.1.0:
    resolution: {integrity: sha512-VIMnQi/Z4HT2Fxuwg5KrY174U1VdUIASQVWXXyqtNRtxSr9IYkn1rsI6Tb6HsrHCmB7gVpNwX6JxPTHcH6IoTA==}
    engines: {node: '>=6'}
    dependencies:
      graceful-fs: 4.2.11
      js-yaml: 3.14.1
      pify: 4.0.1
      strip-bom: 3.0.0
    dev: false

  /readable-stream@2.3.8:
    resolution: {integrity: sha512-8p0AUk4XODgIewSi0l8Epjs+EVnWiK7NoDIEGU0HhE7+ZyY8D1IMY7odu5lRrFXGg71L15KG8QrPmum45RTtdA==}
    dependencies:
      core-util-is: 1.0.3
      inherits: 2.0.4
      isarray: 1.0.0
      process-nextick-args: 2.0.1
      safe-buffer: 5.1.2
      string_decoder: 1.1.1
      util-deprecate: 1.0.2
    dev: false

  /readable-stream@3.6.2:
    resolution: {integrity: sha512-9u/sniCrY3D5WdsERHzHE4G2YCXqoG5FTHUiCC4SIbr6XcLZBY05ya9EKjYek9O5xOAwjGq+1JdGBAS7Q9ScoA==}
    engines: {node: '>= 6'}
    dependencies:
      inherits: 2.0.4
      string_decoder: 1.3.0
      util-deprecate: 1.0.2
    dev: false

  /readdirp@3.6.0:
    resolution: {integrity: sha512-hOS089on8RduqdbhvQ5Z37A0ESjsqz6qnRcffsMU3495FuTdqSm+7bhJ29JvIOsBDEEnan5DPu9t3To9VRlMzA==}
    engines: {node: '>=8.10.0'}
    dependencies:
      picomatch: 2.3.1

  /readonly-date@1.0.0:
    resolution: {integrity: sha512-tMKIV7hlk0h4mO3JTmmVuIlJVXjKk3Sep9Bf5OH0O+758ruuVkUy2J9SttDLm91IEX/WHlXPSpxMGjPj4beMIQ==}
    dev: false

  /real-require@0.1.0:
    resolution: {integrity: sha512-r/H9MzAWtrv8aSVjPCMFpDMl5q66GqtmmRkRjpHTsp4zBAa+snZyiQNlMONiUmEJcsnaw0wCauJ2GWODr/aFkg==}
    engines: {node: '>= 12.13.0'}
    dev: false

  /redent@3.0.0:
    resolution: {integrity: sha512-6tDA8g98We0zd0GvVeMT9arEOnTw9qM03L9cJXaCjrip1OO764RDBLBfrB4cwzNGDj5OA5ioymC9GkizgWJDUg==}
    engines: {node: '>=8'}
    dependencies:
      indent-string: 4.0.0
      strip-indent: 3.0.0

  /redis-errors@1.2.0:
    resolution: {integrity: sha512-1qny3OExCf0UvUV/5wpYKf2YwPcOqXzkwKKSmKHiE6ZMQs5heeE/c8eXK+PNllPvmjgAbfnsbpkGZWy8cBpn9w==}
    engines: {node: '>=4'}
    dev: false

  /redis-parser@3.0.0:
    resolution: {integrity: sha512-DJnGAeenTdpMEH6uAJRK/uiyEIH9WVsUmoLwzudwGJUwZPp80PDBWPHXSAGNPwNvIXAbe7MSUB1zQFugFml66A==}
    engines: {node: '>=4'}
    dependencies:
      redis-errors: 1.2.0
    dev: false

  /reflect.getprototypeof@1.0.3:
    resolution: {integrity: sha512-TTAOZpkJ2YLxl7mVHWrNo3iDMEkYlva/kgFcXndqMgbo/AZUmmavEkdXV+hXtE4P8xdyEKRzalaFqZVuwIk/Nw==}
    engines: {node: '>= 0.4'}
    dependencies:
      call-bind: 1.0.2
      define-properties: 1.2.0
      es-abstract: 1.22.1
      get-intrinsic: 1.2.1
      globalthis: 1.0.3
      which-builtin-type: 1.1.3
    dev: true

  /regenerate-unicode-properties@10.1.1:
    resolution: {integrity: sha512-X007RyZLsCJVVrjgEFVpLUTZwyOZk3oiL75ZcuYjlIWd6rNJtOjkBwQc5AsRrpbKVkxN6sklw/k/9m2jJYOf8Q==}
    engines: {node: '>=4'}
    dependencies:
      regenerate: 1.4.2
    dev: true

  /regenerate@1.4.2:
    resolution: {integrity: sha512-zrceR/XhGYU/d/opr2EKO7aRHUeiBI8qjtfHqADTwZd6Szfy16la6kqD0MIUs5z5hx6AaKa+PixpPrR289+I0A==}
    dev: true

  /regenerator-runtime@0.14.0:
    resolution: {integrity: sha512-srw17NI0TUWHuGa5CFGGmhfNIeja30WMBfbslPNhf6JrqQlLN5gcrvig1oqPxiVaXb0oW0XRKtH6Nngs5lKCIA==}

  /regenerator-transform@0.15.2:
    resolution: {integrity: sha512-hfMp2BoF0qOk3uc5V20ALGDS2ddjQaLrdl7xrGXvAIow7qeWRM2VA2HuCHkUKk9slq3VwEwLNK3DFBqDfPGYtg==}
    dependencies:
      '@babel/runtime': 7.23.5
    dev: true

  /regexp-tree@0.1.27:
    resolution: {integrity: sha512-iETxpjK6YoRWJG5o6hXLwvjYAoW+FEZn9os0PD/b6AP6xQwsa/Y7lCVgIixBbUPMfhu+i2LtdeAqVTgGlQarfA==}
    hasBin: true
    dev: true

  /regexp.prototype.flags@1.5.0:
    resolution: {integrity: sha512-0SutC3pNudRKgquxGoRGIz946MZVHqbNfPjBdxeOhBrdgDKlRoXmYLQN9xRbrR09ZXWeGAdPuif7egofn6v5LA==}
    engines: {node: '>= 0.4'}
    dependencies:
      call-bind: 1.0.2
      define-properties: 1.2.0
      functions-have-names: 1.2.3

  /regexp.prototype.flags@1.5.2:
    resolution: {integrity: sha512-NcDiDkTLuPR+++OCKB0nWafEmhg/Da8aUPLPMQbK+bxKKCm1/S5he+AqYa4PlMCVBalb4/yxIRub6qkEx5yJbw==}
    engines: {node: '>= 0.4'}
    dependencies:
      call-bind: 1.0.7
      define-properties: 1.2.1
      es-errors: 1.3.0
      set-function-name: 2.0.2
    dev: true

  /regexpu-core@5.3.2:
    resolution: {integrity: sha512-RAM5FlZz+Lhmo7db9L298p2vHP5ZywrVXmVXpmAD9GuL5MPH6t9ROw1iA/wfHkQ76Qe7AaPF0nGuim96/IrQMQ==}
    engines: {node: '>=4'}
    dependencies:
      '@babel/regjsgen': 0.8.0
      regenerate: 1.4.2
      regenerate-unicode-properties: 10.1.1
      regjsparser: 0.9.1
      unicode-match-property-ecmascript: 2.0.0
      unicode-match-property-value-ecmascript: 2.1.0
    dev: true

  /regjsparser@0.10.0:
    resolution: {integrity: sha512-qx+xQGZVsy55CH0a1hiVwHmqjLryfh7wQyF5HO07XJ9f7dQMY/gPQHhlyDkIzJKC+x2fUCpCcUODUUUFrm7SHA==}
    hasBin: true
    dependencies:
      jsesc: 0.5.0
    dev: true

  /regjsparser@0.9.1:
    resolution: {integrity: sha512-dQUtn90WanSNl+7mQKcXAgZxvUe7Z0SqXlgzv0za4LwiUhyzBC58yQO3liFoUgu8GiJVInAhJjkj1N0EtQ5nkQ==}
    hasBin: true
    dependencies:
      jsesc: 0.5.0
    dev: true

  /remove-accents@0.4.2:
    resolution: {integrity: sha512-7pXIJqJOq5tFgG1A2Zxti3Ht8jJF337m4sowbuHsW30ZnkQFnDzy9qBNhgzX8ZLW4+UBcXiiR7SwR6pokHsxiA==}
    dev: false

  /require-directory@2.1.1:
    resolution: {integrity: sha512-fGxEI7+wsG9xrvdjsrlmL22OMTTiHRwAMroiEeMgq8gzoLC/PQr7RsRDSTLUg/bZAZtF+TVIkHc6/4RIKrui+Q==}
    engines: {node: '>=0.10.0'}

  /require-main-filename@2.0.0:
    resolution: {integrity: sha512-NKN5kMDylKuldxYLSUfrbo5Tuzh4hd+2E8NPPX02mZtn1VuREQToYe/ZdlJy+J3uCpfaiGF05e7B8W0iXbQHmg==}
    dev: false

  /requires-port@1.0.0:
    resolution: {integrity: sha512-KigOCHcocU3XODJxsu8i/j8T9tzT4adHiecwORRQ0ZZFcp7ahwXuRU1m+yuO90C5ZUyGeGfocHDI14M3L3yDAQ==}
    dev: true

  /resolve-cwd@3.0.0:
    resolution: {integrity: sha512-OrZaX2Mb+rJCpH/6CpSqt9xFVpN++x01XnN2ie9g6P5/3xelLAkXWVADpdz1IHD/KFfEXyE6V0U01OQ3UO2rEg==}
    engines: {node: '>=8'}
    dependencies:
      resolve-from: 5.0.0
    dev: true

  /resolve-from@4.0.0:
    resolution: {integrity: sha512-pb/MYmXstAkysRFx8piNI1tGFNQIFA3vkE3Gq4EuA1dF6gHp/+vgZqsCGJapvy8N3Q+4o7FwvquPJcnZ7RYy4g==}
    engines: {node: '>=4'}

  /resolve-from@5.0.0:
    resolution: {integrity: sha512-qYg9KP24dD5qka9J47d0aVky0N+b4fTU89LN9iDnjB5waksiC49rvMB0PrUJQGoTmH50XPiqOvAjDfaijGxYZw==}
    engines: {node: '>=8'}

  /resolve-pkg-maps@1.0.0:
    resolution: {integrity: sha512-seS2Tj26TBVOC2NIc2rOe2y2ZO7efxITtLZcGSOnHHNOQ7CkiUBfw0Iw2ck6xkIhPwLhKNLS8BO+hEpngQlqzw==}
    dev: true

  /resolve.exports@2.0.2:
    resolution: {integrity: sha512-X2UW6Nw3n/aMgDVy+0rSqgHlv39WZAlZrXCdnbyEiKm17DSqHX4MmQMaST3FbeWR5FTuRcUwYAziZajji0Y7mg==}
    engines: {node: '>=10'}
    dev: true

  /resolve@1.19.0:
    resolution: {integrity: sha512-rArEXAgsBG4UgRGcynxWIWKFvh/XZCcS8UJdHhwy91zwAvCZIbcs+vAbflgBnNjYMs/i/i+/Ux6IZhML1yPvxg==}
    dependencies:
      is-core-module: 2.13.0
      path-parse: 1.0.7
    dev: true

  /resolve@1.22.4:
    resolution: {integrity: sha512-PXNdCiPqDqeUou+w1C2eTQbNfxKSuMxqTCuvlmmMsk1NWHL5fRrhY6Pl0qEYYc6+QqGClco1Qj8XnjPego4wfg==}
    dependencies:
      is-core-module: 2.13.0
      path-parse: 1.0.7
      supports-preserve-symlinks-flag: 1.0.0
    dev: true

  /resolve@1.22.8:
    resolution: {integrity: sha512-oKWePCxqpd6FlLvGV1VU0x7bkPmmCNolxzjMf4NczoDnQcIWrAF+cPtZn5i6n+RfD2d9i0tzpKnG6Yk168yIyw==}
    hasBin: true
    dependencies:
      is-core-module: 2.13.0
      path-parse: 1.0.7
      supports-preserve-symlinks-flag: 1.0.0

  /resolve@2.0.0-next.4:
    resolution: {integrity: sha512-iMDbmAWtfU+MHpxt/I5iWI7cY6YVEZUQ3MBgPQ++XD1PELuJHIl82xBmObyP2KyQmkNB2dsqF7seoQQiAn5yDQ==}
    hasBin: true
    dependencies:
      is-core-module: 2.13.0
      path-parse: 1.0.7
      supports-preserve-symlinks-flag: 1.0.0
    dev: true

  /response-iterator@0.2.6:
    resolution: {integrity: sha512-pVzEEzrsg23Sh053rmDUvLSkGXluZio0qu8VT6ukrYuvtjVfCbDZH9d6PGXb8HZfzdNZt8feXv/jvUzlhRgLnw==}
    engines: {node: '>=0.8'}
    dev: false

  /reusify@1.0.4:
    resolution: {integrity: sha512-U9nH88a3fc/ekCF1l0/UP1IosiuIjyTh7hBvXVMHYgVcfGvt897Xguj2UOLDeI5BG2m7/uwyaLVT6fbtCwTyzw==}
    engines: {iojs: '>=1.0.0', node: '>=0.10.0'}

  /rimraf@3.0.2:
    resolution: {integrity: sha512-JZkJMZkAGFFPP2YqXZXPbMlMBgsxzE8ILs4lMIX/2o0L9UBw9O/Y3o6wFw/i9YLapcUJWwqbi3kdxIPdC62TIA==}
    hasBin: true
    dependencies:
      glob: 7.2.3

  /rimraf@5.0.5:
    resolution: {integrity: sha512-CqDakW+hMe/Bz202FPEymy68P+G50RfMQK+Qo5YUqc9SPipvbGjCGKd0RSKEelbsfQuw3g5NZDSrlZZAJurH1A==}
    engines: {node: '>=14'}
    hasBin: true
    dependencies:
      glob: 10.3.10
    dev: true

  /ripemd160@2.0.2:
    resolution: {integrity: sha512-ii4iagi25WusVoiC4B4lq7pbXfAp3D9v5CwfkY33vffw2+pkDjY1D8GaN7spsxvCSx8dkPqOZCEZyfxcmJG2IA==}
    dependencies:
      hash-base: 3.1.0
      inherits: 2.0.4
    dev: false

  /rollup-plugin-copy@3.5.0:
    resolution: {integrity: sha512-wI8D5dvYovRMx/YYKtUNt3Yxaw4ORC9xo6Gt9t22kveWz1enG9QrhVlagzwrxSC455xD1dHMKhIJkbsQ7d48BA==}
    engines: {node: '>=8.3'}
    dependencies:
      '@types/fs-extra': 8.1.5
      colorette: 1.4.0
      fs-extra: 8.1.0
      globby: 10.0.1
      is-plain-object: 3.0.1
    dev: true

  /rollup@2.78.0:
    resolution: {integrity: sha512-4+YfbQC9QEVvKTanHhIAFVUFSRsezvQF8vFOJwtGfb9Bb+r014S+qryr9PSmw8x6sMnPkmFBGAvIFVQxvJxjtg==}
    engines: {node: '>=10.0.0'}
    hasBin: true
    optionalDependencies:
      fsevents: 2.3.3
    dev: false

  /rollup@3.29.4:
    resolution: {integrity: sha512-oWzmBZwvYrU0iJHtDmhsm662rC15FRXmcjCk1xD771dFDx5jJ02ufAQQTn0etB2emNk4J9EZg/yWKpsn9BWGRw==}
    engines: {node: '>=14.18.0', npm: '>=8.0.0'}
    optionalDependencies:
      fsevents: 2.3.3
    dev: true

  /run-applescript@5.0.0:
    resolution: {integrity: sha512-XcT5rBksx1QdIhlFOCtgZkB99ZEouFZ1E2Kc2LHqNW13U3/74YGdkQRmThTwxy4QIyookibDKYZOPqX//6BlAg==}
    engines: {node: '>=12'}
    dependencies:
      execa: 5.1.1
    dev: true

  /run-parallel@1.2.0:
    resolution: {integrity: sha512-5l4VyZR86LZ/lDxZTR6jqL8AFE2S0IFLMP26AbjsLVADxHdhB/c0GUsH+y39UfCi3dzz8OlQuPmnaJOMoDHQBA==}
    dependencies:
      queue-microtask: 1.2.3

  /safe-array-concat@1.0.0:
    resolution: {integrity: sha512-9dVEFruWIsnie89yym+xWTAYASdpw3CJV7Li/6zBewGf9z2i1j31rP6jnY0pHEO4QZh6N0K11bFjWmdR8UGdPQ==}
    engines: {node: '>=0.4'}
    dependencies:
      call-bind: 1.0.2
      get-intrinsic: 1.2.1
      has-symbols: 1.0.3
      isarray: 2.0.5

  /safe-buffer@5.1.2:
    resolution: {integrity: sha512-Gd2UZBJDkXlY7GbJxfsE8/nvKkUEU1G38c1siN6QP6a9PT9MmHB8GnpscSmMJSoF8LOIrt8ud/wPtojys4G6+g==}
    dev: false

  /safe-buffer@5.2.1:
    resolution: {integrity: sha512-rp3So07KcdmmKbGvgaNxQSJr7bGVSVk5S9Eq1F+ppbRo70+YeaDxkw5Dd8NPN+GD6bjnYm2VuPuCXmpuYvmCXQ==}
    dev: false

  /safe-regex-test@1.0.0:
    resolution: {integrity: sha512-JBUUzyOgEwXQY1NuPtvcj/qcBDbDmEvWufhlnXZIm75DEHp+afM1r1ujJpJsV/gSM4t59tpDyPi1sd6ZaPFfsA==}
    dependencies:
      call-bind: 1.0.2
      get-intrinsic: 1.2.1
      is-regex: 1.1.4

  /safe-stable-stringify@2.4.3:
    resolution: {integrity: sha512-e2bDA2WJT0wxseVd4lsDP4+3ONX6HpMXQa1ZhFQ7SU+GjvORCmShbCMltrtIDfkYhVHrOcPtj+KhmDBdPdZD1g==}
    engines: {node: '>=10'}
    dev: false

  /safer-buffer@2.1.2:
    resolution: {integrity: sha512-YZo3K82SD7Riyi0E1EQPojLz7kpepnSQI9IyPbHHg1XXXevb5dJI7tpyN2ADxGcQbHG7vcyRHk0cbwqcQriUtg==}

  /saxes@6.0.0:
    resolution: {integrity: sha512-xAg7SOnEhrm5zI3puOOKyy1OMcMlIJZYNJY7xLBwSze0UjhPLnWfj2GF2EpT0jmzaJKIWKHLsaSSajf35bcYnA==}
    engines: {node: '>=v12.22.7'}
    dependencies:
      xmlchars: 2.2.0
    dev: true

  /scheduler@0.20.2:
    resolution: {integrity: sha512-2eWfGgAqqWFGqtdMmcL5zCMK1U8KlXv8SQFGglL3CEtd0aDVDWgeF/YoCmvln55m5zSk3J/20hTaSBeSObsQDQ==}
    dependencies:
      loose-envify: 1.4.0
      object-assign: 4.1.1
    dev: false

  /scheduler@0.23.0:
    resolution: {integrity: sha512-CtuThmgHNg7zIZWAXi3AsyIzA3n4xx7aNyjwC2VJldO2LMVDhFK+63xGqq6CsJH4rTAt6/M+N4GhZiDYPx9eUw==}
    dependencies:
      loose-envify: 1.4.0

  /semver@5.7.2:
    resolution: {integrity: sha512-cBznnQ9KjJqU67B52RMC65CMarK2600WFnbkcaiwWq3xy/5haFJlshgnpjovMVJ+Hff49d8GEn0b87C5pDQ10g==}
    hasBin: true

  /semver@6.3.1:
    resolution: {integrity: sha512-BR7VvDCVHO+q2xBEWskxS6DJE1qRnb7DxzUrogb71CWoSficBxYsiAGd+Kl0mmq/MprG9yArRkyrQxTO6XjMzA==}

  /semver@7.5.4:
    resolution: {integrity: sha512-1bCSESV6Pv+i21Hvpxp3Dx+pSD8lIPt8uVjRrxAUt/nbswYc+tK6Y2btiULjd4+fnq15PX+nqQDC7Oft7WkwcA==}
    engines: {node: '>=10'}
    dependencies:
      lru-cache: 6.0.0

  /server-only@0.0.1:
    resolution: {integrity: sha512-qepMx2JxAa5jjfzxG79yPPq+8BuFToHd1hm7kI+Z4zAq1ftQiP7HcxMhDDItrbtwVeLg/cY2JnKnrcFkmiswNA==}
    dev: false

  /set-blocking@2.0.0:
    resolution: {integrity: sha512-KiKBS8AnWGEyLzofFfmvKwpdPzqiy16LvQfK3yv/fVH7Bj13/wl3JSR1J+rfgRE9q7xUJK4qvgS8raSOeLUehw==}
    dev: false

  /set-function-length@1.2.1:
    resolution: {integrity: sha512-j4t6ccc+VsKwYHso+kElc5neZpjtq9EnRICFZtWyBsLojhmeF/ZBd/elqm22WJh/BziDe/SBiOeAt0m2mfLD0g==}
    engines: {node: '>= 0.4'}
    dependencies:
      define-data-property: 1.1.4
      es-errors: 1.3.0
      function-bind: 1.1.2
      get-intrinsic: 1.2.4
      gopd: 1.0.1
      has-property-descriptors: 1.0.2
    dev: true

  /set-function-name@2.0.2:
    resolution: {integrity: sha512-7PGFlmtwsEADb0WYyvCMa1t+yke6daIG4Wirafur5kcf+MhUnPms1UeR0CKQdTZD81yESwMHbtn+TR+dMviakQ==}
    engines: {node: '>= 0.4'}
    dependencies:
      define-data-property: 1.1.4
      es-errors: 1.3.0
      functions-have-names: 1.2.3
      has-property-descriptors: 1.0.2
    dev: true

  /sha.js@2.4.11:
    resolution: {integrity: sha512-QMEp5B7cftE7APOjk5Y6xgrbWu+WkLVQwk8JNjZ8nKRciZaByEW6MubieAiToS7+dwvrjGhH8jRXz3MVd0AYqQ==}
    hasBin: true
    dependencies:
      inherits: 2.0.4
      safe-buffer: 5.2.1
    dev: false

  /shallowequal@1.1.0:
    resolution: {integrity: sha512-y0m1JoUZSlPAjXVtPPW70aZWfIL/dSP7AFkRnniLCrK/8MDKog3TySTBmckD+RObVxH0v4Tox67+F14PdED2oQ==}
    dev: false

  /shebang-command@1.2.0:
    resolution: {integrity: sha512-EV3L1+UQWGor21OmnvojK36mhg+TyIKDh3iFBKBohr5xeXIhNBcx8oWdgkTEEQ+BEFFYdLRuqMfd5L84N1V5Vg==}
    engines: {node: '>=0.10.0'}
    dependencies:
      shebang-regex: 1.0.0
    dev: false

  /shebang-command@2.0.0:
    resolution: {integrity: sha512-kHxr2zZpYtdmrN1qDjrrX/Z1rR1kG8Dx+gkpK1G4eXmvXswmcE1hTWBWYUzlraYw1/yZp6YuDY77YtvbN0dmDA==}
    engines: {node: '>=8'}
    dependencies:
      shebang-regex: 3.0.0

  /shebang-regex@1.0.0:
    resolution: {integrity: sha512-wpoSFAxys6b2a2wHZ1XpDSgD7N9iVjg29Ph9uV/uaP9Ex/KXlkTZTeddxDPSYQpgvzKLGJke2UU0AzoGCjNIvQ==}
    engines: {node: '>=0.10.0'}
    dev: false

  /shebang-regex@3.0.0:
    resolution: {integrity: sha512-7++dFhtcx3353uBaq8DDR4NuxBetBzC7ZQOhmTQInHEd6bSrXdiEyzCvG07Z44UYdLShWUyXt5M/yhz8ekcb1A==}
    engines: {node: '>=8'}

  /side-channel@1.0.4:
    resolution: {integrity: sha512-q5XPytqFEIKHkGdiMIrY10mvLRvnQh42/+GoBlFW3b2LXLE2xxJpZFdm94we0BaoV3RwJyGqg5wS7epxTv0Zvw==}
    dependencies:
      call-bind: 1.0.2
      get-intrinsic: 1.2.1
      object-inspect: 1.12.3

  /signal-exit@3.0.7:
    resolution: {integrity: sha512-wnD2ZE+l+SPC/uoS0vXeE9L1+0wuaMqKlfz9AMUo38JsyLSBWSFcHR1Rri62LZc12vLr1gb3jl7iwQhgwpAbGQ==}

  /signal-exit@4.1.0:
    resolution: {integrity: sha512-bzyZ1e88w9O1iNJbKnOlvYTrWPDl46O1bG0D3XInv+9tkPrxrN8jUUTiFlDkkmKWgn1M6CfIA13SuGqOa9Korw==}
    engines: {node: '>=14'}
    dev: true

  /sisteransi@1.0.5:
    resolution: {integrity: sha512-bLGGlR1QxBcynn2d5YmDX4MGjlZvy2MRBDRNHLJ8VI6l6+9FUiyTFNJ0IveOSP0bcXgVDPRcfGqA0pjaqUpfVg==}
    dev: true

  /slash@3.0.0:
    resolution: {integrity: sha512-g9Q1haeby36OSStwb4ntCGGGaKsaVSjQ68fBxoQcutl5fS1vuY18H3wSt3jFyFtrkx+Kz0V1G85A4MyAdDMi2Q==}
    engines: {node: '>=8'}

  /slash@4.0.0:
    resolution: {integrity: sha512-3dOsAHXXUkQTpOYcoAxLIorMTp4gIQr5IW3iVb7A7lFIp0VHhnynm9izx6TssdrIcVIESAlVjtnO2K8bg+Coew==}
    engines: {node: '>=12'}
    dev: true

  /smartwrap@2.0.2:
    resolution: {integrity: sha512-vCsKNQxb7PnCNd2wY1WClWifAc2lwqsG8OaswpJkVJsvMGcnEntdTCDajZCkk93Ay1U3t/9puJmb525Rg5MZBA==}
    engines: {node: '>=6'}
    hasBin: true
    dependencies:
      array.prototype.flat: 1.3.1
      breakword: 1.0.6
      grapheme-splitter: 1.0.4
      strip-ansi: 6.0.1
      wcwidth: 1.0.1
      yargs: 15.4.1
    dev: false

  /snake-case@3.0.4:
    resolution: {integrity: sha512-LAOh4z89bGQvl9pFfNF8V146i7o7/CqFPbqzYgP+yYzDIDeS9HaNFtXABamRW+AQzEVODcvE79ljJ+8a9YSdMg==}
    dependencies:
      dot-case: 3.0.4
      tslib: 2.6.2
    dev: true

  /sonic-boom@2.8.0:
    resolution: {integrity: sha512-kuonw1YOYYNOve5iHdSahXPOK49GqwA+LZhI6Wz/l0rP57iKyXXIHaRagOBHAPmGwJC6od2Z9zgvZ5loSgMlVg==}
    dependencies:
      atomic-sleep: 1.0.0
    dev: false

  /sort-object-keys@1.1.3:
    resolution: {integrity: sha512-855pvK+VkU7PaKYPc+Jjnmt4EzejQHyhhF33q31qG8x7maDzkeFhAAThdCYay11CISO+qAMwjOBP+fPZe0IPyg==}
    dev: true

  /sort-package-json@2.5.1:
    resolution: {integrity: sha512-vx/KoZxm8YNMUqdlw7SGTfqR5pqZ/sUfgOuRtDILiOy/3AvzhAibyUe2cY3OpLs3oRSow9up4yLVtQaM24rbDQ==}
    hasBin: true
    dependencies:
      detect-indent: 7.0.1
      detect-newline: 4.0.0
      get-stdin: 9.0.0
      git-hooks-list: 3.1.0
      globby: 13.2.2
      is-plain-obj: 4.1.0
      sort-object-keys: 1.1.3
    dev: true

  /source-map-js@1.0.2:
    resolution: {integrity: sha512-R0XvVJ9WusLiqTCEiGCmICCMplcCkIwwR11mOSD9CR5u+IXYdiseeEuXCVAjS54zqwkLcPNnmU4OeJ6tUrWhDw==}
    engines: {node: '>=0.10.0'}

  /source-map-support@0.5.13:
    resolution: {integrity: sha512-SHSKFHadjVA5oR4PPqhtAVdcBWwRYVd6g6cAXnIbRiIwc2EhPrTuKUBdSLvlEKyIP3GCf89fltvcZiP9MMFA1w==}
    dependencies:
      buffer-from: 1.1.2
      source-map: 0.6.1
    dev: true

  /source-map@0.6.1:
    resolution: {integrity: sha512-UjgapumWlbMhkBgzT7Ykc5YXUT46F0iKu8SGXq0bcwP5dz/h0Plj6enJqjz1Zbq2l5WaqYnrVbwWOWMyF3F47g==}
    engines: {node: '>=0.10.0'}
    dev: true

  /source-map@0.8.0-beta.0:
    resolution: {integrity: sha512-2ymg6oRBpebeZi9UUNsgQ89bhx01TcTkmNTGnNO88imTmbSgy4nfujrgVEFKWpMTEGA11EDkTt7mqObTPdigIA==}
    engines: {node: '>= 8'}
    dependencies:
      whatwg-url: 7.1.0
    dev: true

  /spawndamnit@2.0.0:
    resolution: {integrity: sha512-j4JKEcncSjFlqIwU5L/rp2N5SIPsdxaRsIv678+TZxZ0SRDJTm8JrxJMjE/XuiEZNEir3S8l0Fa3Ke339WI4qA==}
    dependencies:
      cross-spawn: 5.1.0
      signal-exit: 3.0.7
    dev: false

  /spdx-correct@3.2.0:
    resolution: {integrity: sha512-kN9dJbvnySHULIluDHy32WHRUu3Og7B9sbY7tsFLctQkIqnMh3hErYgdMjTYuqmcXX+lK5T1lnUt3G7zNswmZA==}
    dependencies:
      spdx-expression-parse: 3.0.1
      spdx-license-ids: 3.0.13

  /spdx-exceptions@2.3.0:
    resolution: {integrity: sha512-/tTrYOC7PPI1nUAgx34hUpqXuyJG+DTHJTnIULG4rDygi4xu/tfgmq1e1cIRwRzwZgo4NLySi+ricLkZkw4i5A==}

  /spdx-expression-parse@3.0.1:
    resolution: {integrity: sha512-cbqHunsQWnJNE6KhVSMsMeH5H/L9EpymbzqTQ3uLwNCLZ1Q481oWaofqH7nO6V07xlXwY6PhQdQ2IedWx/ZK4Q==}
    dependencies:
      spdx-exceptions: 2.3.0
      spdx-license-ids: 3.0.13

  /spdx-license-ids@3.0.13:
    resolution: {integrity: sha512-XkD+zwiqXHikFZm4AX/7JSCXA98U5Db4AFd5XUg/+9UNtnH75+Z9KxtpYiJZx36mUDVOwH83pl7yvCer6ewM3w==}

  /split-on-first@1.1.0:
    resolution: {integrity: sha512-43ZssAJaMusuKWL8sKUBQXHWOpq8d6CfN/u1p4gUzfJkM05C8rxTmYrkIPTXapZpORA6LkkzcUulJ8FqA7Uudw==}
    engines: {node: '>=6'}
    dev: false

  /split2@4.2.0:
    resolution: {integrity: sha512-UcjcJOWknrNkF6PLX83qcHM6KHgVKNkV62Y8a5uYDVv9ydGQVwAHMKqHdJje1VTWpljG0WYpCDhrCdAOYH4TWg==}
    engines: {node: '>= 10.x'}
    dev: false

  /sprintf-js@1.0.3:
    resolution: {integrity: sha512-D9cPgkvLlV3t3IzL0D0YLvGA9Ahk4PcvVwUbN0dSGr1aP0Nrt4AEnTUbuGvquEC0mA64Gqt1fzirlRs5ibXx8g==}

  /stack-utils@2.0.6:
    resolution: {integrity: sha512-XlkWvfIm6RmsWtNJx+uqtKLS8eqFbxUg0ZzLXqY0caEy9l7hruX8IpiDnjsLavoBgqCCR71TqWO8MaXYheJ3RQ==}
    engines: {node: '>=10'}
    dependencies:
      escape-string-regexp: 2.0.0
    dev: true

  /stacktrace-parser@0.1.10:
    resolution: {integrity: sha512-KJP1OCML99+8fhOHxwwzyWrlUuVX5GQ0ZpJTd1DFXhdkrvg1szxfHhawXUZ3g9TkXORQd4/WG68jMlQZ2p8wlg==}
    engines: {node: '>=6'}
    dependencies:
      type-fest: 0.7.1
    dev: false

  /standard-as-callback@2.1.0:
    resolution: {integrity: sha512-qoRRSyROncaz1z0mvYqIE4lCd9p2R90i6GxW3uZv5ucSu8tU7B5HXUP1gG8pVZsYNVaXjk8ClXHPttLyxAL48A==}
    dev: false

  /std-env@3.6.0:
    resolution: {integrity: sha512-aFZ19IgVmhdB2uX599ve2kE6BIE3YMnQ6Gp6BURhW/oIzpXGKr878TQfAQZn1+i0Flcc/UKUy1gOlcfaUBCryg==}
    dev: false

  /stop-iteration-iterator@1.0.0:
    resolution: {integrity: sha512-iCGQj+0l0HOdZ2AEeBADlsRC+vsnDsZsbdSiH1yNSjcfKM7fdpCMfqAL/dwF5BLiw/XhRft/Wax6zQbhq2BcjQ==}
    engines: {node: '>= 0.4'}
    dependencies:
      internal-slot: 1.0.5
    dev: true

  /stream-shift@1.0.1:
    resolution: {integrity: sha512-AiisoFqQ0vbGcZgQPY1cdP2I76glaVA/RauYR4G4thNFgkTqr90yXTo4LYX60Jl+sIlPNHHdGSwo01AvbKUSVQ==}
    dev: false

  /stream-transform@2.1.3:
    resolution: {integrity: sha512-9GHUiM5hMiCi6Y03jD2ARC1ettBXkQBoQAe7nJsPknnI0ow10aXjTnew8QtYQmLjzn974BnmWEAJgCY6ZP1DeQ==}
    dependencies:
      mixme: 0.5.10
    dev: false

  /streamsearch@1.1.0:
    resolution: {integrity: sha512-Mcc5wHehp9aXz1ax6bZUyY5afg9u2rv5cqQI3mRrYkGC8rW2hM02jWuwjtL++LS5qinSyhj2QfLyNsuc+VsExg==}
    engines: {node: '>=10.0.0'}
    dev: false

  /strict-uri-encode@2.0.0:
    resolution: {integrity: sha512-QwiXZgpRcKkhTj2Scnn++4PKtWsH0kpzZ62L2R6c/LUVYv7hVnZqcg2+sMuT6R7Jusu1vviK/MFsu6kNJfWlEQ==}
    engines: {node: '>=4'}
    dev: false

  /string-length@4.0.2:
    resolution: {integrity: sha512-+l6rNN5fYHNhZZy41RXsYptCjA2Igmq4EG7kZAYFQI1E1VTXarr6ZPXBg6eq7Y6eK4FEhY6AJlyuFIb/v/S0VQ==}
    engines: {node: '>=10'}
    dependencies:
      char-regex: 1.0.2
      strip-ansi: 6.0.1
    dev: true

  /string-width@4.2.3:
    resolution: {integrity: sha512-wKyQRQpjJ0sIp62ErSZdGsjMJWsap5oRNihHhu6G7JVO/9jIB6UyevL+tXuOqrng8j/cxKTWyWUwvSTriiZz/g==}
    engines: {node: '>=8'}
    dependencies:
      emoji-regex: 8.0.0
      is-fullwidth-code-point: 3.0.0
      strip-ansi: 6.0.1

  /string-width@5.1.2:
    resolution: {integrity: sha512-HnLOCR3vjcY8beoNLtcjZ5/nxn2afmME6lhrDrebokqMap+XbeW8n9TXpPDOqdGK5qcI3oT0GKTW6wC7EMiVqA==}
    engines: {node: '>=12'}
    dependencies:
      eastasianwidth: 0.2.0
      emoji-regex: 9.2.2
      strip-ansi: 7.1.0
    dev: true

  /string.prototype.matchall@4.0.8:
    resolution: {integrity: sha512-6zOCOcJ+RJAQshcTvXPHoxoQGONa3e/Lqx90wUA+wEzX78sg5Bo+1tQo4N0pohS0erG9qtCqJDjNCQBjeWVxyg==}
    dependencies:
      call-bind: 1.0.2
      define-properties: 1.2.0
      es-abstract: 1.22.1
      get-intrinsic: 1.2.1
      has-symbols: 1.0.3
      internal-slot: 1.0.5
      regexp.prototype.flags: 1.5.0
      side-channel: 1.0.4
    dev: true

  /string.prototype.trim@1.2.7:
    resolution: {integrity: sha512-p6TmeT1T3411M8Cgg9wBTMRtY2q9+PNy9EV1i2lIXUN/btt763oIfxwN3RR8VU6wHX8j/1CFy0L+YuThm6bgOg==}
    engines: {node: '>= 0.4'}
    dependencies:
      call-bind: 1.0.2
      define-properties: 1.2.0
      es-abstract: 1.22.1

  /string.prototype.trimend@1.0.6:
    resolution: {integrity: sha512-JySq+4mrPf9EsDBEDYMOb/lM7XQLulwg5R/m1r0PXEFqrV0qHvl58sdTilSXtKOflCsK2E8jxf+GKC0T07RWwQ==}
    dependencies:
      call-bind: 1.0.2
      define-properties: 1.2.0
      es-abstract: 1.22.1

  /string.prototype.trimstart@1.0.6:
    resolution: {integrity: sha512-omqjMDaY92pbn5HOX7f9IccLA+U1tA9GvtU4JrodiXFfYB7jPzzHpRzpglLAjtUV6bB557zwClJezTqnAiYnQA==}
    dependencies:
      call-bind: 1.0.2
      define-properties: 1.2.0
      es-abstract: 1.22.1

  /string_decoder@1.1.1:
    resolution: {integrity: sha512-n/ShnvDi6FHbbVfviro+WojiFzv+s8MPMHBczVePfUpDJLwoLT0ht1l4YwBCbi8pJAveEEdnkHyPyTP/mzRfwg==}
    dependencies:
      safe-buffer: 5.1.2
    dev: false

  /string_decoder@1.3.0:
    resolution: {integrity: sha512-hkRX8U1WjJFd8LsDJ2yQ/wWWxaopEsABU1XfkM8A+j0+85JAGppt16cr1Whg6KIbb4okU6Mql6BOj+uup/wKeA==}
    dependencies:
      safe-buffer: 5.2.1
    dev: false

  /strip-ansi@6.0.1:
    resolution: {integrity: sha512-Y38VPSHcqkFrCpFnQ9vuSXmquuv5oXOKpGeT6aGrr3o3Gc9AlVa6JBfUSOCnbxGGZF+/0ooI7KrPuUSztUdU5A==}
    engines: {node: '>=8'}
    dependencies:
      ansi-regex: 5.0.1

  /strip-ansi@7.1.0:
    resolution: {integrity: sha512-iq6eVVI64nQQTRYq2KtEg2d2uU7LElhTJwsH4YzIHZshxlgZms/wIc4VoDQTlG/IvVIrBKG06CrZnp0qv7hkcQ==}
    engines: {node: '>=12'}
    dependencies:
      ansi-regex: 6.0.1
    dev: true

  /strip-bom@3.0.0:
    resolution: {integrity: sha512-vavAMRXOgBVNF6nyEEmL3DBK19iRpDcoIwW+swQ+CbGiu7lju6t+JklA1MHweoWtadgt4ISVUsXLyDq34ddcwA==}
    engines: {node: '>=4'}

  /strip-bom@4.0.0:
    resolution: {integrity: sha512-3xurFv5tEgii33Zi8Jtp55wEIILR9eh34FAW00PZf+JnSsTmV/ioewSgQl97JHvgjoRGwPShsWm+IdrxB35d0w==}
    engines: {node: '>=8'}
    dev: true

  /strip-final-newline@2.0.0:
    resolution: {integrity: sha512-BrpvfNAE3dcvq7ll3xVumzjKjZQ5tI1sEUIKr3Uoks0XUl45St3FlatVqef9prk4jRDzhW6WZg+3bk93y6pLjA==}
    engines: {node: '>=6'}

  /strip-final-newline@3.0.0:
    resolution: {integrity: sha512-dOESqjYr96iWYylGObzd39EuNTa5VJxyvVAEm5Jnh7KGo75V43Hk1odPQkNDyXNmUR6k+gEiDVXnjB8HJ3crXw==}
    engines: {node: '>=12'}
    dev: true

  /strip-indent@3.0.0:
    resolution: {integrity: sha512-laJTa3Jb+VQpaC6DseHhF7dXVqHTfJPCRDaEbid/drOhgitgYku/letMUqOXFoWV0zIIUbjpdH2t+tYj4bQMRQ==}
    engines: {node: '>=8'}
    dependencies:
      min-indent: 1.0.1

  /strip-json-comments@3.1.1:
    resolution: {integrity: sha512-6fPc+R4ihwqP6N/aIv2f1gMH8lOVtWQHoqC4yK6oSDVVocumAsfCqjkXnqiYMhmMwS/mEHLp7Vehlt3ql6lEig==}
    engines: {node: '>=8'}

  /styled-components@5.3.5(@babel/core@7.23.9)(react-dom@18.2.0)(react-is@18.2.0)(react@18.2.0):
    resolution: {integrity: sha512-ndETJ9RKaaL6q41B69WudeqLzOpY1A/ET/glXkNZ2T7dPjPqpPCXXQjDFYZWwNnE5co0wX+gTCqx9mfxTmSIPg==}
    engines: {node: '>=10'}
    requiresBuild: true
    peerDependencies:
      react: '>= 16.8.0'
      react-dom: '>= 16.8.0'
      react-is: '>= 16.8.0'
    dependencies:
      '@babel/helper-module-imports': 7.22.15
      '@babel/traverse': 7.22.11(supports-color@5.5.0)
      '@emotion/is-prop-valid': 1.2.1
      '@emotion/stylis': 0.8.5
      '@emotion/unitless': 0.7.5
      babel-plugin-styled-components: 2.1.4(@babel/core@7.23.9)(styled-components@5.3.5)
      css-to-react-native: 3.2.0
      hoist-non-react-statics: 3.3.2
      react: 18.2.0
      react-dom: 18.2.0(react@18.2.0)
      react-is: 18.2.0
      shallowequal: 1.1.0
      supports-color: 5.5.0
    transitivePeerDependencies:
      - '@babel/core'
    dev: false

  /styled-jsx@5.1.1(@babel/core@7.23.9)(react@18.2.0):
    resolution: {integrity: sha512-pW7uC1l4mBZ8ugbiZrcIsiIvVx1UmTfw7UkC3Um2tmfUq9Bhk8IiyEIPl6F8agHgjzku6j0xQEZbfA5uSgSaCw==}
    engines: {node: '>= 12.0.0'}
    peerDependencies:
      '@babel/core': '*'
      babel-plugin-macros: '*'
      react: '>= 16.8.0 || 17.x.x || ^18.0.0-0'
    peerDependenciesMeta:
      '@babel/core':
        optional: true
      babel-plugin-macros:
        optional: true
    dependencies:
      '@babel/core': 7.23.9
      client-only: 0.0.1
      react: 18.2.0
    dev: false

  /stytch@9.0.6:
    resolution: {integrity: sha512-bNeb5RXf4ZeKoHTUk+3fb7RtQ3ZpcrbY25TkY1sPVPUqtTU4kVAgwC15AGXiIqW24Af4C1YRKFRw2WHWFhhnRg==}
    engines: {node: '>= 18.0.0'}
    dependencies:
      jose: 4.15.4
      undici: 5.28.2
    dev: false

  /sucrase@3.34.0:
    resolution: {integrity: sha512-70/LQEZ07TEcxiU2dz51FKaE6hCTWC6vr7FOk3Gr0U60C3shtAN+H+BFr9XlYe5xqf3RA8nrc+VIwzCfnxuXJw==}
    engines: {node: '>=8'}
    dependencies:
      '@jridgewell/gen-mapping': 0.3.3
      commander: 4.1.1
      glob: 7.1.6
      lines-and-columns: 1.2.4
      mz: 2.7.0
      pirates: 4.0.6
      ts-interface-checker: 0.1.13
    dev: true

  /superjson@1.13.3:
    resolution: {integrity: sha512-mJiVjfd2vokfDxsQPOwJ/PtanO87LhpYY88ubI5dUB1Ab58Txbyje3+jpm+/83R/fevaq/107NNhtYBLuoTrFg==}
    engines: {node: '>=10'}
    dependencies:
      copy-anything: 3.0.5
    dev: false

  /supports-color@5.5.0:
    resolution: {integrity: sha512-QjVjwdXIt408MIiAqCX4oUKsgU2EqAGzs2Ppkm4aQYbjm+ZEWEcW4SfFNTr4uMNZma0ey4f5lgLrkB0aX0QMow==}
    engines: {node: '>=4'}
    dependencies:
      has-flag: 3.0.0

  /supports-color@7.2.0:
    resolution: {integrity: sha512-qpCAvRl9stuOHveKsn7HncJRvv501qIacKzQlO/+Lwxc9+0q2wLyv4Dfvt80/DPn2pqOBsJdDiogXGR9+OvwRw==}
    engines: {node: '>=8'}
    dependencies:
      has-flag: 4.0.0

  /supports-color@8.1.1:
    resolution: {integrity: sha512-MpUEN2OodtUzxvKQl72cUF7RQ5EiHsGvSsVG0ia9c5RbWGL2CI4C7EpPS8UTBIplnlzZiNuV56w+FuNxy3ty2Q==}
    engines: {node: '>=10'}
    dependencies:
      has-flag: 4.0.0
    dev: true

  /supports-preserve-symlinks-flag@1.0.0:
    resolution: {integrity: sha512-ot0WnXS9fgdkgIcePe6RHNk1WA8+muPa6cSjeR3V8K27q9BB1rTE3R1p7Hv0z1ZyAc8s6Vvv8DIyWf681MAt0w==}
    engines: {node: '>= 0.4'}

  /svg-parser@2.0.4:
    resolution: {integrity: sha512-e4hG1hRwoOdRb37cIMSgzNsxyzKfayW6VOflrwvR+/bzrkyxY/31WkbgnQpgtrNp1SdpJvpUAGTa/ZoiPNDuRQ==}
    dev: true

  /svgo@3.1.0:
    resolution: {integrity: sha512-R5SnNA89w1dYgNv570591F66v34b3eQShpIBcQtZtM5trJwm1VvxbIoMpRYY3ybTAutcKTLEmTsdnaknOHbiQA==}
    engines: {node: '>=14.0.0'}
    hasBin: true
    dependencies:
      '@trysound/sax': 0.2.0
      commander: 7.2.0
      css-select: 5.1.0
      css-tree: 2.3.1
      css-what: 6.1.0
      csso: 5.0.5
      picocolors: 1.0.0
    dev: true

  /swr@2.1.1(react@17.0.2):
    resolution: {integrity: sha512-OgwqZmpjOgxNbaez6qzTVqiRWn+Ti5Uzmktk2c01Afqwc50q6z15DeNC8m9G1aY+w2BwEAsKvk59iq6aHlhgyw==}
    engines: {pnpm: '7'}
    peerDependencies:
      react: ^16.11.0 || ^17.0.0 || ^18.0.0
    dependencies:
      react: 17.0.2
      use-sync-external-store: 1.2.0(react@17.0.2)
    dev: false

  /symbol-observable@2.0.3:
    resolution: {integrity: sha512-sQV7phh2WCYAn81oAkakC5qjq2Ml0g8ozqz03wOGnx9dDlG1de6yrF+0RAzSJD8fPUow3PTSMf2SAbOGxb93BA==}
    engines: {node: '>=0.10'}
    dev: false

  /symbol-observable@4.0.0:
    resolution: {integrity: sha512-b19dMThMV4HVFynSAM1++gBHAbk2Tc/osgLIBZMKsyqh34jb2e8Os7T6ZW/Bt3pJFdBTd2JwAnAAEQV7rSNvcQ==}
    engines: {node: '>=0.10'}
    dev: false

  /symbol-tree@3.2.4:
    resolution: {integrity: sha512-9QNk5KwDF+Bvz+PyObkmSYjI5ksVUYtjW7AU22r2NKcfLJcXp96hkDWU3+XndOsUb+AQ9QhfzfCT2O+CNWT5Tw==}
    dev: true

  /synckit@0.8.5:
    resolution: {integrity: sha512-L1dapNV6vu2s/4Sputv8xGsCdAVlb5nRDMFU/E27D44l5U6cw1g0dGd45uLc+OXjNMmF4ntiMdCimzcjFKQI8Q==}
    engines: {node: ^14.18.0 || >=16.0.0}
    dependencies:
      '@pkgr/utils': 2.4.2
      tslib: 2.6.2
    dev: true

  /tailwind-merge@2.1.0:
    resolution: {integrity: sha512-l11VvI4nSwW7MtLSLYT4ldidDEUwQAMWuSHk7l4zcXZDgnCRa0V3OdCwFfM7DCzakVXMNRwAeje9maFFXT71dQ==}
    dependencies:
      '@babel/runtime': 7.23.5
    dev: true

  /tailwindcss-animate@1.0.7(tailwindcss@3.3.3):
    resolution: {integrity: sha512-bl6mpH3T7I3UFxuvDEXLxy/VuFxBk5bbzplh7tXI68mwMokNYd1t9qPBHlnyTwfa4JGC4zP516I1hYYtQ/vspA==}
    peerDependencies:
      tailwindcss: '>=3.0.0 || insiders'
    dependencies:
      tailwindcss: 3.3.3
    dev: true

  /tailwindcss@3.3.3:
    resolution: {integrity: sha512-A0KgSkef7eE4Mf+nKJ83i75TMyq8HqY3qmFIJSWy8bNt0v1lG7jUcpGpoTFxAwYcWOphcTBLPPJg+bDfhDf52w==}
    engines: {node: '>=14.0.0'}
    hasBin: true
    dependencies:
      '@alloc/quick-lru': 5.2.0
      arg: 5.0.2
      chokidar: 3.5.3
      didyoumean: 1.2.2
      dlv: 1.1.3
      fast-glob: 3.3.1
      glob-parent: 6.0.2
      is-glob: 4.0.3
      jiti: 1.21.0
      lilconfig: 2.1.0
      micromatch: 4.0.5
      normalize-path: 3.0.0
      object-hash: 3.0.0
      picocolors: 1.0.0
      postcss: 8.4.31
      postcss-import: 15.1.0(postcss@8.4.31)
      postcss-js: 4.0.1(postcss@8.4.31)
      postcss-load-config: 4.0.1(postcss@8.4.31)
      postcss-nested: 6.0.1(postcss@8.4.31)
      postcss-selector-parser: 6.0.13
      resolve: 1.22.4
      sucrase: 3.34.0
    transitivePeerDependencies:
      - ts-node
    dev: true

  /tapable@2.2.1:
    resolution: {integrity: sha512-GNzQvQTOIP6RyTfE2Qxb8ZVlNmw0n88vp1szwWRimP02mnTsx3Wtn5qRdqY9w2XduFNUgvOwhNnQsjwCp+kqaQ==}
    engines: {node: '>=6'}
    dev: true

  /term-size@2.2.1:
    resolution: {integrity: sha512-wK0Ri4fOGjv/XPy8SBHZChl8CM7uMc5VML7SqiQ0zG7+J5Vr+RMQDoHa2CNT6KHUnTGIXH34UDMkPzAUyapBZg==}
    engines: {node: '>=8'}
    dev: false

  /test-exclude@6.0.0:
    resolution: {integrity: sha512-cAGWPIyOHU6zlmg88jwm7VRyXnMN7iV68OGAbYDk/Mh/xC/pzVPlQtY6ngoIH/5/tciuhGfvESU8GrHrcxD56w==}
    engines: {node: '>=8'}
    dependencies:
      '@istanbuljs/schema': 0.1.3
      glob: 7.2.3
      minimatch: 3.1.2
    dev: true

  /text-table@0.2.0:
    resolution: {integrity: sha512-N+8UisAXDGk8PFXP4HAzVR9nbfmVJ3zYLAWiTIoqC5v5isinhr+r5uaO8+7r3BMfuNIufIsA7RdpVgacC2cSpw==}

  /thenify-all@1.6.0:
    resolution: {integrity: sha512-RNxQH/qI8/t3thXJDwcstUO4zeqo64+Uy/+sNVRBx4Xn2OX+OZ9oP+iJnNFqplFra2ZUVeKCSa2oVWi3T4uVmA==}
    engines: {node: '>=0.8'}
    dependencies:
      thenify: 3.3.1
    dev: true

  /thenify@3.3.1:
    resolution: {integrity: sha512-RVZSIV5IG10Hk3enotrhvz0T9em6cyHBLkH/YAZuKqd8hRkKhSfCGIcP2KUY0EPxndzANBmNllzWPwak+bheSw==}
    dependencies:
      any-promise: 1.3.0
    dev: true

  /thread-stream@0.15.2:
    resolution: {integrity: sha512-UkEhKIg2pD+fjkHQKyJO3yoIvAP3N6RlNFt2dUhcS1FGvCD1cQa1M/PGknCLFIyZdtJOWQjejp7bdNqmN7zwdA==}
    dependencies:
      real-require: 0.1.0
    dev: false

  /tiny-secp256k1@1.1.6:
    resolution: {integrity: sha512-FmqJZGduTyvsr2cF3375fqGHUovSwDi/QytexX1Se4BPuPZpTE5Ftp5fg+EFSuEf3lhZqgCRjEG3ydUQ/aNiwA==}
    engines: {node: '>=6.0.0'}
    requiresBuild: true
    dependencies:
      bindings: 1.5.0
      bn.js: 4.12.0
      create-hmac: 1.1.7
      elliptic: 6.5.4
      nan: 2.18.0
    dev: false

  /titleize@3.0.0:
    resolution: {integrity: sha512-KxVu8EYHDPBdUYdKZdKtU2aj2XfEx9AfjXxE/Aj0vT06w2icA09Vus1rh6eSu1y01akYg6BjIK/hxyLJINoMLQ==}
    engines: {node: '>=12'}
    dev: true

  /tmp@0.0.33:
    resolution: {integrity: sha512-jRCJlojKnZ3addtTOjdIqoRuPEKBvNXcGYqzO6zWZX8KfKEpnGY5jfggJQ3EjKuu8D4bJRr0y+cYJFmYbImXGw==}
    engines: {node: '>=0.6.0'}
    dependencies:
      os-tmpdir: 1.0.2
    dev: false

  /tmpl@1.0.5:
    resolution: {integrity: sha512-3f0uOEAQwIqGuWW2MVzYg8fV/QNnc/IpuJNG837rLuczAaLVHslWHZQj4IGiEl5Hs3kkbhwL9Ab7Hrsmuj+Smw==}
    dev: true

  /to-fast-properties@2.0.0:
    resolution: {integrity: sha512-/OaKK0xYrs3DmxRYqL/yDc+FxFUVYhDlXMhRmv3z915w2HF1tnN1omB354j8VUGO/hbRzyD6Y3sA7v7GS/ceog==}
    engines: {node: '>=4'}

  /to-regex-range@5.0.1:
    resolution: {integrity: sha512-65P7iz6X5yEr1cwcgvQxbbIw7Uk3gOy5dIdtZ4rDveLqhrdJP+Li/Hx6tyK0NEb+2GCyneCMJiGqrADCSNk8sQ==}
    engines: {node: '>=8.0'}
    dependencies:
      is-number: 7.0.0

  /tough-cookie@4.1.3:
    resolution: {integrity: sha512-aX/y5pVRkfRnfmuX+OdbSdXvPe6ieKX/G2s7e98f4poJHnqH3281gDPm/metm6E/WRamfx7WC4HUqkWHfQHprw==}
    engines: {node: '>=6'}
    dependencies:
      psl: 1.9.0
      punycode: 2.3.1
      universalify: 0.2.0
      url-parse: 1.5.10
    dev: true

  /tr46@0.0.3:
    resolution: {integrity: sha512-N3WMsuqV66lT30CrXNbEjx4GEwlow3v6rr4mCcv6prnfwhS01rkgyFdjPNBYd9br7LpXV1+Emh01fHnq2Gdgrw==}
    dev: false

  /tr46@1.0.1:
    resolution: {integrity: sha512-dTpowEjclQ7Kgx5SdBkqRzVhERQXov8/l9Ft9dVM9fmg0W0KQSVaXX9T4i6twCPNtYiZM53lpSSUAwJbFPOHxA==}
    dependencies:
      punycode: 2.3.1
    dev: true

  /tr46@3.0.0:
    resolution: {integrity: sha512-l7FvfAHlcmulp8kr+flpQZmVwtu7nfRV7NZujtN0OqES8EL4O4e0qqzL0DC5gAvx/ZC/9lk6rhcUwYvkBnBnYA==}
    engines: {node: '>=12'}
    dependencies:
      punycode: 2.3.1
    dev: true

  /tree-kill@1.2.2:
    resolution: {integrity: sha512-L0Orpi8qGpRG//Nd+H90vFB+3iHnue1zSSGmNOOCh1GLJ7rUKVwV2HvijphGQS2UmhUZewS9VgvxYIdgr+fG1A==}
    hasBin: true
    dev: true

  /trim-newlines@3.0.1:
    resolution: {integrity: sha512-c1PTsA3tYrIsLGkJkzHF+w9F2EyxfXGo4UyJc4pFL++FMjnq0HJS69T3M7d//gKrFKwy429bouPescbjecU+Zw==}
    engines: {node: '>=8'}
    dev: false

  /ts-api-utils@1.0.2(typescript@5.2.2):
    resolution: {integrity: sha512-Cbu4nIqnEdd+THNEsBdkolnOXhg0I8XteoHaEKgvsxpsbWda4IsUut2c187HxywQCvveojow0Dgw/amxtSKVkQ==}
    engines: {node: '>=16.13.0'}
    peerDependencies:
      typescript: '>=4.2.0'
    dependencies:
      typescript: 5.2.2
    dev: true

  /ts-api-utils@1.0.2(typescript@5.3.3):
    resolution: {integrity: sha512-Cbu4nIqnEdd+THNEsBdkolnOXhg0I8XteoHaEKgvsxpsbWda4IsUut2c187HxywQCvveojow0Dgw/amxtSKVkQ==}
    engines: {node: '>=16.13.0'}
    peerDependencies:
      typescript: '>=4.2.0'
    dependencies:
      typescript: 5.3.3
    dev: true

  /ts-interface-checker@0.1.13:
    resolution: {integrity: sha512-Y/arvbn+rrz3JCKl9C4kVNfTfSm2/mEp5FSz5EsZSANGPSlQrpRI5M4PKF+mJnE52jOO90PnPSc3Ur3bTQw0gA==}
    dev: true

  /ts-invariant@0.10.3:
    resolution: {integrity: sha512-uivwYcQaxAucv1CzRp2n/QdYPo4ILf9VXgH19zEIjFx2EJufV16P0JtJVpYHy89DItG6Kwj2oIUjrcK5au+4tQ==}
    engines: {node: '>=8'}
    dependencies:
      tslib: 2.6.2
    dev: false

  /ts-jest@29.1.2(@babel/core@7.23.9)(esbuild@0.17.19)(jest@29.7.0)(typescript@5.2.2):
    resolution: {integrity: sha512-br6GJoH/WUX4pu7FbZXuWGKGNDuU7b8Uj77g/Sp7puZV6EXzuByl6JrECvm0MzVzSTkSHWTihsXt+5XYER5b+g==}
    engines: {node: ^16.10.0 || ^18.0.0 || >=20.0.0}
    hasBin: true
    peerDependencies:
      '@babel/core': '>=7.0.0-beta.0 <8'
      '@jest/types': ^29.0.0
      babel-jest: ^29.0.0
      esbuild: '*'
      jest: ^29.0.0
      typescript: '>=4.3 <6'
    peerDependenciesMeta:
      '@babel/core':
        optional: true
      '@jest/types':
        optional: true
      babel-jest:
        optional: true
      esbuild:
        optional: true
    dependencies:
      '@babel/core': 7.23.9
      bs-logger: 0.2.6
      esbuild: 0.17.19
      fast-json-stable-stringify: 2.1.0
      jest: 29.7.0(@types/node@20.10.5)
      jest-util: 29.7.0
      json5: 2.2.3
      lodash.memoize: 4.1.2
      make-error: 1.3.6
      semver: 7.5.4
      typescript: 5.2.2
      yargs-parser: 21.1.1
    dev: true

  /tsconfig-paths@3.14.2:
    resolution: {integrity: sha512-o/9iXgCYc5L/JxCHPe3Hvh8Q/2xm5Z+p18PESBU6Ff33695QnCHBEjcytY2q19ua7Mbl/DavtBOLq+oG0RCL+g==}
    dependencies:
      '@types/json5': 0.0.29
      json5: 1.0.2
      minimist: 1.2.8
      strip-bom: 3.0.0
    dev: true

  /tslib@1.14.1:
    resolution: {integrity: sha512-Xni35NKzjgMrwevysHTCArtLDpPvye8zV/0E4EyYn43P7/7qvQwPh9BGkHewbMulVntbigmcT7rdX3BNo9wRJg==}

  /tslib@2.6.2:
    resolution: {integrity: sha512-AEYxH93jGFPn/a2iVAwW87VuUIkR1FVUKB77NwMF7nBTDkDrrT/Hpt/IrCJ0QXhW27jTBDcf5ZY7w6RiqTMw2Q==}

  /tsup@6.7.0(postcss@8.4.28)(typescript@5.2.2):
    resolution: {integrity: sha512-L3o8hGkaHnu5TdJns+mCqFsDBo83bJ44rlK7e6VdanIvpea4ArPcU3swWGsLVbXak1PqQx/V+SSmFPujBK+zEQ==}
    engines: {node: '>=14.18'}
    hasBin: true
    peerDependencies:
      '@swc/core': ^1
      postcss: ^8.4.12
      typescript: '>=4.1.0'
    peerDependenciesMeta:
      '@swc/core':
        optional: true
      postcss:
        optional: true
      typescript:
        optional: true
    dependencies:
      bundle-require: 4.0.2(esbuild@0.17.19)
      cac: 6.7.14
      chokidar: 3.5.3
      debug: 4.3.4(supports-color@5.5.0)
      esbuild: 0.17.19
      execa: 5.1.1
      globby: 11.1.0
      joycon: 3.1.1
      postcss: 8.4.28
      postcss-load-config: 3.1.4(postcss@8.4.28)
      resolve-from: 5.0.0
      rollup: 3.29.4
      source-map: 0.8.0-beta.0
      sucrase: 3.34.0
      tree-kill: 1.2.2
      typescript: 5.2.2
    transitivePeerDependencies:
      - supports-color
      - ts-node
    dev: true

  /tsup@6.7.0(postcss@8.4.31)(typescript@5.2.2):
    resolution: {integrity: sha512-L3o8hGkaHnu5TdJns+mCqFsDBo83bJ44rlK7e6VdanIvpea4ArPcU3swWGsLVbXak1PqQx/V+SSmFPujBK+zEQ==}
    engines: {node: '>=14.18'}
    hasBin: true
    peerDependencies:
      '@swc/core': ^1
      postcss: ^8.4.12
      typescript: '>=4.1.0'
    peerDependenciesMeta:
      '@swc/core':
        optional: true
      postcss:
        optional: true
      typescript:
        optional: true
    dependencies:
      bundle-require: 4.0.2(esbuild@0.17.19)
      cac: 6.7.14
      chokidar: 3.5.3
      debug: 4.3.4(supports-color@5.5.0)
      esbuild: 0.17.19
      execa: 5.1.1
      globby: 11.1.0
      joycon: 3.1.1
      postcss: 8.4.31
      postcss-load-config: 3.1.4(postcss@8.4.31)
      resolve-from: 5.0.0
      rollup: 3.29.4
      source-map: 0.8.0-beta.0
      sucrase: 3.34.0
      tree-kill: 1.2.2
      typescript: 5.2.2
    transitivePeerDependencies:
      - supports-color
      - ts-node
    dev: true

  /tsutils@3.21.0(typescript@5.3.3):
    resolution: {integrity: sha512-mHKK3iUXL+3UF6xL5k0PEhKRUBKPBCv/+RkEOpjRWxxx27KKRBmmA60A9pgOUvMi8GKhRMPEmjBRPzs2W7O1OA==}
    engines: {node: '>= 6'}
    peerDependencies:
      typescript: '>=2.8.0 || >= 3.2.0-dev || >= 3.3.0-dev || >= 3.4.0-dev || >= 3.5.0-dev || >= 3.6.0-dev || >= 3.6.0-beta || >= 3.7.0-dev || >= 3.7.0-beta'
    dependencies:
      tslib: 1.14.1
      typescript: 5.3.3
    dev: true

  /tty-table@4.2.3:
    resolution: {integrity: sha512-Fs15mu0vGzCrj8fmJNP7Ynxt5J7praPXqFN0leZeZBXJwkMxv9cb2D454k1ltrtUSJbZ4yH4e0CynsHLxmUfFA==}
    engines: {node: '>=8.0.0'}
    hasBin: true
    dependencies:
      chalk: 4.1.2
      csv: 5.5.3
      kleur: 4.1.5
      smartwrap: 2.0.2
      strip-ansi: 6.0.1
      wcwidth: 1.0.1
      yargs: 17.7.2
    dev: false

  /turbo-darwin-64@1.12.4:
    resolution: {integrity: sha512-dBwFxhp9isTa9RS/fz2gDVk5wWhKQsPQMozYhjM7TT4jTrnYn0ZJMzr7V3B/M/T8QF65TbniW7w1gtgxQgX5Zg==}
    cpu: [x64]
    os: [darwin]
    requiresBuild: true
    dev: false
    optional: true

  /turbo-darwin-arm64@1.12.4:
    resolution: {integrity: sha512-1Uo5iI6xsJ1j9ObsqxYRsa3W26mEbUe6fnj4rQYV6kDaqYD54oAMJ6hM53q9rB8JvFxwdrUXGp3PwTw9A0qqkA==}
    cpu: [arm64]
    os: [darwin]
    requiresBuild: true
    dev: false
    optional: true

  /turbo-linux-64@1.12.4:
    resolution: {integrity: sha512-ONg2aSqKP7LAQOg7ysmU5WpEQp4DGNxSlAiR7um+LKtbmC/UxogbR5+T+Uuq6zGuQ5kJyKjWJ4NhtvUswOqBsA==}
    cpu: [x64]
    os: [linux]
    requiresBuild: true
    dev: false
    optional: true

  /turbo-linux-arm64@1.12.4:
    resolution: {integrity: sha512-9FPufkwdgfIKg/9jj87Cdtftw8o36y27/S2vLN7FTR2pp9c0MQiTBOLVYadUr1FlShupddmaMbTkXEhyt9SdrA==}
    cpu: [arm64]
    os: [linux]
    requiresBuild: true
    dev: false
    optional: true

  /turbo-windows-64@1.12.4:
    resolution: {integrity: sha512-2mOtxHW5Vjh/5rDVu/aFwsMzI+chs8XcEuJHlY1sYOpEymYTz+u6AXbnzRvwZFMrLKr7J7fQOGl+v96sLKbNdA==}
    cpu: [x64]
    os: [win32]
    requiresBuild: true
    dev: false
    optional: true

  /turbo-windows-arm64@1.12.4:
    resolution: {integrity: sha512-nOY5wae9qnxPOpT1fRuYO0ks6dTwpKMPV6++VkDkamFDLFHUDVM/9kmD2UTeh1yyrKnrZksbb9zmShhmfj1wog==}
    cpu: [arm64]
    os: [win32]
    requiresBuild: true
    dev: false
    optional: true

  /turbo@1.12.4:
    resolution: {integrity: sha512-yUJ7elEUSToiGwFZogXpYKJpQ0BvaMbkEuQECIWtkBLcmWzlMOt6bActsIm29oN83mRU0WbzGt4e8H1KHWedhg==}
    hasBin: true
    optionalDependencies:
      turbo-darwin-64: 1.12.4
      turbo-darwin-arm64: 1.12.4
      turbo-linux-64: 1.12.4
      turbo-linux-arm64: 1.12.4
      turbo-windows-64: 1.12.4
      turbo-windows-arm64: 1.12.4
    dev: false

  /type-check@0.4.0:
    resolution: {integrity: sha512-XleUoc9uwGXqjWwXaUTZAmzMcFZ5858QA2vvx1Ur5xIcixXIP+8LnFDgRplU30us6teqdlskFfu+ae4K79Ooew==}
    engines: {node: '>= 0.8.0'}
    dependencies:
      prelude-ls: 1.2.1

  /type-detect@4.0.8:
    resolution: {integrity: sha512-0fr/mIH1dlO+x7TlcMy+bIDqKPsw/70tVyeHW787goQjhmqaZe10uwLujubK9q9Lg6Fiho1KUKDYz0Z7k7g5/g==}
    engines: {node: '>=4'}
    dev: true

  /type-fest@0.13.1:
    resolution: {integrity: sha512-34R7HTnG0XIJcBSn5XhDd7nNFPRcXYRZrBB2O2jdKqYODldSzBAqzsWoZYYvduky73toYS/ESqxPvkDf/F0XMg==}
    engines: {node: '>=10'}
    dev: false

  /type-fest@0.20.2:
    resolution: {integrity: sha512-Ne+eE4r0/iWnpAxD852z3A+N0Bt5RN//NjJwRd2VFHEmrywxf5vsZlh4R6lixl6B+wz/8d+maTSAkN1FIkI3LQ==}
    engines: {node: '>=10'}

  /type-fest@0.21.3:
    resolution: {integrity: sha512-t0rzBq87m3fVcduHDUFhKmyyX+9eo6WQjZvf51Ea/M0Q7+T374Jp1aUiyUl0GKxp8M/OETVHSDvmkyPgvX+X2w==}
    engines: {node: '>=10'}
    dev: true

  /type-fest@0.6.0:
    resolution: {integrity: sha512-q+MB8nYR1KDLrgr4G5yemftpMC7/QLqVndBmEEdqzmNj5dcFOO4Oo8qlwZE3ULT3+Zim1F8Kq4cBnikNhlCMlg==}
    engines: {node: '>=8'}

  /type-fest@0.7.1:
    resolution: {integrity: sha512-Ne2YiiGN8bmrmJJEuTWTLJR32nh/JdL1+PSicowtNb0WFpn59GK8/lfD61bVtzguz7b3PBt74nxpv/Pw5po5Rg==}
    engines: {node: '>=8'}
    dev: false

  /type-fest@0.8.1:
    resolution: {integrity: sha512-4dbzIzqvjtgiM5rw1k5rEHtBANKmdudhGyBEajN01fEyhaAIhsoKNy6y7+IN93IfpFtwY9iqi7kD+xwKhQsNJA==}
    engines: {node: '>=8'}

  /typed-array-buffer@1.0.0:
    resolution: {integrity: sha512-Y8KTSIglk9OZEr8zywiIHG/kmQ7KWyjseXs1CbSo8vC42w7hg2HgYTxSWwP0+is7bWDc1H+Fo026CpHFwm8tkw==}
    engines: {node: '>= 0.4'}
    dependencies:
      call-bind: 1.0.2
      get-intrinsic: 1.2.1
      is-typed-array: 1.1.12

  /typed-array-byte-length@1.0.0:
    resolution: {integrity: sha512-Or/+kvLxNpeQ9DtSydonMxCx+9ZXOswtwJn17SNLvhptaXYDJvkFFP5zbfU/uLmvnBJlI4yrnXRxpdWH/M5tNA==}
    engines: {node: '>= 0.4'}
    dependencies:
      call-bind: 1.0.2
      for-each: 0.3.3
      has-proto: 1.0.1
      is-typed-array: 1.1.12

  /typed-array-byte-offset@1.0.0:
    resolution: {integrity: sha512-RD97prjEt9EL8YgAgpOkf3O4IF9lhJFr9g0htQkm0rchFp/Vx7LW5Q8fSXXub7BXAODyUQohRMyOc3faCPd0hg==}
    engines: {node: '>= 0.4'}
    dependencies:
      available-typed-arrays: 1.0.5
      call-bind: 1.0.2
      for-each: 0.3.3
      has-proto: 1.0.1
      is-typed-array: 1.1.12

  /typed-array-length@1.0.4:
    resolution: {integrity: sha512-KjZypGq+I/H7HI5HlOoGHkWUUGq+Q0TPhQurLbyrVrvnKTBgzLhIJ7j6J/XTQOi0d1RjyZ0wdas8bKs2p0x3Ng==}
    dependencies:
      call-bind: 1.0.2
      for-each: 0.3.3
      is-typed-array: 1.1.12

  /typeforce@1.18.0:
    resolution: {integrity: sha512-7uc1O8h1M1g0rArakJdf0uLRSSgFcYexrVoKo+bzJd32gd4gDy2L/Z+8/FjPnU9ydY3pEnVPtr9FyscYY60K1g==}
    dev: false

  /typescript@5.2.2:
    resolution: {integrity: sha512-mI4WrpHsbCIcwT9cF4FZvr80QUeKvsUsUvKDoR+X/7XHQH98xYD8YHZg7ANtz2GtZt/CBq2QJ0thkGJMHfqc1w==}
    engines: {node: '>=14.17'}
    hasBin: true
    dev: true

  /typescript@5.3.3:
    resolution: {integrity: sha512-pXWcraxM0uxAS+tN0AG/BF2TyqmHO014Z070UsJ+pFvYuRSq8KH8DmWpnbXe0pEPDHXZV3FcAbJkijJ5oNEnWw==}
    engines: {node: '>=14.17'}
    hasBin: true
    dev: true

  /ufo@1.3.2:
    resolution: {integrity: sha512-o+ORpgGwaYQXgqGDwd+hkS4PuZ3QnmqMMxRuajK/a38L6fTpcE5GPIfrf+L/KemFzfUpeUQc1rRS1iDBozvnFA==}
    dev: false

  /uint8arrays@3.1.1:
    resolution: {integrity: sha512-+QJa8QRnbdXVpHYjLoTpJIdCTiw9Ir62nocClWuXIq2JIh4Uta0cQsTSpFL678p2CN8B+XSApwcU+pQEqVpKWg==}
    dependencies:
      multiformats: 9.9.0
    dev: false

  /unbox-primitive@1.0.2:
    resolution: {integrity: sha512-61pPlCD9h51VoreyJ0BReideM3MDKMKnh6+V9L08331ipq6Q8OFXZYiqP6n/tbHx4s5I9uRhcye6BrbkizkBDw==}
    dependencies:
      call-bind: 1.0.2
      has-bigints: 1.0.2
      has-symbols: 1.0.3
      which-boxed-primitive: 1.0.2

  /uncrypto@0.1.3:
    resolution: {integrity: sha512-Ql87qFHB3s/De2ClA9e0gsnS6zXG27SkTiSJwjCc9MebbfapQfuPzumMIUMi38ezPZVNFcHI9sUIepeQfw8J8Q==}
    dev: false

  /undici-types@5.26.5:
    resolution: {integrity: sha512-JlCMO+ehdEIKqlFxk6IfVoAUVmgz7cU7zD/h9XZ0qzeosSHmUJVOzSQvvYSYWXkFXC+IfLKSIffhv0sVZup6pA==}

  /undici@5.28.2:
    resolution: {integrity: sha512-wh1pHJHnUeQV5Xa8/kyQhO7WFa8M34l026L5P/+2TYiakvGy5Rdc8jWZVyG7ieht/0WgJLEd3kcU5gKx+6GC8w==}
    engines: {node: '>=14.0'}
    dependencies:
      '@fastify/busboy': 2.1.0
    dev: false

  /unenv@1.8.0:
    resolution: {integrity: sha512-uIGbdCWZfhRRmyKj1UioCepQ0jpq638j/Cf0xFTn4zD1nGJ2lSdzYHLzfdXN791oo/0juUiSWW1fBklXMTsuqg==}
    dependencies:
      consola: 3.2.3
      defu: 6.1.3
      mime: 3.0.0
      node-fetch-native: 1.6.2
      pathe: 1.1.1
    dev: false

  /unicode-canonical-property-names-ecmascript@2.0.0:
    resolution: {integrity: sha512-yY5PpDlfVIU5+y/BSCxAJRBIS1Zc2dDG3Ujq+sR0U+JjUevW2JhocOF+soROYDSaAezOzOKuyyixhD6mBknSmQ==}
    engines: {node: '>=4'}
    dev: true

  /unicode-match-property-ecmascript@2.0.0:
    resolution: {integrity: sha512-5kaZCrbp5mmbz5ulBkDkbY0SsPOjKqVS35VpL9ulMPfSl0J0Xsm+9Evphv9CoIZFwre7aJoa94AY6seMKGVN5Q==}
    engines: {node: '>=4'}
    dependencies:
      unicode-canonical-property-names-ecmascript: 2.0.0
      unicode-property-aliases-ecmascript: 2.1.0
    dev: true

  /unicode-match-property-value-ecmascript@2.1.0:
    resolution: {integrity: sha512-qxkjQt6qjg/mYscYMC0XKRn3Rh0wFPlfxB0xkt9CfyTvpX1Ra0+rAmdX2QyAobptSEvuy4RtpPRui6XkV+8wjA==}
    engines: {node: '>=4'}
    dev: true

  /unicode-property-aliases-ecmascript@2.1.0:
    resolution: {integrity: sha512-6t3foTQI9qne+OZoVQB/8x8rk2k1eVy1gRXhV3oFQ5T6R1dqQ1xtin3XqSlx3+ATBkliTaR/hHyJBm+LVPNM8w==}
    engines: {node: '>=4'}
    dev: true

  /universalify@0.1.2:
    resolution: {integrity: sha512-rBJeI5CXAlmy1pV+617WB9J63U6XcazHHF2f2dbJix4XzpUF0RS3Zbj0FGIOCAva5P/d/GBOYaACQ1w+0azUkg==}
    engines: {node: '>= 4.0.0'}

  /universalify@0.2.0:
    resolution: {integrity: sha512-CJ1QgKmNg3CwvAv/kOFmtnEN05f0D/cn9QntgNOQlQF9dgvVTHj3t+8JPdjqawCHk7V/KA+fbUqzZ9XWhcqPUg==}
    engines: {node: '>= 4.0.0'}
    dev: true

  /unstorage@1.10.1(idb-keyval@6.2.1):
    resolution: {integrity: sha512-rWQvLRfZNBpF+x8D3/gda5nUCQL2PgXy2jNG4U7/Rc9BGEv9+CAJd0YyGCROUBKs9v49Hg8huw3aih5Bf5TAVw==}
    peerDependencies:
      '@azure/app-configuration': ^1.4.1
      '@azure/cosmos': ^4.0.0
      '@azure/data-tables': ^13.2.2
      '@azure/identity': ^3.3.2
      '@azure/keyvault-secrets': ^4.7.0
      '@azure/storage-blob': ^12.16.0
      '@capacitor/preferences': ^5.0.6
      '@netlify/blobs': ^6.2.0
      '@planetscale/database': ^1.11.0
      '@upstash/redis': ^1.23.4
      '@vercel/kv': ^0.2.3
      idb-keyval: ^6.2.1
    peerDependenciesMeta:
      '@azure/app-configuration':
        optional: true
      '@azure/cosmos':
        optional: true
      '@azure/data-tables':
        optional: true
      '@azure/identity':
        optional: true
      '@azure/keyvault-secrets':
        optional: true
      '@azure/storage-blob':
        optional: true
      '@capacitor/preferences':
        optional: true
      '@netlify/blobs':
        optional: true
      '@planetscale/database':
        optional: true
      '@upstash/redis':
        optional: true
      '@vercel/kv':
        optional: true
      idb-keyval:
        optional: true
    dependencies:
      anymatch: 3.1.3
      chokidar: 3.5.3
      destr: 2.0.2
      h3: 1.9.0
      idb-keyval: 6.2.1
      ioredis: 5.3.2
      listhen: 1.5.5
      lru-cache: 10.1.0
      mri: 1.2.0
      node-fetch-native: 1.6.2
      ofetch: 1.3.3
      ufo: 1.3.2
    transitivePeerDependencies:
      - supports-color
    dev: false

  /untildify@4.0.0:
    resolution: {integrity: sha512-KK8xQ1mkzZeg9inewmFVDNkg3l5LUhoq9kN6iWYB/CC9YMG8HA+c1Q8HwDe6dEX7kErrEVNVBO3fWsVq5iDgtw==}
    engines: {node: '>=8'}
    dev: true

  /untun@0.1.2:
    resolution: {integrity: sha512-wLAMWvxfqyTiBODA1lg3IXHQtjggYLeTK7RnSfqtOXixWJ3bAa2kK/HHmOOg19upteqO3muLvN6O/icbyQY33Q==}
    hasBin: true
    dependencies:
      citty: 0.1.5
      consola: 3.2.3
      pathe: 1.1.1
    dev: false

  /update-browserslist-db@1.0.11(browserslist@4.21.10):
    resolution: {integrity: sha512-dCwEFf0/oT85M1fHBg4F0jtLwJrutGoHSQXCh7u4o2t1drG+c0a9Flnqww6XUKSfQMPpJBRjU8d4RXB09qtvaA==}
    hasBin: true
    peerDependencies:
      browserslist: '>= 4.21.0'
    dependencies:
      browserslist: 4.21.10
      escalade: 3.1.1
      picocolors: 1.0.0
    dev: true

  /update-browserslist-db@1.0.13(browserslist@4.22.2):
    resolution: {integrity: sha512-xebP81SNcPuNpPP3uzeW1NYXxI3rxyJzF3pD6sH4jE7o/IX+WtSpwnVU+qIsDPyk0d3hmFQ7mjqc6AtV604hbg==}
    hasBin: true
    peerDependencies:
      browserslist: '>= 4.21.0'
    dependencies:
      browserslist: 4.22.2
      escalade: 3.1.1
      picocolors: 1.0.0

  /uqr@0.1.2:
    resolution: {integrity: sha512-MJu7ypHq6QasgF5YRTjqscSzQp/W11zoUk6kvmlH+fmWEs63Y0Eib13hYFwAzagRJcVY8WVnlV+eBDUGMJ5IbA==}
    dev: false

  /uri-js@4.4.1:
    resolution: {integrity: sha512-7rKUyy33Q1yc98pQ1DAmLtwX109F7TIfWlW1Ydo8Wl1ii1SeHieeh0HHfPeL2fMXK6z0s8ecKs9frCuLJvndBg==}
    dependencies:
      punycode: 2.3.1

  /url-parse@1.5.10:
    resolution: {integrity: sha512-WypcfiRhfeUP9vvF0j6rw0J3hrWrw6iZv3+22h6iRMJ/8z1Tj6XfLP4DsUix5MhMPnXpiHDoKyoZ/bdCkwBCiQ==}
    dependencies:
      querystringify: 2.2.0
      requires-port: 1.0.0
    dev: true

  /use-callback-ref@1.3.0(@types/react@18.2.47)(react@18.2.0):
    resolution: {integrity: sha512-3FT9PRuRdbB9HfXhEq35u4oZkvpJ5kuYbpqhCfmiZyReuRgpnhDlbr2ZEnnuS0RrJAPn6l23xjFg9kpDM+Ms7w==}
    engines: {node: '>=10'}
    peerDependencies:
      '@types/react': ^16.8.0 || ^17.0.0 || ^18.0.0
      react: ^16.8.0 || ^17.0.0 || ^18.0.0
    peerDependenciesMeta:
      '@types/react':
        optional: true
    dependencies:
      '@types/react': 18.2.47
      react: 18.2.0
      tslib: 2.6.2
    dev: false

  /use-sidecar@1.1.2(@types/react@18.2.47)(react@18.2.0):
    resolution: {integrity: sha512-epTbsLuzZ7lPClpz2TyryBfztm7m+28DlEv2ZCQ3MDr5ssiwyOwGH/e5F9CkfWjJ1t4clvI58yF822/GUkjjhw==}
    engines: {node: '>=10'}
    peerDependencies:
      '@types/react': ^16.9.0 || ^17.0.0 || ^18.0.0
      react: ^16.8.0 || ^17.0.0 || ^18.0.0
    peerDependenciesMeta:
      '@types/react':
        optional: true
    dependencies:
      '@types/react': 18.2.47
      detect-node-es: 1.1.0
      react: 18.2.0
      tslib: 2.6.2
    dev: false

  /use-sync-external-store@1.2.0(react@17.0.2):
    resolution: {integrity: sha512-eEgnFxGQ1Ife9bzYs6VLi8/4X6CObHMw9Qr9tPY43iKwsPw8xE8+EFsf/2cFZ5S3esXgpWgtSCtLNS41F+sKPA==}
    peerDependencies:
      react: ^16.8.0 || ^17.0.0 || ^18.0.0
    dependencies:
      react: 17.0.2
    dev: false

  /use-sync-external-store@1.2.0(react@18.2.0):
    resolution: {integrity: sha512-eEgnFxGQ1Ife9bzYs6VLi8/4X6CObHMw9Qr9tPY43iKwsPw8xE8+EFsf/2cFZ5S3esXgpWgtSCtLNS41F+sKPA==}
    peerDependencies:
      react: ^16.8.0 || ^17.0.0 || ^18.0.0
    dependencies:
      react: 18.2.0
    dev: false

  /util-deprecate@1.0.2:
    resolution: {integrity: sha512-EPD5q1uXyFxJpCrLnCc1nHnq3gOa6DZBocAIiI2TaSCA7VCJ1UJDMagCzIkXNsUYfD1daK//LTEQ8xiIbrHtcw==}

  /utility-types@3.10.0:
    resolution: {integrity: sha512-O11mqxmi7wMKCo6HKFt5AhO4BwY3VV68YU07tgxfz8zJTIxr4BpsezN49Ffwy9j3ZpwwJp4fkRwjRzq3uWE6Rg==}
    engines: {node: '>= 4'}
    dev: false

  /uuid@8.3.2:
    resolution: {integrity: sha512-+NYs2QeMWy+GWFOEm9xnn6HCDp0l7QBD7ml8zLUmJ+93Q5NF0NocErnwkTkXVFNiX3/fpC6afS8Dhb/gz7R7eg==}
    hasBin: true
    dev: false

  /v8-to-istanbul@9.2.0:
    resolution: {integrity: sha512-/EH/sDgxU2eGxajKdwLCDmQ4FWq+kpi3uCmBGpw1xJtnAxEjlD8j8PEiGWpCIMIs3ciNAgH0d3TTJiUkYzyZjA==}
    engines: {node: '>=10.12.0'}
    dependencies:
      '@jridgewell/trace-mapping': 0.3.19
      '@types/istanbul-lib-coverage': 2.0.6
      convert-source-map: 2.0.0
    dev: true

  /validate-npm-package-license@3.0.4:
    resolution: {integrity: sha512-DpKm2Ui/xN7/HQKCtpZxoRWBhZ9Z0kqtygG8XCgNQ8ZlDnxuQmWhj566j8fN4Cu3/JmbhsDo7fcAJq4s9h27Ew==}
    dependencies:
      spdx-correct: 3.2.0
      spdx-expression-parse: 3.0.1

  /valtio@1.10.5(react@18.2.0):
    resolution: {integrity: sha512-jTp0k63VXf4r5hPoaC6a6LCG4POkVSh629WLi1+d5PlajLsbynTMd7qAgEiOSPxzoX5iNvbN7iZ/k/g29wrNiQ==}
    engines: {node: '>=12.20.0'}
    peerDependencies:
      react: '>=16.8'
    peerDependenciesMeta:
      react:
        optional: true
    dependencies:
      proxy-compare: 2.5.1
      react: 18.2.0
      use-sync-external-store: 1.2.0(react@18.2.0)
    dev: false

  /w3c-xmlserializer@4.0.0:
    resolution: {integrity: sha512-d+BFHzbiCx6zGfz0HyQ6Rg69w9k19nviJspaj4yNscGjrHu94sVP+aRm75yEbCh+r2/yR+7q6hux9LVtbuTGBw==}
    engines: {node: '>=14'}
    dependencies:
      xml-name-validator: 4.0.0
    dev: true

  /walker@1.0.8:
    resolution: {integrity: sha512-ts/8E8l5b7kY0vlWLewOkDXMmPdLcVV4GmOQLyxuSswIJsweeFZtAsMF7k1Nszz+TYBQrlYRmzOnr398y1JemQ==}
    dependencies:
      makeerror: 1.0.12
    dev: true

  /watchpack@2.4.0:
    resolution: {integrity: sha512-Lcvm7MGST/4fup+ifyKi2hjyIAwcdI4HRgtvTpIUxBRhB+RFtUh8XtDOxUfctVCnhVi+QQj49i91OyvzkJl6cg==}
    engines: {node: '>=10.13.0'}
    dependencies:
      glob-to-regexp: 0.4.1
      graceful-fs: 4.2.11
    dev: false

  /wcwidth@1.0.1:
    resolution: {integrity: sha512-XHPEwS0q6TaxcvG85+8EYkbiCux2XtWG2mkc47Ng2A77BQu9+DqIOJldST4HgPkuea7dvKSj5VgX3P1d4rW8Tg==}
    dependencies:
      defaults: 1.0.4
    dev: false

  /webextension-polyfill@0.10.0:
    resolution: {integrity: sha512-c5s35LgVa5tFaHhrZDnr3FpQpjj1BB+RXhLTYUxGqBVN460HkbM8TBtEqdXWbpTKfzwCcjAZVF7zXCYSKtcp9g==}
    dev: false

  /webidl-conversions@3.0.1:
    resolution: {integrity: sha512-2JAn3z8AR6rjK8Sm8orRC0h/bcl/DqL7tRPdGZ4I1CjdF+EaMLmYxBHyXuKL849eucPFhvBoxMsflfOb8kxaeQ==}
    dev: false

  /webidl-conversions@4.0.2:
    resolution: {integrity: sha512-YQ+BmxuTgd6UXZW3+ICGfyqRyHXVlD5GtQr5+qjiNW7bF0cqrzX500HVXPBOvgXb5YnzDd+h0zqyv61KUD7+Sg==}
    dev: true

  /webidl-conversions@7.0.0:
    resolution: {integrity: sha512-VwddBukDzu71offAQR975unBIGqfKZpM+8ZX6ySk8nYhVoo5CYaZyzt3YBvYtRtO+aoGlqxPg/B87NGVZ/fu6g==}
    engines: {node: '>=12'}
    dev: true

  /webpack-sources@3.2.3:
    resolution: {integrity: sha512-/DyMEOrDgLKKIG0fmvtz+4dUX/3Ghozwgm6iPp8KRhvn+eQf9+Q7GWxVNMk3+uCPWfdXYC4ExGBckIXdFEfH1w==}
    engines: {node: '>=10.13.0'}
    dev: false

  /whatwg-encoding@2.0.0:
    resolution: {integrity: sha512-p41ogyeMUrw3jWclHWTQg1k05DSVXPLcVxRTYsXUk+ZooOCZLcoYgPZ/HL/D/N+uQPOtcp1me1WhBEaX02mhWg==}
    engines: {node: '>=12'}
    dependencies:
      iconv-lite: 0.6.3
    dev: true

  /whatwg-mimetype@3.0.0:
    resolution: {integrity: sha512-nt+N2dzIutVRxARx1nghPKGv1xHikU7HKdfafKkLNLindmPU/ch3U31NOCGGA/dmPcmb1VlofO0vnKAcsm0o/Q==}
    engines: {node: '>=12'}
    dev: true

  /whatwg-url@11.0.0:
    resolution: {integrity: sha512-RKT8HExMpoYx4igMiVMY83lN6UeITKJlBQ+vR/8ZJ8OCdSiN3RwCq+9gH0+Xzj0+5IrM6i4j/6LuvzbZIQgEcQ==}
    engines: {node: '>=12'}
    dependencies:
      tr46: 3.0.0
      webidl-conversions: 7.0.0
    dev: true

  /whatwg-url@5.0.0:
    resolution: {integrity: sha512-saE57nupxk6v3HY35+jzBwYa0rKSy0XR8JSxZPwgLr7ys0IBzhGviA1/TUGJLmSVqs8pb9AnvICXEuOHLprYTw==}
    dependencies:
      tr46: 0.0.3
      webidl-conversions: 3.0.1
    dev: false

  /whatwg-url@7.1.0:
    resolution: {integrity: sha512-WUu7Rg1DroM7oQvGWfOiAK21n74Gg+T4elXEQYkOhtyLeWiJFoOGLXPKI/9gzIie9CtwVLm8wtw6YJdKyxSjeg==}
    dependencies:
      lodash.sortby: 4.7.0
      tr46: 1.0.1
      webidl-conversions: 4.0.2
    dev: true

  /which-boxed-primitive@1.0.2:
    resolution: {integrity: sha512-bwZdv0AKLpplFY2KZRX6TvyuN7ojjr7lwkg6ml0roIy9YeuSr7JS372qlNW18UQYzgYK9ziGcerWqZOmEn9VNg==}
    dependencies:
      is-bigint: 1.0.4
      is-boolean-object: 1.1.2
      is-number-object: 1.0.7
      is-string: 1.0.7
      is-symbol: 1.0.4

  /which-builtin-type@1.1.3:
    resolution: {integrity: sha512-YmjsSMDBYsM1CaFiayOVT06+KJeXf0o5M/CAd4o1lTadFAtacTUM49zoYxr/oroopFDfhvN6iEcBxUyc3gvKmw==}
    engines: {node: '>= 0.4'}
    dependencies:
      function.prototype.name: 1.1.5
      has-tostringtag: 1.0.0
      is-async-function: 2.0.0
      is-date-object: 1.0.5
      is-finalizationregistry: 1.0.2
      is-generator-function: 1.0.10
      is-regex: 1.1.4
      is-weakref: 1.0.2
      isarray: 2.0.5
      which-boxed-primitive: 1.0.2
      which-collection: 1.0.1
      which-typed-array: 1.1.11
    dev: true

  /which-collection@1.0.1:
    resolution: {integrity: sha512-W8xeTUwaln8i3K/cY1nGXzdnVZlidBcagyNFtBdD5kxnb4TvGKR7FfSIS3mYpwWS1QUCutfKz8IY8RjftB0+1A==}
    dependencies:
      is-map: 2.0.2
      is-set: 2.0.2
      is-weakmap: 2.0.1
      is-weakset: 2.0.2
    dev: true

  /which-module@2.0.1:
    resolution: {integrity: sha512-iBdZ57RDvnOR9AGBhML2vFZf7h8vmBjhoaZqODJBFWHVtKkDmKuHai3cx5PgVMrX5YDNp27AofYbAwctSS+vhQ==}
    dev: false

  /which-pm@2.0.0:
    resolution: {integrity: sha512-Lhs9Pmyph0p5n5Z3mVnN0yWcbQYUAD7rbQUiMsQxOJ3T57k7RFe35SUwWMf7dsbDZks1uOmw4AecB/JMDj3v/w==}
    engines: {node: '>=8.15'}
    dependencies:
      load-yaml-file: 0.2.0
      path-exists: 4.0.0
    dev: false

  /which-typed-array@1.1.11:
    resolution: {integrity: sha512-qe9UWWpkeG5yzZ0tNYxDmd7vo58HDBc39mZ0xWWpolAGADdFOzkfamWLDxkOWcvHQKVmdTyQdLD4NOfjLWTKew==}
    engines: {node: '>= 0.4'}
    dependencies:
      available-typed-arrays: 1.0.5
      call-bind: 1.0.2
      for-each: 0.3.3
      gopd: 1.0.1
      has-tostringtag: 1.0.0

  /which-typed-array@1.1.14:
    resolution: {integrity: sha512-VnXFiIW8yNn9kIHN88xvZ4yOWchftKDsRJ8fEPacX/wl1lOvBrhsJ/OeJCXq7B0AaijRuqgzSKalJoPk+D8MPg==}
    engines: {node: '>= 0.4'}
    dependencies:
      available-typed-arrays: 1.0.7
      call-bind: 1.0.7
      for-each: 0.3.3
      gopd: 1.0.1
      has-tostringtag: 1.0.2
    dev: true

  /which@1.3.1:
    resolution: {integrity: sha512-HxJdYWq1MTIQbJ3nw0cqssHoTNU267KlrDuGZ1WYlxDStUtKUhOaJmh112/TZmHxxUfuJqPXSOm7tDyas0OSIQ==}
    hasBin: true
    dependencies:
      isexe: 2.0.0
    dev: false

  /which@2.0.2:
    resolution: {integrity: sha512-BLI3Tl1TW3Pvl70l3yq3Y64i+awpwXqsGBYWkkqMtnbXgrMD+yj7rhW0kuEDxzJaYXGjEW5ogapKNMEKNMjibA==}
    engines: {node: '>= 8'}
    hasBin: true
    dependencies:
      isexe: 2.0.0

  /wif@2.0.6:
    resolution: {integrity: sha512-HIanZn1zmduSF+BQhkE+YXIbEiH0xPr1012QbFEGB0xsKqJii0/SqJjyn8dFv6y36kOznMgMB+LGcbZTJ1xACQ==}
    dependencies:
      bs58check: 2.1.2
    dev: false

  /wrap-ansi@6.2.0:
    resolution: {integrity: sha512-r6lPcBGxZXlIcymEu7InxDMhdW0KDxpLgoFLcguasxCaJ/SOIZwINatK9KY/tf+ZrlywOKU0UDj3ATXUBfxJXA==}
    engines: {node: '>=8'}
    dependencies:
      ansi-styles: 4.3.0
      string-width: 4.2.3
      strip-ansi: 6.0.1
    dev: false

  /wrap-ansi@7.0.0:
    resolution: {integrity: sha512-YVGIj2kamLSTxw6NsZjoBxfSwsn0ycdesmc4p+Q21c5zPuZ1pl+NfxVdxPtdHvmNVOQ6XSYG4AUtyt/Fi7D16Q==}
    engines: {node: '>=10'}
    dependencies:
      ansi-styles: 4.3.0
      string-width: 4.2.3
      strip-ansi: 6.0.1

  /wrap-ansi@8.1.0:
    resolution: {integrity: sha512-si7QWI6zUMq56bESFvagtmzMdGOtoxfR+Sez11Mobfc7tm+VkUckk9bW2UeffTGVUbOksxmSw0AA2gs8g71NCQ==}
    engines: {node: '>=12'}
    dependencies:
      ansi-styles: 6.2.1
      string-width: 5.1.2
      strip-ansi: 7.1.0
    dev: true

  /wrappy@1.0.2:
    resolution: {integrity: sha512-l4Sp/DRseor9wL6EvV2+TuQn63dMkPjZ/sp9XkghTEbV9KlPS1xUsZ3u7/IQO4wxtcFB4bgpQPRcR3QCvezPcQ==}

  /write-file-atomic@4.0.2:
    resolution: {integrity: sha512-7KxauUdBmSdWnmpaGFg+ppNjKF8uNLry8LyzjauQDOVONfFLNKrKvQOxZ/VuTIcS/gge/YNahf5RIIQWTSarlg==}
    engines: {node: ^12.13.0 || ^14.15.0 || >=16.0.0}
    dependencies:
      imurmurhash: 0.1.4
      signal-exit: 3.0.7
    dev: true

  /ws@7.5.9:
    resolution: {integrity: sha512-F+P9Jil7UiSKSkppIiD94dN07AwvFixvLIj1Og1Rl9GGMuNipJnV9JzjD6XuqmAeiswGvUmNLjr5cFuXwNS77Q==}
    engines: {node: '>=8.3.0'}
    peerDependencies:
      bufferutil: ^4.0.1
      utf-8-validate: ^5.0.2
    peerDependenciesMeta:
      bufferutil:
        optional: true
      utf-8-validate:
        optional: true
    dev: false

  /ws@8.16.0:
    resolution: {integrity: sha512-HS0c//TP7Ina87TfiPUz1rQzMhHrl/SG2guqRcTOIUYD2q8uhUdNHZYJUaQ8aTGPzCh+c6oawMKW35nFl1dxyQ==}
    engines: {node: '>=10.0.0'}
    peerDependencies:
      bufferutil: ^4.0.1
      utf-8-validate: '>=5.0.2'
    peerDependenciesMeta:
      bufferutil:
        optional: true
      utf-8-validate:
        optional: true
    dev: true

  /xml-name-validator@4.0.0:
    resolution: {integrity: sha512-ICP2e+jsHvAj2E2lIHxa5tjXRlKDJo4IdvPvCXbXQGdzSfmSpNVyIKMvoZHjDY9DP0zV17iI85o90vRFXNccRw==}
    engines: {node: '>=12'}
    dev: true

  /xmlchars@2.2.0:
    resolution: {integrity: sha512-JZnDKK8B0RCDw84FNdDAIpZK+JuJw+s7Lz8nksI7SIuU3UXJJslUthsi+uWBUYOwPFwW7W7PRLRfUKpxjtjFCw==}
    dev: true

  /xstream@11.14.0:
    resolution: {integrity: sha512-1bLb+kKKtKPbgTK6i/BaoAn03g47PpFstlbe1BA+y3pNS/LfvcaghS5BFf9+EE1J+KwSQsEpfJvFN5GqFtiNmw==}
    dependencies:
      globalthis: 1.0.3
      symbol-observable: 2.0.3
    dev: false

  /y18n@4.0.3:
    resolution: {integrity: sha512-JKhqTOwSrqNA1NY5lSztJ1GrBiUodLMmIZuLiDaMRJ+itFd+ABVE8XBjOvIWL+rSqNDC74LCSFmlb/U4UZ4hJQ==}
    dev: false

  /y18n@5.0.8:
    resolution: {integrity: sha512-0pfFzegeDWJHJIAmTLRP2DwHjdF5s7jo9tuztdQxAhINCdvS+3nGINqPd00AphqJR/0LhANUS6/+7SCb98YOfA==}
    engines: {node: '>=10'}

  /yallist@2.1.2:
    resolution: {integrity: sha512-ncTzHV7NvsQZkYe1DW7cbDLm0YpzHmZF5r/iyP3ZnQtMiJ+pjzisCiMNI+Sj+xQF5pXhSHxSB3uDbsBTzY/c2A==}
    dev: false

  /yallist@3.1.1:
    resolution: {integrity: sha512-a4UGQaWPH59mOXUYnAG2ewncQS4i4F43Tv3JoAM+s2VDAmS9NsK8GpDMLrCHPksFT7h3K6TOoUNn2pb7RoXx4g==}

  /yallist@4.0.0:
    resolution: {integrity: sha512-3wdGidZyq5PB084XLES5TpOSRA3wjXAlIWMhum2kRcv/41Sn2emQ0dycQW4uZXLejwKvg6EsvbdlVL+FYEct7A==}

  /yaml@1.10.2:
    resolution: {integrity: sha512-r3vXyErRCYJ7wg28yvBY5VSoAF8ZvlcW9/BwUzEtUsjvX/DKs24dIkuwjtuprwJJHsbyUbLApepYTR1BN4uHrg==}
    engines: {node: '>= 6'}
    dev: true

  /yaml@2.3.1:
    resolution: {integrity: sha512-2eHWfjaoXgTBC2jNM1LRef62VQa0umtvRiDSk6HSzW7RvS5YtkabJrwYLLEKWBc8a5U2PTSCs+dJjUTJdlHsWQ==}
    engines: {node: '>= 14'}
    dev: true

  /yargs-parser@18.1.3:
    resolution: {integrity: sha512-o50j0JeToy/4K6OZcaQmW6lyXXKhq7csREXcDwk2omFPJEwUNOVtJKvmDr9EI1fAJZUyZcRF7kxGBWmRXudrCQ==}
    engines: {node: '>=6'}
    dependencies:
      camelcase: 5.3.1
      decamelize: 1.2.0
    dev: false

  /yargs-parser@21.1.1:
    resolution: {integrity: sha512-tVpsJW7DdjecAiFpbIB1e3qxIQsE6NoPc5/eTdrbbIC4h0LVsWhnoa3g+m2HclBIujHzsxZ4VJVA+GUuc2/LBw==}
    engines: {node: '>=12'}

  /yargs@15.4.1:
    resolution: {integrity: sha512-aePbxDmcYW++PaqBsJ+HYUFwCdv4LVvdnhBy78E57PIor8/OVvhMrADFFEDh8DHDFRv/O9i3lPhsENjO7QX0+A==}
    engines: {node: '>=8'}
    dependencies:
      cliui: 6.0.0
      decamelize: 1.2.0
      find-up: 4.1.0
      get-caller-file: 2.0.5
      require-directory: 2.1.1
      require-main-filename: 2.0.0
      set-blocking: 2.0.0
      string-width: 4.2.3
      which-module: 2.0.1
      y18n: 4.0.3
      yargs-parser: 18.1.3
    dev: false

  /yargs@17.7.2:
    resolution: {integrity: sha512-7dSzzRQ++CKnNI/krKnYRV7JKKPUXMEh61soaHKg9mrWEhzFWhFnxPxGl+69cD1Ou63C13NUPCnmIcrvqCuM6w==}
    engines: {node: '>=12'}
    dependencies:
      cliui: 8.0.1
      escalade: 3.1.1
      get-caller-file: 2.0.5
      require-directory: 2.1.1
      string-width: 4.2.3
      y18n: 5.0.8
      yargs-parser: 21.1.1

  /yocto-queue@0.1.0:
    resolution: {integrity: sha512-rVksvsnNCdJ/ohGc6xgPwyN8eheCxsiLM8mxuE/t/mOVqJewPuO1miLpTHQiRgTKCLexL4MeAFVagts7HmNZ2Q==}
    engines: {node: '>=10'}

  /zen-observable-ts@1.2.5:
    resolution: {integrity: sha512-QZWQekv6iB72Naeake9hS1KxHlotfRpe+WGNbNx5/ta+R3DNjVO2bswf63gXlWDcs+EMd7XY8HfVQyP1X6T4Zg==}
    dependencies:
      zen-observable: 0.8.15
    dev: false

  /zen-observable@0.8.15:
    resolution: {integrity: sha512-PQ2PC7R9rslx84ndNBZB/Dkv8V8fZEpk83RLgXtYd0fwUgEjseMn1Dgajh2x6S8QbZAFa9p2qVCEuYZNgve0dQ==}
    dev: false

  /zustand@4.4.7(@types/react@18.2.47)(react@18.2.0):
    resolution: {integrity: sha512-QFJWJMdlETcI69paJwhSMJz7PPWjVP8Sjhclxmxmxv/RYI7ZOvR5BHX+ktH0we9gTWQMxcne8q1OY8xxz604gw==}
    engines: {node: '>=12.7.0'}
    peerDependencies:
      '@types/react': '>=16.8'
      immer: '>=9.0'
      react: '>=16.8'
    peerDependenciesMeta:
      '@types/react':
        optional: true
      immer:
        optional: true
      react:
        optional: true
    dependencies:
      '@types/react': 18.2.47
      react: 18.2.0
      use-sync-external-store: 1.2.0(react@18.2.0)
    dev: false

settings:
  autoInstallPeers: true
  excludeLinksFromLockfile: false<|MERGE_RESOLUTION|>--- conflicted
+++ resolved
@@ -28,7 +28,7 @@
         version: 0.5.3(prettier@3.0.3)
       turbo:
         specifier: latest
-        version: 1.12.4
+        version: 1.11.2
 
   apps/abstraxion-dashboard:
     dependencies:
@@ -51,8 +51,8 @@
         specifier: workspace:*
         version: link:../../packages/ui
       '@cosmjs/crypto':
-        specifier: ^0.31.3
-        version: 0.31.3
+        specifier: ^0.32.2
+        version: 0.32.2
       '@cosmjs/proto-signing':
         specifier: ^0.32.2
         version: 0.32.2
@@ -368,7 +368,7 @@
         version: 5.0.5
       tsup:
         specifier: ^6.0.1
-        version: 6.7.0(postcss@8.4.31)(typescript@5.2.2)
+        version: 6.7.0(postcss@8.4.28)(typescript@5.2.2)
       typescript:
         specifier: ^5.2.2
         version: 5.2.2
@@ -397,12 +397,9 @@
         specifier: ^0.32.2
         version: 0.32.2
       '@cosmjs/crypto':
-<<<<<<< HEAD
-        specifier: ^0.31.3
-        version: 0.31.3
+        specifier: ^0.32.2
+        version: 0.32.2
       '@cosmjs/encoding':
-=======
->>>>>>> fee42c8a
         specifier: ^0.32.2
         version: 0.32.2
       '@cosmjs/math':
@@ -465,7 +462,7 @@
         version: 5.0.5
       tsup:
         specifier: ^6.0.1
-        version: 6.7.0(postcss@8.4.31)(typescript@5.2.2)
+        version: 6.7.0(postcss@8.4.28)(typescript@5.2.2)
       typescript:
         specifier: ^5.2.2
         version: 5.2.2
@@ -12487,64 +12484,64 @@
       yargs: 17.7.2
     dev: false
 
-  /turbo-darwin-64@1.12.4:
-    resolution: {integrity: sha512-dBwFxhp9isTa9RS/fz2gDVk5wWhKQsPQMozYhjM7TT4jTrnYn0ZJMzr7V3B/M/T8QF65TbniW7w1gtgxQgX5Zg==}
+  /turbo-darwin-64@1.11.2:
+    resolution: {integrity: sha512-toFmRG/adriZY3hOps7nYCfqHAS+Ci6xqgX3fbo82kkLpC6OBzcXnleSwuPqjHVAaRNhVoB83L5njcE9Qwi2og==}
     cpu: [x64]
     os: [darwin]
     requiresBuild: true
     dev: false
     optional: true
 
-  /turbo-darwin-arm64@1.12.4:
-    resolution: {integrity: sha512-1Uo5iI6xsJ1j9ObsqxYRsa3W26mEbUe6fnj4rQYV6kDaqYD54oAMJ6hM53q9rB8JvFxwdrUXGp3PwTw9A0qqkA==}
+  /turbo-darwin-arm64@1.11.2:
+    resolution: {integrity: sha512-FCsEDZ8BUSFYEOSC3rrARQrj7x2VOrmVcfrMUIhexTxproRh4QyMxLfr6LALk4ymx6jbDCxWa6Szal8ckldFbA==}
     cpu: [arm64]
     os: [darwin]
     requiresBuild: true
     dev: false
     optional: true
 
-  /turbo-linux-64@1.12.4:
-    resolution: {integrity: sha512-ONg2aSqKP7LAQOg7ysmU5WpEQp4DGNxSlAiR7um+LKtbmC/UxogbR5+T+Uuq6zGuQ5kJyKjWJ4NhtvUswOqBsA==}
+  /turbo-linux-64@1.11.2:
+    resolution: {integrity: sha512-Vzda/o/QyEske5CxLf0wcu7UUS+7zB90GgHZV4tyN+WZtoouTvbwuvZ3V6b5Wgd3OJ/JwWR0CXDK7Sf4VEMr7A==}
     cpu: [x64]
     os: [linux]
     requiresBuild: true
     dev: false
     optional: true
 
-  /turbo-linux-arm64@1.12.4:
-    resolution: {integrity: sha512-9FPufkwdgfIKg/9jj87Cdtftw8o36y27/S2vLN7FTR2pp9c0MQiTBOLVYadUr1FlShupddmaMbTkXEhyt9SdrA==}
+  /turbo-linux-arm64@1.11.2:
+    resolution: {integrity: sha512-bRLwovQRz0yxDZrM4tQEAYV0fBHEaTzUF0JZ8RG1UmZt/CqtpnUrJpYb1VK8hj1z46z9YehARpYCwQ2K0qU4yw==}
     cpu: [arm64]
     os: [linux]
     requiresBuild: true
     dev: false
     optional: true
 
-  /turbo-windows-64@1.12.4:
-    resolution: {integrity: sha512-2mOtxHW5Vjh/5rDVu/aFwsMzI+chs8XcEuJHlY1sYOpEymYTz+u6AXbnzRvwZFMrLKr7J7fQOGl+v96sLKbNdA==}
+  /turbo-windows-64@1.11.2:
+    resolution: {integrity: sha512-LgTWqkHAKgyVuLYcEPxZVGPInTjjeCnN5KQMdJ4uQZ+xMDROvMFS2rM93iQl4ieDJgidwHCxxCxaU9u8c3d/Kg==}
     cpu: [x64]
     os: [win32]
     requiresBuild: true
     dev: false
     optional: true
 
-  /turbo-windows-arm64@1.12.4:
-    resolution: {integrity: sha512-nOY5wae9qnxPOpT1fRuYO0ks6dTwpKMPV6++VkDkamFDLFHUDVM/9kmD2UTeh1yyrKnrZksbb9zmShhmfj1wog==}
+  /turbo-windows-arm64@1.11.2:
+    resolution: {integrity: sha512-829aVBU7IX0c/B4G7g1VI8KniAGutHhIupkYMgF6xPkYVev2G3MYe6DMS/vsLt9GGM9ulDtdWxWrH5P2ngK8IQ==}
     cpu: [arm64]
     os: [win32]
     requiresBuild: true
     dev: false
     optional: true
 
-  /turbo@1.12.4:
-    resolution: {integrity: sha512-yUJ7elEUSToiGwFZogXpYKJpQ0BvaMbkEuQECIWtkBLcmWzlMOt6bActsIm29oN83mRU0WbzGt4e8H1KHWedhg==}
+  /turbo@1.11.2:
+    resolution: {integrity: sha512-jPC7LVQJzebs5gWf8FmEvsvXGNyKbN+O9qpvv98xpNaM59aS0/Irhd0H0KbcqnXfsz7ETlzOC3R+xFWthC4Z8A==}
     hasBin: true
     optionalDependencies:
-      turbo-darwin-64: 1.12.4
-      turbo-darwin-arm64: 1.12.4
-      turbo-linux-64: 1.12.4
-      turbo-linux-arm64: 1.12.4
-      turbo-windows-64: 1.12.4
-      turbo-windows-arm64: 1.12.4
+      turbo-darwin-64: 1.11.2
+      turbo-darwin-arm64: 1.11.2
+      turbo-linux-64: 1.11.2
+      turbo-linux-arm64: 1.11.2
+      turbo-windows-64: 1.11.2
+      turbo-windows-arm64: 1.11.2
     dev: false
 
   /type-check@0.4.0:
