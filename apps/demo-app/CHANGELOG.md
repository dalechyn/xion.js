# demo-app

## 1.0.1-alpha.1

### Patch Changes

<<<<<<< HEAD
- Updated dependencies
  - @burnt-labs/abstraxion@0.0.1-alpha.16
  - @burnt-labs/ui@0.0.1-alpha.1
=======
- Updated dependencies [8c57207]
  - @burnt-labs/abstraxion@0.1.0-alpha.16
>>>>>>> 490abbbd

## 1.0.1-alpha.0

### Patch Changes

- Initial Release
- Updated dependencies
  - @burnt-labs/abstraxion@0.0.1-alpha.15
  - @burnt-labs/signers@0.0.1-alpha.0
  - @burnt-labs/ui@0.0.1-alpha.0<|MERGE_RESOLUTION|>--- conflicted
+++ resolved
@@ -4,14 +4,8 @@
 
 ### Patch Changes
 
-<<<<<<< HEAD
-- Updated dependencies
-  - @burnt-labs/abstraxion@0.0.1-alpha.16
-  - @burnt-labs/ui@0.0.1-alpha.1
-=======
 - Updated dependencies [8c57207]
   - @burnt-labs/abstraxion@0.1.0-alpha.16
->>>>>>> 490abbbd
 
 ## 1.0.1-alpha.0
 
