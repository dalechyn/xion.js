import { useContext, useEffect, useRef } from "react";
import { GrazProvider } from "graz";
import { StytchProvider } from "@stytch/nextjs";
import { ApolloProvider } from "@apollo/client";
import {
  AbstraxionContext,
  AbstraxionContextProps,
  AbstraxionContextProvider,
} from "@/components/AbstraxionContext";
import { apolloClient, stytchClient } from "@/lib";
import { Dialog, DialogContent } from "@burnt-labs/ui";
import { AbstraxionSignin } from "@/components/AbstraxionSignin";
import { useAbstraxionAccount } from "@/hooks";
import { Loading } from "@/components/Loading";
import { AbstraxionWallets } from "@/components/AbstraxionWallets";
import { ErrorDisplay } from "@/components/ErrorDisplay";
import { useSearchParams } from "next/navigation";
import { AbstraxionGrant } from "../AbstraxionGrant";

export interface ModalProps {
  onClose: VoidFunction;
  isOpen: boolean;
}

export const Abstraxion = ({ isOpen, onClose }: ModalProps) => {
<<<<<<< HEAD
  const searchParams = useSearchParams();
  const modalRef = useRef<HTMLDivElement>(null);

=======
>>>>>>> d88e042b
  const { abstraxionError } = useContext(
    AbstraxionContext,
  ) as AbstraxionContextProps;

  const {
    isConnected,
    isConnecting,
    isReconnecting,
    data: account,
  } = useAbstraxionAccount();

  const permissions = searchParams.get("permissions");
  const grantee = searchParams.get("grantee");
  useEffect(() => {
    const closeOnEscKey = (e: any) => (e.key === "Escape" ? onClose() : null);
    document.addEventListener("keydown", closeOnEscKey);
    return () => {
      document.removeEventListener("keydown", closeOnEscKey);
    };
  }, [onClose]);

  if (!isOpen) return null;

  return (
    <Dialog open={isOpen} onOpenChange={onClose}>
      <DialogContent>
        {abstraxionError ? (
          <ErrorDisplay message={abstraxionError} onClose={onClose} />
        ) : isConnecting || isReconnecting ? (
          <Loading />
        ) : account?.bech32Address && permissions && grantee ? (
          <AbstraxionGrant permissions={permissions} grantee={grantee} />
        ) : isConnected ? (
          <AbstraxionWallets />
        ) : (
          <AbstraxionSignin />
        )}
      </DialogContent>
    </Dialog>
  );
};

export const AbstraxionProvider = ({
  children,
}: {
  children: React.ReactNode;
}) => {
  return (
    <AbstraxionContextProvider>
      <StytchProvider stytch={stytchClient}>
        <ApolloProvider client={apolloClient}>
          <GrazProvider>{children}</GrazProvider>
        </ApolloProvider>
      </StytchProvider>
    </AbstraxionContextProvider>
  );
};<|MERGE_RESOLUTION|>--- conflicted
+++ resolved
@@ -23,12 +23,9 @@
 }
 
 export const Abstraxion = ({ isOpen, onClose }: ModalProps) => {
-<<<<<<< HEAD
   const searchParams = useSearchParams();
   const modalRef = useRef<HTMLDivElement>(null);
 
-=======
->>>>>>> d88e042b
   const { abstraxionError } = useContext(
     AbstraxionContext,
   ) as AbstraxionContextProps;
