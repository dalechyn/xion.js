--- conflicted
+++ resolved
@@ -22,13 +22,9 @@
 );
 
 export const AccountInfo = ({ account }: { account?: AbstraxionAccount }) => {
-<<<<<<< HEAD
   const [isOpen, setIsOpen] = useState(false);
 
-  const copyXionAddress = () => {
-=======
   const copyXIONAddress = () => {
->>>>>>> 8de24aa1
     if (account?.id) {
       navigator.clipboard.writeText(account?.id);
     }
