--- conflicted
+++ resolved
@@ -13,21 +13,12 @@
 import { getKeplr, useOfflineSigners } from "graz";
 import { testnetChainInfo } from "@burnt-labs/constants";
 
-<<<<<<< HEAD
-export const useAbstraxionSigningClient = (): {
-  client: AAClient | undefined;
-} => {
-  const { connectionType, abstractAccount } = useContext(
-    AbstraxionContext,
-  ) as AbstraxionContextProps;
-=======
 export const useAbstraxionSigningClient = () => {
   const {
     connectionType,
     abstractAccount,
     rpcUrl = testnetChainInfo.rpc,
   } = useContext(AbstraxionContext) as AbstraxionContextProps;
->>>>>>> e6f06961
 
   const stytch = useStytch();
   const sessionToken = stytch.session.getTokens()?.session_token;
@@ -77,19 +68,13 @@
         return;
       }
 
-<<<<<<< HEAD
       const abstractClient = await AAClient.connectWithSigner(
-        testnetChainInfo.rpc,
+        rpcUrl,
         signer,
         {
           gasPrice: GasPrice.fromString("0uxion"),
         },
       );
-=======
-      const jwtClient = await AAClient.connectWithSigner(rpcUrl, jwtSigner, {
-        gasPrice: GasPrice.fromString("0uxion"),
-      });
->>>>>>> e6f06961
 
       setAbstractClient(abstractClient);
     }
