{
  "name": "abstraxion-dashboard",
  "version": "0.2.0-alpha.1",
  "private": true,
  "scripts": {
    "dev": "next dev",
    "build": "next build",
    "start": "next start",
    "lint": "next lint"
  },
  "dependencies": {
    "@apollo/client": "^3.8.8",
<<<<<<< HEAD
    "@burnt-labs/abstraxion": "workspace:*",
    "@burnt-labs/constants": "workspace:*",
    "@burnt-labs/signers": "workspace:*",
    "@burnt-labs/tailwind-config": "workspace:*",
    "@burnt-labs/ui": "workspace:*",
    "@cosmjs/proto-signing": "^0.31.3",
=======
    "@burnt-labs/abstraxion": "0.1.0-alpha.18",
    "@burnt-labs/constants": "0.0.1-alpha.2",
    "@burnt-labs/signers": "0.0.1-alpha.2",
    "@burnt-labs/tailwind-config": "0.0.1-alpha.1",
    "@burnt-labs/ui": "0.0.1-alpha.2",
>>>>>>> d88e042b
    "@stytch/nextjs": "^14.0.0",
    "@stytch/vanilla-js": "^3.2.1",
    "@tanstack/react-query": "^4.36.1",
    "cosmjs-types": "^0.8.0",
    "graz": "^0.0.51",
    "jose": "^5.1.3",
    "next": "^14.0.3",
    "react": "^18.2.0",
    "react-dom": "^18.2.0"
  },
  "devDependencies": {
    "@burnt-labs/tsconfig": "0.0.1-alpha.0",
    "@svgr/webpack": "^8.1.0",
    "@types/node": "^20",
    "@types/react": "^18.2.47",
    "@types/react-dom": "^18.2.18",
    "autoprefixer": "^10.4.13",
    "eslint": "^8.48.0",
    "eslint-config-next": "14.0.4",
    "postcss": "^8.4.20",
    "tailwindcss": "^3.2.4",
    "typescript": "^5.2.2"
  }
}<|MERGE_RESOLUTION|>--- conflicted
+++ resolved
@@ -10,20 +10,12 @@
   },
   "dependencies": {
     "@apollo/client": "^3.8.8",
-<<<<<<< HEAD
     "@burnt-labs/abstraxion": "workspace:*",
     "@burnt-labs/constants": "workspace:*",
     "@burnt-labs/signers": "workspace:*",
     "@burnt-labs/tailwind-config": "workspace:*",
     "@burnt-labs/ui": "workspace:*",
     "@cosmjs/proto-signing": "^0.31.3",
-=======
-    "@burnt-labs/abstraxion": "0.1.0-alpha.18",
-    "@burnt-labs/constants": "0.0.1-alpha.2",
-    "@burnt-labs/signers": "0.0.1-alpha.2",
-    "@burnt-labs/tailwind-config": "0.0.1-alpha.1",
-    "@burnt-labs/ui": "0.0.1-alpha.2",
->>>>>>> d88e042b
     "@stytch/nextjs": "^14.0.0",
     "@stytch/vanilla-js": "^3.2.1",
     "@tanstack/react-query": "^4.36.1",
